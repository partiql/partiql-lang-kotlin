--- conflicted
+++ resolved
@@ -78,11 +78,7 @@
     description = "PartiQL's Experimental Planner."
 }
 
-<<<<<<< HEAD
-// Generate IR
-=======
 // Generate internal IR
->>>>>>> 89d38df7
 tasks.register<Exec>("codegen") {
     dependsOn(":lib:sprout:install")
     workingDir(projectDir)
