--- conflicted
+++ resolved
@@ -216,7 +216,6 @@
       args: list::[rex],
     },
 
-<<<<<<< HEAD
     // Internal Error Node:
     // Upon encounter an error, i.e., unknown_function(1)
     // The an error node will be popoluated in the plan to replace the top node
@@ -226,27 +225,6 @@
     // will be come
     // |_ Rex.Op.Err[Problem(location = ...., message = "unknown function `unknown function...`)]
     //    |_ Lit[value=Int32ValueImpl(value = 1))]
-=======
-    // PartiQL bag ops
-    union::{
-      setq: set_quantifier,
-      lhs: rex,
-      rhs: rex,
-    },
-
-    intersect::{
-      setq: set_quantifier,
-      lhs: rex,
-      rhs: rex,
-    },
-
-    except::{
-      setq: set_quantifier,
-      lhs: rex,
-      rhs: rex,
-    },
-
->>>>>>> 546a1267
     err::{
       problem: problem,
       causes: list::['.rex.op'],
@@ -312,7 +290,6 @@
       ],
     },
 
-<<<<<<< HEAD
     // In each variant, is_outer is an internal-only field. It is specifically used to aid in typing the plan and throwing potential errors.
     // For example, if a user were to write: `<< { 'a': 1 } >>` UNION << { 'b': 'hello' } >>, then this would FAIL
     // due to [RFC-0007](https://github.com/partiql/partiql-lang/blob/main/RFCs/0007-rfc-bag-operators.md). However,
@@ -322,31 +299,20 @@
     union::{
       setq: set_quantifier,
       is_outer: bool,
-=======
-    // SQL set ops
-    union::{
-      setq: set_quantifier,
->>>>>>> 546a1267
       lhs: rel,
       rhs: rel,
     },
 
     intersect::{
       setq: set_quantifier,
-<<<<<<< HEAD
       is_outer: bool,
-=======
->>>>>>> 546a1267
       lhs: rel,
       rhs: rel,
     },
 
     except::{
       setq: set_quantifier,
-<<<<<<< HEAD
       is_outer: bool,
-=======
->>>>>>> 546a1267
       lhs: rel,
       rhs: rel,
     },
