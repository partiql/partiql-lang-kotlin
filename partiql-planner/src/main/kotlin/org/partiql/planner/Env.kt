package org.partiql.planner

import org.partiql.plan.Fn
import org.partiql.plan.Global
import org.partiql.plan.Identifier
import org.partiql.plan.Plan
import org.partiql.plan.Rel
import org.partiql.plan.Rex
import org.partiql.planner.typer.FunctionResolver
import org.partiql.planner.typer.Mapping
import org.partiql.planner.typer.toRuntimeType
import org.partiql.spi.BindingCase
import org.partiql.spi.BindingName
import org.partiql.spi.BindingPath
import org.partiql.spi.Plugin
import org.partiql.spi.connector.Connector
import org.partiql.spi.connector.ConnectorMetadata
import org.partiql.spi.connector.ConnectorObjectHandle
import org.partiql.spi.connector.ConnectorObjectPath
import org.partiql.spi.connector.ConnectorSession
import org.partiql.spi.connector.Constants
import org.partiql.types.StaticType
import org.partiql.types.StructType
import org.partiql.types.TupleConstraint
import org.partiql.types.TypingMode
import org.partiql.types.function.FunctionParameter
import org.partiql.types.function.FunctionSignature
import org.partiql.value.PartiQLValueExperimental

/**
 * Handle for associating a catalog with the metadata; pair of catalog to data.
 */
internal typealias Handle<T> = Pair<String, T>

/**
 * TypeEnv represents the environment in which we type expressions and resolve variables while planning.
 *
<<<<<<< HEAD
 * TODO remove strategy
 * TODO build scope stack of TypeEnvs for correlated subqueries.
=======
 * TODO TypeEnv should be a stack of locals; also the strategy has been kept here because it's easier to
 *  pass through the traversal like this, but is conceptually odd to associate with the TypeEnv.
>>>>>>> dab59fa3
 *
 * @property schema
 * @property strategy
 */
internal class TypeEnv(
    val schema: List<Rel.Binding>,
    val strategy: ResolutionStrategy,
) {

    /**
     * Return a copy with GLOBAL lookup strategy
     */
    fun global() = TypeEnv(schema, ResolutionStrategy.GLOBAL)

    /**
     * Return a copy with LOCAL lookup strategy
     */
    fun local() = TypeEnv(schema, ResolutionStrategy.LOCAL)

    /**
     * Debug string
     */
    override fun toString() = buildString {
        append("(")
        append("strategy=$strategy")
        append(", ")
        val bindings = "< " + schema.joinToString { "${it.name}: ${it.type}" } + " >"
        append("bindings=$bindings")
        append(")")
    }
}

/**
 * Result of attempting to match an unresolved function.
 */
internal sealed class FnMatch {
    public class Ok(
        public val signature: FunctionSignature,
        public val mapping: Mapping,
    ) : FnMatch()

    public class Error(
        public val fn: Fn.Unresolved,
        public val args: List<Rex>,
        public val candidates: List<FunctionSignature>,
    ) : FnMatch()
}

/**
 * Metadata regarding a resolved variable.
 */
internal sealed interface ResolvedVar {

    public val type: StaticType
    public val ordinal: Int

    /**
     * Metadata for a resolved local variable.
     *
     * @property type       Resolved StaticType
     * @property ordinal    Index offset in [TypeEnv]
     */
    class Local(
        override val type: StaticType,
        override val ordinal: Int,
    ) : ResolvedVar

    /**
     * Metadata for a resolved global variable
     *
     * @property type       Resolved StaticType
     * @property ordinal    Index offset in the environment `globals` list
     * @property depth      The depth/level of the path match.
     */
    class Global(
        override val type: StaticType,
        override val ordinal: Int,
        val depth: Int,
    ) : ResolvedVar
}

/**
 * Variable resolution strategies — https://partiql.org/assets/PartiQL-Specification.pdf#page=35
 *
 * | Value      | Strategy              | Scoping Rules |
 * |------------+-----------------------+---------------|
 * | LOCAL      | local-first lookup    | Rules 1, 2    |
 * | GLOBAL     | global-first lookup   | Rule 3        |
 */
internal enum class ResolutionStrategy {
    LOCAL,
    GLOBAL,
}

/**
 * PartiQL Planner Global Environment of Catalogs backed by given plugins.
 *
 * @property header         List of namespaced definitions
 * @property plugins        List of plugins for global resolution
 * @property session        Session details
 */
@OptIn(PartiQLValueExperimental::class)
internal class Env(
    private val header: Header,
    private val mode: TypingMode,
    private val plugins: List<Plugin>,
    private val session: PartiQLPlanner.Session,
) {

    /**
     * Collect the list of all referenced globals during planning.
     */
    public val globals = mutableListOf<Global>()

    /**
     * Encapsulate function matching logic in
     */
    public val functionResolver = FunctionResolver(header)

    private val connectorSession = object : ConnectorSession {
        override fun getQueryId(): String = session.queryId
        override fun getUserId(): String = session.userId
    }

    /**
     * Map of catalog names to its underlying connector
     */
    private val catalogs: Map<String, Connector>

    // Initialize connectors
    init {
        val catalogs = mutableMapOf<String, Connector>()
        val connectors = plugins.flatMap { it.getConnectorFactories() }
        // map catalogs to connectors
        for ((catalog, config) in session.catalogConfig) {
            // find corresponding connector
            val connectorName = config[Constants.CONFIG_KEY_CONNECTOR_NAME].stringValue
            val connector = connectors.first { it.getName() == connectorName }
            // initialize connector with given config
            catalogs[catalog] = connector.create(catalog, config)
        }
        this.catalogs = catalogs.toMap()
    }

    /**
     * Leverages a [FunctionResolver] to find a matching function defined in the [Header].
     */
    internal fun resolveFn(fn: Fn.Unresolved, args: List<Rex>): FnMatch {
        val candidates = header.lookup(fn)
        val parameters = args.mapIndexed { i, arg ->
            FunctionParameter("arg-$i", arg.type.toRuntimeType())
        }
        val match = functionResolver.match(candidates, parameters)
        return when (match) {
            null -> FnMatch.Error(fn, args, candidates)
            else -> FnMatch.Ok(match.signature, match.mapping)
        }
    }

    /**
     * TODO
     */
    internal fun getFnAggHandle(identifier: Identifier): Nothing = TODO()

    /**
     * Fetch global object metadata from the given [BindingPath].
     *
     * @param catalog   Current catalog
     * @param path      Global identifier path
     * @return
     */
    internal fun getObjectHandle(catalog: BindingName, path: BindingPath): Handle<ConnectorObjectHandle>? {
        val metadata = getMetadata(catalog) ?: return null
        return metadata.second.getObjectHandle(connectorSession, path)?.let {
            metadata.first to it
        }
    }

    /**
     * Fetch a global variable's StaticType given its handle.
     *
     * @param handle
     * @return
     */
    internal fun getObjectDescriptor(handle: Handle<ConnectorObjectHandle>): StaticType {
        val metadata = getMetadata(BindingName(handle.first, BindingCase.SENSITIVE))!!.second
        return metadata.getObjectType(connectorSession, handle.second)!!
    }

    /**
     * Fetch [ConnectorMetadata] given a catalog name.
     *
     * @param catalogName
     * @return
     */
    private fun getMetadata(catalogName: BindingName): Handle<ConnectorMetadata>? {
        val catalogKey = catalogs.keys.firstOrNull { catalogName.isEquivalentTo(it) } ?: return null
        val connector = catalogs[catalogKey] ?: return null
        val metadata = connector.getMetadata(connectorSession)
        return catalogKey to metadata
    }

    /**
     * TODO
     *
     * @param catalog
     * @param originalPath
     * @param catalogPath
     * @return
     */
    private fun getGlobalType(
        catalog: BindingName?,
        originalPath: BindingPath,
        catalogPath: BindingPath,
    ): ResolvedVar? {
        return catalog?.let { cat ->
            getObjectHandle(cat, catalogPath)?.let { handle ->
                getObjectDescriptor(handle).let { type ->
                    val depth = calculateMatched(originalPath, catalogPath, handle.second.absolutePath)
                    // TODO check known globals before calling out to connector again
                    // Append this to the global list
                    val global = Plan.global(originalPath.toIdentifier(), type)
                    globals.add(global)
                    // Return resolution metadata
                    ResolvedVar.Global(type, globals.size - 1, depth)
                }
            }
        }
    }

    /**
     * Attempt to resolve a [BindingPath] in the global + local type environments.
     */
    fun resolve(path: BindingPath, locals: TypeEnv, scope: Rex.Op.Var.Scope): ResolvedVar? {
        val strategy = when (scope) {
            Rex.Op.Var.Scope.DEFAULT -> locals.strategy
            Rex.Op.Var.Scope.LOCAL -> ResolutionStrategy.LOCAL
        }
        return when (strategy) {
            ResolutionStrategy.LOCAL -> {
                var type: ResolvedVar? = null
                type = type ?: resolveLocalBind(path, locals.schema)
                type = type ?: resolveGlobalBind(path)
                type
            }
            ResolutionStrategy.GLOBAL -> {
                var type: ResolvedVar? = null
                type = type ?: resolveGlobalBind(path)
                type = type ?: resolveLocalBind(path, locals.schema)
                type
            }
        }
    }

    /**
     * Logic is as follows:
     * 1. If Current Catalog and Schema are set, create a Path to the object and attempt to grab handle and schema.
     *   a. If not found, just try to find the object in the catalog.
     * 2. If Current Catalog is not set:
     *   a. Loop through all catalogs and try to find the object.
     *
     * TODO: Add global bindings
     * TODO: Replace paths with global variable references if found
     */
    private fun resolveGlobalBind(path: BindingPath): ResolvedVar? {
        val currentCatalog = session.currentCatalog?.let { BindingName(it, BindingCase.SENSITIVE) }
        val currentCatalogPath = BindingPath(session.currentDirectory.map { BindingName(it, BindingCase.SENSITIVE) })
        val absoluteCatalogPath = BindingPath(currentCatalogPath.steps + path.steps)
        val resolvedVar = when (path.steps.size) {
            0 -> null
            1 -> getGlobalType(currentCatalog, path, absoluteCatalogPath)
            2 -> getGlobalType(currentCatalog, path, path) ?: getGlobalType(currentCatalog, path, absoluteCatalogPath)
            else -> {
                val inferredCatalog = path.steps[0]
                val newPath = BindingPath(path.steps.subList(1, path.steps.size))
                getGlobalType(inferredCatalog, path, newPath)
                    ?: getGlobalType(currentCatalog, path, path)
                    ?: getGlobalType(currentCatalog, path, absoluteCatalogPath)
            }
        }
        return resolvedVar
    }

    /**
     * Logic is as follows:
     * 1. Look through [locals] to find the root of the [path]. If found, return. Else, go to step 2.
     * 2. Look through [locals] and grab all [StructType]s. Then, grab the fields of each Struct corresponding to the
     *  root of [path].
     *  - If the Struct if ordered, grab the first matching field.
     *  - If unordered and if multiple fields found, merge the output type. If no structs contain a matching field, return null.
     */
    private fun resolveLocalBind(path: BindingPath, locals: List<Rel.Binding>): ResolvedVar? {
        if (path.steps.isEmpty()) {
            return null
        }
        val root = path.steps[0]
        locals.forEachIndexed { i, binding ->
            if (root.isEquivalentTo(binding.name)) {
                return ResolvedVar.Local(binding.type, i)
            }
        }
        return null
        // 2.
        // locals.map { it.type }.filterIsInstance<StructType>().mapNotNull { struct ->
        //     inferStructLookup(struct, path.steps[0])
        // }.let { potentialTypes ->
        //     when (potentialTypes.size) {
        //         1 -> potentialTypes.first()
        //         else -> null
        //     }
        // }
        // return ResolvedType(root)
    }

    /**
     * Searches for the [key] in the [struct]. If not found, return null
     *
     * TODO move into typer
     */
    internal fun inferStructLookup(struct: StructType, key: BindingName): StaticType? =
        when (struct.constraints.contains(TupleConstraint.Ordered)) {
            true -> struct.fields.firstOrNull { entry ->
                key.isEquivalentTo(entry.key)
            }?.value
            false -> struct.fields.mapNotNull { entry ->
                entry.value.takeIf { key.isEquivalentTo(entry.key) }
            }.let { valueTypes ->
                StaticType.unionOf(valueTypes.toSet()).flatten().takeIf { valueTypes.isNotEmpty() }
            }
        }

    /**
     * Logic for determining how many BindingNames were “matched” by the ConnectorMetadata
     * 1. Matched = RelativePath - Not Found
     * 2. Not Found = Input CatalogPath - Output CatalogPath
     * 3. Matched = RelativePath - (Input CatalogPath - Output CatalogPath)
     * 4. Matched = RelativePath + Output CatalogPath - Input CatalogPath
     */
    private fun calculateMatched(
        originalPath: BindingPath,
        inputCatalogPath: BindingPath,
        outputCatalogPath: ConnectorObjectPath,
    ): Int {
        return originalPath.steps.size + outputCatalogPath.steps.size - inputCatalogPath.steps.size
    }

    private fun BindingPath.toIdentifier() = Plan.identifierQualified(
        root = steps[0].toIdentifier(),
        steps = steps.subList(1, steps.size).map { it.toIdentifier() }
    )

    private fun BindingName.toIdentifier() = Plan.identifierSymbol(
        symbol = name,
        caseSensitivity = when (bindingCase) {
            BindingCase.SENSITIVE -> Identifier.CaseSensitivity.SENSITIVE
            BindingCase.INSENSITIVE -> Identifier.CaseSensitivity.INSENSITIVE
        }
    )
}<|MERGE_RESOLUTION|>--- conflicted
+++ resolved
@@ -35,14 +35,8 @@
 /**
  * TypeEnv represents the environment in which we type expressions and resolve variables while planning.
  *
-<<<<<<< HEAD
- * TODO remove strategy
- * TODO build scope stack of TypeEnvs for correlated subqueries.
-=======
  * TODO TypeEnv should be a stack of locals; also the strategy has been kept here because it's easier to
  *  pass through the traversal like this, but is conceptually odd to associate with the TypeEnv.
->>>>>>> dab59fa3
- *
  * @property schema
  * @property strategy
  */
