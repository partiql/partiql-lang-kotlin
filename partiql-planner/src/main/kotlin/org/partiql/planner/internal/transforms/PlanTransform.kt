package org.partiql.planner.internal.transforms

import org.partiql.errors.ProblemCallback
import org.partiql.plan.PlanNode
import org.partiql.plan.partiQLPlan
import org.partiql.plan.rexOpCast
import org.partiql.planner.internal.ir.Identifier
import org.partiql.planner.internal.ir.PartiQLPlan
import org.partiql.planner.internal.ir.Ref
import org.partiql.planner.internal.ir.Rel
import org.partiql.planner.internal.ir.Rex
import org.partiql.planner.internal.ir.Statement
import org.partiql.planner.internal.ir.visitor.PlanBaseVisitor
import org.partiql.value.PartiQLValueExperimental

/**
 * This is an internal utility to translate from the internal unresolved plan used for typing to the public plan IR.
 * At the moment, these data structures are very similar sans-unresolved variants. The internal unresolved plan
 * continues to undergo frequent changes as we improve our typing model. This indirection enables a more stable public
 * consumable API while guaranteeing resolution safety.
 *
 * Ideally this class becomes very small as the internal IR will be a thin wrapper over the public API.
 */
internal object PlanTransform {

    fun transform(node: PartiQLPlan, onProblem: ProblemCallback): org.partiql.plan.PartiQLPlan {
        val symbols = Symbols.empty()
        val visitor = Visitor(symbols, onProblem)
        val statement = visitor.visitStatement(node.statement, Unit)
        return partiQLPlan(
            catalogs = symbols.build(),
            statement = statement,
        )
    }

    private class Visitor(
        private val symbols: Symbols,
        private val onProblem: ProblemCallback,
    ) : PlanBaseVisitor<PlanNode, Unit>() {

        /**
         * Vi
         *
         * @param node
         * @param ctx
         * @return
         */
        override fun visitPartiQLPlan(node: PartiQLPlan, ctx: Unit): org.partiql.plan.PartiQLPlan {
            val statement = visitStatement(node.statement, ctx)
            return partiQLPlan(emptyList(), statement)
        }

        override fun defaultReturn(node: org.partiql.planner.internal.ir.PlanNode, ctx: Unit): PlanNode {
            error("Not implemented")
        }

        override fun visitRef(node: Ref, ctx: Unit) = super.visitRef(node, ctx) as org.partiql.plan.Ref

        /**
         * Insert into symbol table, returning the public reference.
         */
        override fun visitRefObj(node: Ref.Obj, ctx: Unit) = symbols.insert(node)

        /**
         * Insert into symbol table, returning the public reference.
         */
        override fun visitRefFn(node: Ref.Fn, ctx: Unit) = symbols.insert(node)

        @OptIn(PartiQLValueExperimental::class)
        override fun visitRefCast(node: Ref.Cast, ctx: Unit) = org.partiql.plan.refCast(node.input, node.target)

        override fun visitStatement(node: Statement, ctx: Unit) =
            super.visitStatement(node, ctx) as org.partiql.plan.Statement

        override fun visitStatementQuery(node: Statement.Query, ctx: Unit): org.partiql.plan.Statement.Query {
            val root = visitRex(node.root, ctx)
            return org.partiql.plan.Statement.Query(root)
        }

        override fun visitIdentifier(node: Identifier, ctx: Unit) =
            super.visitIdentifier(node, ctx) as org.partiql.plan.Identifier

        override fun visitIdentifierSymbol(node: Identifier.Symbol, ctx: Unit) = org.partiql.plan.Identifier.Symbol(
            symbol = node.symbol,
            caseSensitivity = when (node.caseSensitivity) {
                Identifier.CaseSensitivity.SENSITIVE -> org.partiql.plan.Identifier.CaseSensitivity.SENSITIVE
                Identifier.CaseSensitivity.INSENSITIVE -> org.partiql.plan.Identifier.CaseSensitivity.INSENSITIVE
            }
        )

        override fun visitIdentifierQualified(node: Identifier.Qualified, ctx: Unit) =
            org.partiql.plan.Identifier.Qualified(
                root = visitIdentifierSymbol(node.root, ctx),
                steps = node.steps.map { visitIdentifierSymbol(it, ctx) }
            )

        // EXPRESSIONS

        override fun visitRex(node: Rex, ctx: Unit): org.partiql.plan.Rex {
            val type = node.type
            val op = visitRexOp(node.op, ctx)
            return org.partiql.plan.Rex(type, op)
        }

        override fun visitRexOp(node: Rex.Op, ctx: Unit) = super.visitRexOp(node, ctx) as org.partiql.plan.Rex.Op

        @OptIn(PartiQLValueExperimental::class)
        override fun visitRexOpLit(node: Rex.Op.Lit, ctx: Unit) = org.partiql.plan.rexOpLit(node.value)

        override fun visitRexOpVar(node: Rex.Op.Var, ctx: Unit) =
            super.visitRexOpVar(node, ctx) as org.partiql.plan.Rex.Op

        override fun visitRexOpVarResolved(node: Rex.Op.Var.Resolved, ctx: Unit) = org.partiql.plan.Rex.Op.Var(node.ref)

        override fun visitRexOpVarUnresolved(node: Rex.Op.Var.Unresolved, ctx: Unit) =
            org.partiql.plan.Rex.Op.Err("Unresolved variable $node")

        override fun visitRexOpGlobal(node: Rex.Op.Global, ctx: Unit) = org.partiql.plan.Rex.Op.Global(
            ref = visitRef(node.ref, ctx)
        )

        override fun visitRexOpPathIndex(node: Rex.Op.Path.Index, ctx: Unit): PlanNode {
            val root = visitRex(node.root, ctx)
            val key = visitRex(node.key, ctx)
            return org.partiql.plan.Rex.Op.Path.Index(root, key)
        }

        override fun visitRexOpPathKey(node: Rex.Op.Path.Key, ctx: Unit): PlanNode {
            val root = visitRex(node.root, ctx)
            val key = visitRex(node.key, ctx)
            return org.partiql.plan.Rex.Op.Path.Key(root, key)
        }

        override fun visitRexOpPathSymbol(node: Rex.Op.Path.Symbol, ctx: Unit): PlanNode {
            val root = visitRex(node.root, ctx)
            return org.partiql.plan.Rex.Op.Path.Symbol(root, node.key)
        }

        override fun visitRexOpCall(node: Rex.Op.Call, ctx: Unit) =
            super.visitRexOpCall(node, ctx) as org.partiql.plan.Rex.Op

        override fun visitRexOpPath(node: Rex.Op.Path, ctx: Unit) =
            super.visitRexOpPath(node, ctx) as org.partiql.plan.Rex.Op.Path

        override fun visitRexOpCast(node: Rex.Op.Cast, ctx: Unit) =
            super.visitRexOpCast(node, ctx) as org.partiql.plan.Rex.Op.Cast

        override fun visitRexOpCastUnresolved(node: Rex.Op.Cast.Unresolved, ctx: Unit): PlanNode {
            error("Unresolved cast $node")
        }

        override fun visitRexOpCastResolved(node: Rex.Op.Cast.Resolved, ctx: Unit): PlanNode {
            val cast = visitRefCast(node.cast, ctx)
            val arg = visitRex(node.arg, ctx)
            return rexOpCast(cast, arg)
        }

        override fun visitRexOpCallUnresolved(node: Rex.Op.Call.Unresolved, ctx: Unit): PlanNode {
            error("Unresolved function ${node.identifier}")
        }

<<<<<<< HEAD
    @OptIn(PartiQLValueExperimental::class)
    override fun visitRexOpCallDynamicCandidate(node: Rex.Op.Call.Dynamic.Candidate, ctx: ProblemCallback): PlanNode {
        val fn = visitFn(node.fn, ctx)
        if (fn is org.partiql.plan.Rex.Op.Err) return fn
        fn as org.partiql.plan.Fn
        val coercions = node.coercions.map {
            it?.let {
                val c = visitFn(it, ctx)
=======
        override fun visitRexOpCallStatic(node: Rex.Op.Call.Static, ctx: Unit): org.partiql.plan.Rex.Op {
            val fn = visitRef(node.fn, ctx)
            val args = node.args.map { visitRex(it, ctx) }
            return org.partiql.plan.rexOpCallStatic(fn, args)
        }

        override fun visitRexOpCallDynamic(node: Rex.Op.Call.Dynamic, ctx: Unit): PlanNode {
            val candidates = node.candidates.map {
                val c = visitRexOpCallDynamicCandidate(it, ctx)
>>>>>>> 6b17ff2a
                if (c is org.partiql.plan.Rex.Op.Err) return c
                c as org.partiql.plan.Rex.Op.Call.Dynamic.Candidate
            }
            return org.partiql.plan.Rex.Op.Call.Dynamic(
                candidates = candidates,
                args = node.args.map { visitRex(it, ctx) }
            )
        }
<<<<<<< HEAD
        return org.partiql.plan.Rex.Op.Call.Dynamic.Candidate(fn, node.parameters, coercions)
    }
=======
>>>>>>> 6b17ff2a

        override fun visitRexOpCallDynamicCandidate(node: Rex.Op.Call.Dynamic.Candidate, ctx: Unit): PlanNode {
            val fn = visitRef(node.fn, ctx)
            val coercions = node.coercions.map { it?.let { visitRefCast(it, ctx) } }
            return org.partiql.plan.Rex.Op.Call.Dynamic.Candidate(fn, coercions)
        }

        override fun visitRexOpCase(node: Rex.Op.Case, ctx: Unit) = org.partiql.plan.Rex.Op.Case(
            branches = node.branches.map { visitRexOpCaseBranch(it, ctx) }, default = visitRex(node.default, ctx)
            )

            override fun visitRexOpCaseBranch(node: Rex.Op.Case.Branch, ctx: Unit) = org.partiql.plan.Rex.Op.Case.Branch(
                condition = visitRex(node.condition, ctx), rex = visitRex(node.rex, ctx)
            )

            override fun visitRexOpCollection(node: Rex.Op.Collection, ctx: Unit) =
                org.partiql.plan.Rex.Op.Collection(values = node.values.map { visitRex(it, ctx) })

            override fun visitRexOpStruct(node: Rex.Op.Struct, ctx: Unit) =
                org.partiql.plan.Rex.Op.Struct(fields = node.fields.map { visitRexOpStructField(it, ctx) })

            override fun visitRexOpStructField(node: Rex.Op.Struct.Field, ctx: Unit) = org.partiql.plan.Rex.Op.Struct.Field(
                k = visitRex(node.k, ctx),
                v = visitRex(node.v, ctx),
            )

            override fun visitRexOpPivot(node: Rex.Op.Pivot, ctx: Unit) = org.partiql.plan.Rex.Op.Pivot(
                key = visitRex(node.key, ctx),
                value = visitRex(node.value, ctx),
                rel = visitRel(node.rel, ctx),
            )

            override fun visitRexOpSubquery(node: Rex.Op.Subquery, ctx: Unit) = org.partiql.plan.Rex.Op.Subquery(
                select = visitRexOpSelect(node.select, ctx),
                coercion = when (node.coercion) {
                    Rex.Op.Subquery.Coercion.SCALAR -> org.partiql.plan.Rex.Op.Subquery.Coercion.SCALAR
                    Rex.Op.Subquery.Coercion.ROW -> org.partiql.plan.Rex.Op.Subquery.Coercion.ROW
                }
            )

            override fun visitRexOpSelect(node: Rex.Op.Select, ctx: Unit) = org.partiql.plan.Rex.Op.Select(
                constructor = visitRex(node.constructor, ctx),
                rel = visitRel(node.rel, ctx),
            )

            override fun visitRexOpTupleUnion(node: Rex.Op.TupleUnion, ctx: Unit) =
                org.partiql.plan.Rex.Op.TupleUnion(args = node.args.map { visitRex(it, ctx) })

            override fun visitRexOpErr(node: Rex.Op.Err, ctx: Unit) = org.partiql.plan.Rex.Op.Err(node.message)

            // RELATION OPERATORS

            override fun visitRel(node: Rel, ctx: Unit) = org.partiql.plan.Rel(
                type = visitRelType(node.type, ctx),
                op = visitRelOp(node.op, ctx),
            )

            override fun visitRelType(node: Rel.Type, ctx: Unit) =
                org.partiql.plan.Rel.Type(
                    schema = node.schema.map { visitRelBinding(it, ctx) },
                    props = node.props.map {
                        when (it) {
                            Rel.Prop.ORDERED -> org.partiql.plan.Rel.Prop.ORDERED
                        }
                    }.toSet()

                )

            override fun visitRelOp(node: Rel.Op, ctx: Unit) = super.visitRelOp(node, ctx) as org.partiql.plan.Rel.Op

            override fun visitRelOpScan(node: Rel.Op.Scan, ctx: Unit) = org.partiql.plan.Rel.Op.Scan(
                rex = visitRex(node.rex, ctx),
            )

            override fun visitRelOpScanIndexed(node: Rel.Op.ScanIndexed, ctx: Unit) = org.partiql.plan.Rel.Op.ScanIndexed(
                rex = visitRex(node.rex, ctx),
            )

            override fun visitRelOpUnpivot(node: Rel.Op.Unpivot, ctx: Unit) = org.partiql.plan.Rel.Op.Unpivot(
                rex = visitRex(node.rex, ctx),
            )

            override fun visitRelOpDistinct(node: Rel.Op.Distinct, ctx: Unit) = org.partiql.plan.Rel.Op.Distinct(
                input = visitRel(node.input, ctx),
            )

            override fun visitRelOpFilter(node: Rel.Op.Filter, ctx: Unit) = org.partiql.plan.Rel.Op.Filter(
                input = visitRel(node.input, ctx),
                predicate = visitRex(node.predicate, ctx),
            )

            override fun visitRelOpSort(node: Rel.Op.Sort, ctx: Unit) =
                org.partiql.plan.Rel.Op.Sort(
                    input = visitRel(node.input, ctx),
                    specs = node.specs.map { visitRelOpSortSpec(it, ctx) }
                )

            override fun visitRelOpSortSpec(node: Rel.Op.Sort.Spec, ctx: Unit) = org.partiql.plan.Rel.Op.Sort.Spec(
                rex = visitRex(node.rex, ctx),
                order = when (node.order) {
                    Rel.Op.Sort.Order.ASC_NULLS_LAST -> org.partiql.plan.Rel.Op.Sort.Order.ASC_NULLS_LAST
                    Rel.Op.Sort.Order.ASC_NULLS_FIRST -> org.partiql.plan.Rel.Op.Sort.Order.ASC_NULLS_FIRST
                    Rel.Op.Sort.Order.DESC_NULLS_LAST -> org.partiql.plan.Rel.Op.Sort.Order.DESC_NULLS_LAST
                    Rel.Op.Sort.Order.DESC_NULLS_FIRST -> org.partiql.plan.Rel.Op.Sort.Order.DESC_NULLS_FIRST
                }
            )

            override fun visitRelOpUnion(node: Rel.Op.Union, ctx: Unit) = org.partiql.plan.Rel.Op.Union(
                lhs = visitRel(node.lhs, ctx),
                rhs = visitRel(node.rhs, ctx),
            )

            override fun visitRelOpIntersect(node: Rel.Op.Intersect, ctx: Unit) = org.partiql.plan.Rel.Op.Intersect(
                lhs = visitRel(node.lhs, ctx),
                rhs = visitRel(node.rhs, ctx),
            )

            override fun visitRelOpExcept(node: Rel.Op.Except, ctx: Unit) = org.partiql.plan.Rel.Op.Except(
                lhs = visitRel(node.lhs, ctx),
                rhs = visitRel(node.rhs, ctx),
            )

            override fun visitRelOpLimit(node: Rel.Op.Limit, ctx: Unit) = org.partiql.plan.Rel.Op.Limit(
                input = visitRel(node.input, ctx),
                limit = visitRex(node.limit, ctx),
            )

            override fun visitRelOpOffset(node: Rel.Op.Offset, ctx: Unit) = org.partiql.plan.Rel.Op.Offset(
                input = visitRel(node.input, ctx),
                offset = visitRex(node.offset, ctx),
            )

            override fun visitRelOpProject(node: Rel.Op.Project, ctx: Unit) = org.partiql.plan.Rel.Op.Project(
                input = visitRel(node.input, ctx),
                projections = node.projections.map { visitRex(it, ctx) },
            )

            override fun visitRelOpJoin(node: Rel.Op.Join, ctx: Unit) = org.partiql.plan.Rel.Op.Join(
                lhs = visitRel(node.lhs, ctx),
                rhs = visitRel(node.rhs, ctx),
                rex = visitRex(node.rex, ctx),
                type = when (node.type) {
                    Rel.Op.Join.Type.INNER -> org.partiql.plan.Rel.Op.Join.Type.INNER
                    Rel.Op.Join.Type.LEFT -> org.partiql.plan.Rel.Op.Join.Type.LEFT
                    Rel.Op.Join.Type.RIGHT -> org.partiql.plan.Rel.Op.Join.Type.RIGHT
                    Rel.Op.Join.Type.FULL -> org.partiql.plan.Rel.Op.Join.Type.FULL
                }
            )

            override fun visitRelOpAggregate(node: Rel.Op.Aggregate, ctx: Unit) = org.partiql.plan.Rel.Op.Aggregate(
                input = visitRel(node.input, ctx),
                strategy = when (node.strategy) {
                    Rel.Op.Aggregate.Strategy.FULL -> org.partiql.plan.Rel.Op.Aggregate.Strategy.FULL
                    Rel.Op.Aggregate.Strategy.PARTIAL -> org.partiql.plan.Rel.Op.Aggregate.Strategy.PARTIAL
                },
                calls = node.calls.map { visitRelOpAggregateCall(it, ctx) },
                groups = node.groups.map { visitRex(it, ctx) },
            )

            override fun visitRelOpAggregateCall(node: Rel.Op.Aggregate.Call, ctx: Unit) =
                super.visitRelOpAggregateCall(node, ctx) as org.partiql.plan.Rel.Op.Aggregate.Call

            override fun visitRelOpAggregateCallUnresolved(node: Rel.Op.Aggregate.Call.Unresolved, ctx: Unit): PlanNode {
                error("Unresolved aggregate call $node")
            }

            override fun visitRelOpAggregateCallResolved(node: Rel.Op.Aggregate.Call.Resolved, ctx: Unit): PlanNode {
                val agg = node.agg.name
                val args = node.args.map { visitRex(it, ctx) }
                return org.partiql.plan.relOpAggregateCall(node.agg.name, args)
            }

            override fun visitRelOpExclude(node: Rel.Op.Exclude, ctx: Unit) = org.partiql.plan.Rel.Op.Exclude(
                input = visitRel(node.input, ctx),
                items = node.items.map { visitRelOpExcludeItem(it, ctx) },
            )

            override fun visitRelOpExcludeItem(
                node: Rel.Op.Exclude.Item,
                ctx: Unit,
            ): org.partiql.plan.Rel.Op.Exclude.Item {
                val root = when (node.root) {
                    is Rex.Op.Var.Resolved -> visitRexOpVar(node.root, ctx) as org.partiql.plan.Rex.Op.Var
                    is Rex.Op.Var.Unresolved -> org.partiql.plan.Rex.Op.Var(-1) // unresolved in `PlanTyper` results in error
                }
                return org.partiql.plan.Rel.Op.Exclude.Item(
                    root = root,
                    steps = node.steps.map { visitRelOpExcludeStep(it, ctx) },
                )
            }

            override fun visitRelOpExcludeStep(node: Rel.Op.Exclude.Step, ctx: Unit) =
                super.visit(node, ctx) as org.partiql.plan.Rel.Op.Exclude.Step

            override fun visitRelOpExcludeStepStructField(node: Rel.Op.Exclude.Step.StructField, ctx: Unit) =
                org.partiql.plan.Rel.Op.Exclude.Step.StructField(
                    symbol = visitIdentifierSymbol(node.symbol, ctx),
                )

            override fun visitRelOpExcludeStepCollIndex(node: Rel.Op.Exclude.Step.CollIndex, ctx: Unit) =
                org.partiql.plan.Rel.Op.Exclude.Step.CollIndex(
                    index = node.index,
                )

            override fun visitRelOpExcludeStepStructWildcard(
                node: Rel.Op.Exclude.Step.StructWildcard,
                ctx: Unit,
            ) = org.partiql.plan.Rel.Op.Exclude.Step.StructWildcard()

            override fun visitRelOpExcludeStepCollWildcard(
                node: Rel.Op.Exclude.Step.CollWildcard,
                ctx: Unit,
            ) = org.partiql.plan.Rel.Op.Exclude.Step.CollWildcard()

            override fun visitRelOpErr(node: Rel.Op.Err, ctx: Unit) = org.partiql.plan.Rel.Op.Err(node.message)

            override fun visitRelBinding(node: Rel.Binding, ctx: Unit) = org.partiql.plan.Rel.Binding(
                name = node.name,
                type = node.type,
            )
        }
    }
    <|MERGE_RESOLUTION|>--- conflicted
+++ resolved
@@ -159,16 +159,6 @@
             error("Unresolved function ${node.identifier}")
         }
 
-<<<<<<< HEAD
-    @OptIn(PartiQLValueExperimental::class)
-    override fun visitRexOpCallDynamicCandidate(node: Rex.Op.Call.Dynamic.Candidate, ctx: ProblemCallback): PlanNode {
-        val fn = visitFn(node.fn, ctx)
-        if (fn is org.partiql.plan.Rex.Op.Err) return fn
-        fn as org.partiql.plan.Fn
-        val coercions = node.coercions.map {
-            it?.let {
-                val c = visitFn(it, ctx)
-=======
         override fun visitRexOpCallStatic(node: Rex.Op.Call.Static, ctx: Unit): org.partiql.plan.Rex.Op {
             val fn = visitRef(node.fn, ctx)
             val args = node.args.map { visitRex(it, ctx) }
@@ -178,7 +168,6 @@
         override fun visitRexOpCallDynamic(node: Rex.Op.Call.Dynamic, ctx: Unit): PlanNode {
             val candidates = node.candidates.map {
                 val c = visitRexOpCallDynamicCandidate(it, ctx)
->>>>>>> 6b17ff2a
                 if (c is org.partiql.plan.Rex.Op.Err) return c
                 c as org.partiql.plan.Rex.Op.Call.Dynamic.Candidate
             }
@@ -187,11 +176,6 @@
                 args = node.args.map { visitRex(it, ctx) }
             )
         }
-<<<<<<< HEAD
-        return org.partiql.plan.Rex.Op.Call.Dynamic.Candidate(fn, node.parameters, coercions)
-    }
-=======
->>>>>>> 6b17ff2a
 
         override fun visitRexOpCallDynamicCandidate(node: Rex.Op.Call.Dynamic.Candidate, ctx: Unit): PlanNode {
             val fn = visitRef(node.fn, ctx)
@@ -201,217 +185,216 @@
 
         override fun visitRexOpCase(node: Rex.Op.Case, ctx: Unit) = org.partiql.plan.Rex.Op.Case(
             branches = node.branches.map { visitRexOpCaseBranch(it, ctx) }, default = visitRex(node.default, ctx)
-            )
-
-            override fun visitRexOpCaseBranch(node: Rex.Op.Case.Branch, ctx: Unit) = org.partiql.plan.Rex.Op.Case.Branch(
-                condition = visitRex(node.condition, ctx), rex = visitRex(node.rex, ctx)
-            )
-
-            override fun visitRexOpCollection(node: Rex.Op.Collection, ctx: Unit) =
-                org.partiql.plan.Rex.Op.Collection(values = node.values.map { visitRex(it, ctx) })
-
-            override fun visitRexOpStruct(node: Rex.Op.Struct, ctx: Unit) =
-                org.partiql.plan.Rex.Op.Struct(fields = node.fields.map { visitRexOpStructField(it, ctx) })
-
-            override fun visitRexOpStructField(node: Rex.Op.Struct.Field, ctx: Unit) = org.partiql.plan.Rex.Op.Struct.Field(
-                k = visitRex(node.k, ctx),
-                v = visitRex(node.v, ctx),
-            )
-
-            override fun visitRexOpPivot(node: Rex.Op.Pivot, ctx: Unit) = org.partiql.plan.Rex.Op.Pivot(
-                key = visitRex(node.key, ctx),
-                value = visitRex(node.value, ctx),
-                rel = visitRel(node.rel, ctx),
-            )
-
-            override fun visitRexOpSubquery(node: Rex.Op.Subquery, ctx: Unit) = org.partiql.plan.Rex.Op.Subquery(
-                select = visitRexOpSelect(node.select, ctx),
-                coercion = when (node.coercion) {
-                    Rex.Op.Subquery.Coercion.SCALAR -> org.partiql.plan.Rex.Op.Subquery.Coercion.SCALAR
-                    Rex.Op.Subquery.Coercion.ROW -> org.partiql.plan.Rex.Op.Subquery.Coercion.ROW
-                }
-            )
-
-            override fun visitRexOpSelect(node: Rex.Op.Select, ctx: Unit) = org.partiql.plan.Rex.Op.Select(
-                constructor = visitRex(node.constructor, ctx),
-                rel = visitRel(node.rel, ctx),
-            )
-
-            override fun visitRexOpTupleUnion(node: Rex.Op.TupleUnion, ctx: Unit) =
-                org.partiql.plan.Rex.Op.TupleUnion(args = node.args.map { visitRex(it, ctx) })
-
-            override fun visitRexOpErr(node: Rex.Op.Err, ctx: Unit) = org.partiql.plan.Rex.Op.Err(node.message)
-
-            // RELATION OPERATORS
-
-            override fun visitRel(node: Rel, ctx: Unit) = org.partiql.plan.Rel(
-                type = visitRelType(node.type, ctx),
-                op = visitRelOp(node.op, ctx),
-            )
-
-            override fun visitRelType(node: Rel.Type, ctx: Unit) =
-                org.partiql.plan.Rel.Type(
-                    schema = node.schema.map { visitRelBinding(it, ctx) },
-                    props = node.props.map {
-                        when (it) {
-                            Rel.Prop.ORDERED -> org.partiql.plan.Rel.Prop.ORDERED
-                        }
-                    }.toSet()
-
-                )
-
-            override fun visitRelOp(node: Rel.Op, ctx: Unit) = super.visitRelOp(node, ctx) as org.partiql.plan.Rel.Op
-
-            override fun visitRelOpScan(node: Rel.Op.Scan, ctx: Unit) = org.partiql.plan.Rel.Op.Scan(
-                rex = visitRex(node.rex, ctx),
-            )
-
-            override fun visitRelOpScanIndexed(node: Rel.Op.ScanIndexed, ctx: Unit) = org.partiql.plan.Rel.Op.ScanIndexed(
-                rex = visitRex(node.rex, ctx),
-            )
-
-            override fun visitRelOpUnpivot(node: Rel.Op.Unpivot, ctx: Unit) = org.partiql.plan.Rel.Op.Unpivot(
-                rex = visitRex(node.rex, ctx),
-            )
-
-            override fun visitRelOpDistinct(node: Rel.Op.Distinct, ctx: Unit) = org.partiql.plan.Rel.Op.Distinct(
+        )
+
+        override fun visitRexOpCaseBranch(node: Rex.Op.Case.Branch, ctx: Unit) = org.partiql.plan.Rex.Op.Case.Branch(
+            condition = visitRex(node.condition, ctx), rex = visitRex(node.rex, ctx)
+        )
+
+        override fun visitRexOpCollection(node: Rex.Op.Collection, ctx: Unit) =
+            org.partiql.plan.Rex.Op.Collection(values = node.values.map { visitRex(it, ctx) })
+
+        override fun visitRexOpStruct(node: Rex.Op.Struct, ctx: Unit) =
+            org.partiql.plan.Rex.Op.Struct(fields = node.fields.map { visitRexOpStructField(it, ctx) })
+
+        override fun visitRexOpStructField(node: Rex.Op.Struct.Field, ctx: Unit) = org.partiql.plan.Rex.Op.Struct.Field(
+            k = visitRex(node.k, ctx),
+            v = visitRex(node.v, ctx),
+        )
+
+        override fun visitRexOpPivot(node: Rex.Op.Pivot, ctx: Unit) = org.partiql.plan.Rex.Op.Pivot(
+            key = visitRex(node.key, ctx),
+            value = visitRex(node.value, ctx),
+            rel = visitRel(node.rel, ctx),
+        )
+
+        override fun visitRexOpSubquery(node: Rex.Op.Subquery, ctx: Unit) = org.partiql.plan.Rex.Op.Subquery(
+            select = visitRexOpSelect(node.select, ctx),
+            coercion = when (node.coercion) {
+                Rex.Op.Subquery.Coercion.SCALAR -> org.partiql.plan.Rex.Op.Subquery.Coercion.SCALAR
+                Rex.Op.Subquery.Coercion.ROW -> org.partiql.plan.Rex.Op.Subquery.Coercion.ROW
+            }
+        )
+
+        override fun visitRexOpSelect(node: Rex.Op.Select, ctx: Unit) = org.partiql.plan.Rex.Op.Select(
+            constructor = visitRex(node.constructor, ctx),
+            rel = visitRel(node.rel, ctx),
+        )
+
+        override fun visitRexOpTupleUnion(node: Rex.Op.TupleUnion, ctx: Unit) =
+            org.partiql.plan.Rex.Op.TupleUnion(args = node.args.map { visitRex(it, ctx) })
+
+        override fun visitRexOpErr(node: Rex.Op.Err, ctx: Unit) = org.partiql.plan.Rex.Op.Err(node.message)
+
+        // RELATION OPERATORS
+
+        override fun visitRel(node: Rel, ctx: Unit) = org.partiql.plan.Rel(
+            type = visitRelType(node.type, ctx),
+            op = visitRelOp(node.op, ctx),
+        )
+
+        override fun visitRelType(node: Rel.Type, ctx: Unit) =
+            org.partiql.plan.Rel.Type(
+                schema = node.schema.map { visitRelBinding(it, ctx) },
+                props = node.props.map {
+                    when (it) {
+                        Rel.Prop.ORDERED -> org.partiql.plan.Rel.Prop.ORDERED
+                    }
+                }.toSet()
+
+            )
+
+        override fun visitRelOp(node: Rel.Op, ctx: Unit) = super.visitRelOp(node, ctx) as org.partiql.plan.Rel.Op
+
+        override fun visitRelOpScan(node: Rel.Op.Scan, ctx: Unit) = org.partiql.plan.Rel.Op.Scan(
+            rex = visitRex(node.rex, ctx),
+        )
+
+        override fun visitRelOpScanIndexed(node: Rel.Op.ScanIndexed, ctx: Unit) = org.partiql.plan.Rel.Op.ScanIndexed(
+            rex = visitRex(node.rex, ctx),
+        )
+
+        override fun visitRelOpUnpivot(node: Rel.Op.Unpivot, ctx: Unit) = org.partiql.plan.Rel.Op.Unpivot(
+            rex = visitRex(node.rex, ctx),
+        )
+
+        override fun visitRelOpDistinct(node: Rel.Op.Distinct, ctx: Unit) = org.partiql.plan.Rel.Op.Distinct(
+            input = visitRel(node.input, ctx),
+        )
+
+        override fun visitRelOpFilter(node: Rel.Op.Filter, ctx: Unit) = org.partiql.plan.Rel.Op.Filter(
+            input = visitRel(node.input, ctx),
+            predicate = visitRex(node.predicate, ctx),
+        )
+
+        override fun visitRelOpSort(node: Rel.Op.Sort, ctx: Unit) =
+            org.partiql.plan.Rel.Op.Sort(
                 input = visitRel(node.input, ctx),
-            )
-
-            override fun visitRelOpFilter(node: Rel.Op.Filter, ctx: Unit) = org.partiql.plan.Rel.Op.Filter(
-                input = visitRel(node.input, ctx),
-                predicate = visitRex(node.predicate, ctx),
-            )
-
-            override fun visitRelOpSort(node: Rel.Op.Sort, ctx: Unit) =
-                org.partiql.plan.Rel.Op.Sort(
-                    input = visitRel(node.input, ctx),
-                    specs = node.specs.map { visitRelOpSortSpec(it, ctx) }
-                )
-
-            override fun visitRelOpSortSpec(node: Rel.Op.Sort.Spec, ctx: Unit) = org.partiql.plan.Rel.Op.Sort.Spec(
-                rex = visitRex(node.rex, ctx),
-                order = when (node.order) {
-                    Rel.Op.Sort.Order.ASC_NULLS_LAST -> org.partiql.plan.Rel.Op.Sort.Order.ASC_NULLS_LAST
-                    Rel.Op.Sort.Order.ASC_NULLS_FIRST -> org.partiql.plan.Rel.Op.Sort.Order.ASC_NULLS_FIRST
-                    Rel.Op.Sort.Order.DESC_NULLS_LAST -> org.partiql.plan.Rel.Op.Sort.Order.DESC_NULLS_LAST
-                    Rel.Op.Sort.Order.DESC_NULLS_FIRST -> org.partiql.plan.Rel.Op.Sort.Order.DESC_NULLS_FIRST
-                }
-            )
-
-            override fun visitRelOpUnion(node: Rel.Op.Union, ctx: Unit) = org.partiql.plan.Rel.Op.Union(
-                lhs = visitRel(node.lhs, ctx),
-                rhs = visitRel(node.rhs, ctx),
-            )
-
-            override fun visitRelOpIntersect(node: Rel.Op.Intersect, ctx: Unit) = org.partiql.plan.Rel.Op.Intersect(
-                lhs = visitRel(node.lhs, ctx),
-                rhs = visitRel(node.rhs, ctx),
-            )
-
-            override fun visitRelOpExcept(node: Rel.Op.Except, ctx: Unit) = org.partiql.plan.Rel.Op.Except(
-                lhs = visitRel(node.lhs, ctx),
-                rhs = visitRel(node.rhs, ctx),
-            )
-
-            override fun visitRelOpLimit(node: Rel.Op.Limit, ctx: Unit) = org.partiql.plan.Rel.Op.Limit(
-                input = visitRel(node.input, ctx),
-                limit = visitRex(node.limit, ctx),
-            )
-
-            override fun visitRelOpOffset(node: Rel.Op.Offset, ctx: Unit) = org.partiql.plan.Rel.Op.Offset(
-                input = visitRel(node.input, ctx),
-                offset = visitRex(node.offset, ctx),
-            )
-
-            override fun visitRelOpProject(node: Rel.Op.Project, ctx: Unit) = org.partiql.plan.Rel.Op.Project(
-                input = visitRel(node.input, ctx),
-                projections = node.projections.map { visitRex(it, ctx) },
-            )
-
-            override fun visitRelOpJoin(node: Rel.Op.Join, ctx: Unit) = org.partiql.plan.Rel.Op.Join(
-                lhs = visitRel(node.lhs, ctx),
-                rhs = visitRel(node.rhs, ctx),
-                rex = visitRex(node.rex, ctx),
-                type = when (node.type) {
-                    Rel.Op.Join.Type.INNER -> org.partiql.plan.Rel.Op.Join.Type.INNER
-                    Rel.Op.Join.Type.LEFT -> org.partiql.plan.Rel.Op.Join.Type.LEFT
-                    Rel.Op.Join.Type.RIGHT -> org.partiql.plan.Rel.Op.Join.Type.RIGHT
-                    Rel.Op.Join.Type.FULL -> org.partiql.plan.Rel.Op.Join.Type.FULL
-                }
-            )
-
-            override fun visitRelOpAggregate(node: Rel.Op.Aggregate, ctx: Unit) = org.partiql.plan.Rel.Op.Aggregate(
-                input = visitRel(node.input, ctx),
-                strategy = when (node.strategy) {
-                    Rel.Op.Aggregate.Strategy.FULL -> org.partiql.plan.Rel.Op.Aggregate.Strategy.FULL
-                    Rel.Op.Aggregate.Strategy.PARTIAL -> org.partiql.plan.Rel.Op.Aggregate.Strategy.PARTIAL
-                },
-                calls = node.calls.map { visitRelOpAggregateCall(it, ctx) },
-                groups = node.groups.map { visitRex(it, ctx) },
-            )
-
-            override fun visitRelOpAggregateCall(node: Rel.Op.Aggregate.Call, ctx: Unit) =
-                super.visitRelOpAggregateCall(node, ctx) as org.partiql.plan.Rel.Op.Aggregate.Call
-
-            override fun visitRelOpAggregateCallUnresolved(node: Rel.Op.Aggregate.Call.Unresolved, ctx: Unit): PlanNode {
-                error("Unresolved aggregate call $node")
-            }
-
-            override fun visitRelOpAggregateCallResolved(node: Rel.Op.Aggregate.Call.Resolved, ctx: Unit): PlanNode {
-                val agg = node.agg.name
-                val args = node.args.map { visitRex(it, ctx) }
-                return org.partiql.plan.relOpAggregateCall(node.agg.name, args)
-            }
-
-            override fun visitRelOpExclude(node: Rel.Op.Exclude, ctx: Unit) = org.partiql.plan.Rel.Op.Exclude(
-                input = visitRel(node.input, ctx),
-                items = node.items.map { visitRelOpExcludeItem(it, ctx) },
-            )
-
-            override fun visitRelOpExcludeItem(
-                node: Rel.Op.Exclude.Item,
-                ctx: Unit,
-            ): org.partiql.plan.Rel.Op.Exclude.Item {
-                val root = when (node.root) {
-                    is Rex.Op.Var.Resolved -> visitRexOpVar(node.root, ctx) as org.partiql.plan.Rex.Op.Var
-                    is Rex.Op.Var.Unresolved -> org.partiql.plan.Rex.Op.Var(-1) // unresolved in `PlanTyper` results in error
-                }
-                return org.partiql.plan.Rel.Op.Exclude.Item(
-                    root = root,
-                    steps = node.steps.map { visitRelOpExcludeStep(it, ctx) },
-                )
-            }
-
-            override fun visitRelOpExcludeStep(node: Rel.Op.Exclude.Step, ctx: Unit) =
-                super.visit(node, ctx) as org.partiql.plan.Rel.Op.Exclude.Step
-
-            override fun visitRelOpExcludeStepStructField(node: Rel.Op.Exclude.Step.StructField, ctx: Unit) =
-                org.partiql.plan.Rel.Op.Exclude.Step.StructField(
-                    symbol = visitIdentifierSymbol(node.symbol, ctx),
-                )
-
-            override fun visitRelOpExcludeStepCollIndex(node: Rel.Op.Exclude.Step.CollIndex, ctx: Unit) =
-                org.partiql.plan.Rel.Op.Exclude.Step.CollIndex(
-                    index = node.index,
-                )
-
-            override fun visitRelOpExcludeStepStructWildcard(
-                node: Rel.Op.Exclude.Step.StructWildcard,
-                ctx: Unit,
-            ) = org.partiql.plan.Rel.Op.Exclude.Step.StructWildcard()
-
-            override fun visitRelOpExcludeStepCollWildcard(
-                node: Rel.Op.Exclude.Step.CollWildcard,
-                ctx: Unit,
-            ) = org.partiql.plan.Rel.Op.Exclude.Step.CollWildcard()
-
-            override fun visitRelOpErr(node: Rel.Op.Err, ctx: Unit) = org.partiql.plan.Rel.Op.Err(node.message)
-
-            override fun visitRelBinding(node: Rel.Binding, ctx: Unit) = org.partiql.plan.Rel.Binding(
-                name = node.name,
-                type = node.type,
-            )
-        }
+                specs = node.specs.map { visitRelOpSortSpec(it, ctx) }
+            )
+
+        override fun visitRelOpSortSpec(node: Rel.Op.Sort.Spec, ctx: Unit) = org.partiql.plan.Rel.Op.Sort.Spec(
+            rex = visitRex(node.rex, ctx),
+            order = when (node.order) {
+                Rel.Op.Sort.Order.ASC_NULLS_LAST -> org.partiql.plan.Rel.Op.Sort.Order.ASC_NULLS_LAST
+                Rel.Op.Sort.Order.ASC_NULLS_FIRST -> org.partiql.plan.Rel.Op.Sort.Order.ASC_NULLS_FIRST
+                Rel.Op.Sort.Order.DESC_NULLS_LAST -> org.partiql.plan.Rel.Op.Sort.Order.DESC_NULLS_LAST
+                Rel.Op.Sort.Order.DESC_NULLS_FIRST -> org.partiql.plan.Rel.Op.Sort.Order.DESC_NULLS_FIRST
+            }
+        )
+
+        override fun visitRelOpUnion(node: Rel.Op.Union, ctx: Unit) = org.partiql.plan.Rel.Op.Union(
+            lhs = visitRel(node.lhs, ctx),
+            rhs = visitRel(node.rhs, ctx),
+        )
+
+        override fun visitRelOpIntersect(node: Rel.Op.Intersect, ctx: Unit) = org.partiql.plan.Rel.Op.Intersect(
+            lhs = visitRel(node.lhs, ctx),
+            rhs = visitRel(node.rhs, ctx),
+        )
+
+        override fun visitRelOpExcept(node: Rel.Op.Except, ctx: Unit) = org.partiql.plan.Rel.Op.Except(
+            lhs = visitRel(node.lhs, ctx),
+            rhs = visitRel(node.rhs, ctx),
+        )
+
+        override fun visitRelOpLimit(node: Rel.Op.Limit, ctx: Unit) = org.partiql.plan.Rel.Op.Limit(
+            input = visitRel(node.input, ctx),
+            limit = visitRex(node.limit, ctx),
+        )
+
+        override fun visitRelOpOffset(node: Rel.Op.Offset, ctx: Unit) = org.partiql.plan.Rel.Op.Offset(
+            input = visitRel(node.input, ctx),
+            offset = visitRex(node.offset, ctx),
+        )
+
+        override fun visitRelOpProject(node: Rel.Op.Project, ctx: Unit) = org.partiql.plan.Rel.Op.Project(
+            input = visitRel(node.input, ctx),
+            projections = node.projections.map { visitRex(it, ctx) },
+        )
+
+        override fun visitRelOpJoin(node: Rel.Op.Join, ctx: Unit) = org.partiql.plan.Rel.Op.Join(
+            lhs = visitRel(node.lhs, ctx),
+            rhs = visitRel(node.rhs, ctx),
+            rex = visitRex(node.rex, ctx),
+            type = when (node.type) {
+                Rel.Op.Join.Type.INNER -> org.partiql.plan.Rel.Op.Join.Type.INNER
+                Rel.Op.Join.Type.LEFT -> org.partiql.plan.Rel.Op.Join.Type.LEFT
+                Rel.Op.Join.Type.RIGHT -> org.partiql.plan.Rel.Op.Join.Type.RIGHT
+                Rel.Op.Join.Type.FULL -> org.partiql.plan.Rel.Op.Join.Type.FULL
+            }
+        )
+
+        override fun visitRelOpAggregate(node: Rel.Op.Aggregate, ctx: Unit) = org.partiql.plan.Rel.Op.Aggregate(
+            input = visitRel(node.input, ctx),
+            strategy = when (node.strategy) {
+                Rel.Op.Aggregate.Strategy.FULL -> org.partiql.plan.Rel.Op.Aggregate.Strategy.FULL
+                Rel.Op.Aggregate.Strategy.PARTIAL -> org.partiql.plan.Rel.Op.Aggregate.Strategy.PARTIAL
+            },
+            calls = node.calls.map { visitRelOpAggregateCall(it, ctx) },
+            groups = node.groups.map { visitRex(it, ctx) },
+        )
+
+        override fun visitRelOpAggregateCall(node: Rel.Op.Aggregate.Call, ctx: Unit) =
+            super.visitRelOpAggregateCall(node, ctx) as org.partiql.plan.Rel.Op.Aggregate.Call
+
+        override fun visitRelOpAggregateCallUnresolved(node: Rel.Op.Aggregate.Call.Unresolved, ctx: Unit): PlanNode {
+            error("Unresolved aggregate call $node")
+        }
+
+        override fun visitRelOpAggregateCallResolved(node: Rel.Op.Aggregate.Call.Resolved, ctx: Unit): PlanNode {
+            val agg = node.agg.name
+            val args = node.args.map { visitRex(it, ctx) }
+            return org.partiql.plan.relOpAggregateCall(node.agg.name, args)
+        }
+
+        override fun visitRelOpExclude(node: Rel.Op.Exclude, ctx: Unit) = org.partiql.plan.Rel.Op.Exclude(
+            input = visitRel(node.input, ctx),
+            items = node.items.map { visitRelOpExcludeItem(it, ctx) },
+        )
+
+        override fun visitRelOpExcludeItem(
+            node: Rel.Op.Exclude.Item,
+            ctx: Unit,
+        ): org.partiql.plan.Rel.Op.Exclude.Item {
+            val root = when (node.root) {
+                is Rex.Op.Var.Resolved -> visitRexOpVar(node.root, ctx) as org.partiql.plan.Rex.Op.Var
+                is Rex.Op.Var.Unresolved -> org.partiql.plan.Rex.Op.Var(-1) // unresolved in `PlanTyper` results in error
+            }
+            return org.partiql.plan.Rel.Op.Exclude.Item(
+                root = root,
+                steps = node.steps.map { visitRelOpExcludeStep(it, ctx) },
+            )
+        }
+
+        override fun visitRelOpExcludeStep(node: Rel.Op.Exclude.Step, ctx: Unit) =
+            super.visit(node, ctx) as org.partiql.plan.Rel.Op.Exclude.Step
+
+        override fun visitRelOpExcludeStepStructField(node: Rel.Op.Exclude.Step.StructField, ctx: Unit) =
+            org.partiql.plan.Rel.Op.Exclude.Step.StructField(
+                symbol = visitIdentifierSymbol(node.symbol, ctx),
+            )
+
+        override fun visitRelOpExcludeStepCollIndex(node: Rel.Op.Exclude.Step.CollIndex, ctx: Unit) =
+            org.partiql.plan.Rel.Op.Exclude.Step.CollIndex(
+                index = node.index,
+            )
+
+        override fun visitRelOpExcludeStepStructWildcard(
+            node: Rel.Op.Exclude.Step.StructWildcard,
+            ctx: Unit,
+        ) = org.partiql.plan.Rel.Op.Exclude.Step.StructWildcard()
+
+        override fun visitRelOpExcludeStepCollWildcard(
+            node: Rel.Op.Exclude.Step.CollWildcard,
+            ctx: Unit,
+        ) = org.partiql.plan.Rel.Op.Exclude.Step.CollWildcard()
+
+        override fun visitRelOpErr(node: Rel.Op.Err, ctx: Unit) = org.partiql.plan.Rel.Op.Err(node.message)
+
+        override fun visitRelBinding(node: Rel.Binding, ctx: Unit) = org.partiql.plan.Rel.Binding(
+            name = node.name,
+            type = node.type,
+        )
     }
-    +}