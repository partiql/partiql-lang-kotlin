@file:OptIn(PartiQLValueExperimental::class)

package org.partiql.planner.`internal`.ir

import org.partiql.errors.Problem
<<<<<<< HEAD
import org.partiql.planner.catalog.Identifier
import org.partiql.planner.catalog.Name
=======
>>>>>>> 4fa1a761
import org.partiql.planner.internal.ir.builder.PartiQlPlanBuilder
import org.partiql.planner.internal.ir.builder.RefAggBuilder
import org.partiql.planner.internal.ir.builder.RefCastBuilder
import org.partiql.planner.internal.ir.builder.RefFnBuilder
import org.partiql.planner.internal.ir.builder.RefObjBuilder
import org.partiql.planner.internal.ir.builder.RelBindingBuilder
import org.partiql.planner.internal.ir.builder.RelBuilder
import org.partiql.planner.internal.ir.builder.RelOpAggregateBuilder
import org.partiql.planner.internal.ir.builder.RelOpAggregateCallResolvedBuilder
import org.partiql.planner.internal.ir.builder.RelOpAggregateCallUnresolvedBuilder
import org.partiql.planner.internal.ir.builder.RelOpDistinctBuilder
import org.partiql.planner.internal.ir.builder.RelOpErrBuilder
import org.partiql.planner.internal.ir.builder.RelOpExceptBuilder
import org.partiql.planner.internal.ir.builder.RelOpExcludeBuilder
import org.partiql.planner.internal.ir.builder.RelOpExcludePathBuilder
import org.partiql.planner.internal.ir.builder.RelOpExcludeStepBuilder
import org.partiql.planner.internal.ir.builder.RelOpExcludeTypeCollIndexBuilder
import org.partiql.planner.internal.ir.builder.RelOpExcludeTypeCollWildcardBuilder
import org.partiql.planner.internal.ir.builder.RelOpExcludeTypeStructKeyBuilder
import org.partiql.planner.internal.ir.builder.RelOpExcludeTypeStructSymbolBuilder
import org.partiql.planner.internal.ir.builder.RelOpExcludeTypeStructWildcardBuilder
import org.partiql.planner.internal.ir.builder.RelOpFilterBuilder
import org.partiql.planner.internal.ir.builder.RelOpIntersectBuilder
import org.partiql.planner.internal.ir.builder.RelOpJoinBuilder
import org.partiql.planner.internal.ir.builder.RelOpLimitBuilder
import org.partiql.planner.internal.ir.builder.RelOpOffsetBuilder
import org.partiql.planner.internal.ir.builder.RelOpProjectBuilder
import org.partiql.planner.internal.ir.builder.RelOpScanBuilder
import org.partiql.planner.internal.ir.builder.RelOpScanIndexedBuilder
import org.partiql.planner.internal.ir.builder.RelOpSortBuilder
import org.partiql.planner.internal.ir.builder.RelOpSortSpecBuilder
import org.partiql.planner.internal.ir.builder.RelOpUnionBuilder
import org.partiql.planner.internal.ir.builder.RelOpUnpivotBuilder
import org.partiql.planner.internal.ir.builder.RelTypeBuilder
import org.partiql.planner.internal.ir.builder.RexBuilder
import org.partiql.planner.internal.ir.builder.RexOpCallDynamicBuilder
import org.partiql.planner.internal.ir.builder.RexOpCallDynamicCandidateBuilder
import org.partiql.planner.internal.ir.builder.RexOpCallStaticBuilder
import org.partiql.planner.internal.ir.builder.RexOpCallUnresolvedBuilder
import org.partiql.planner.internal.ir.builder.RexOpCaseBranchBuilder
import org.partiql.planner.internal.ir.builder.RexOpCaseBuilder
import org.partiql.planner.internal.ir.builder.RexOpCastResolvedBuilder
import org.partiql.planner.internal.ir.builder.RexOpCastUnresolvedBuilder
import org.partiql.planner.internal.ir.builder.RexOpCoalesceBuilder
import org.partiql.planner.internal.ir.builder.RexOpCollectionBuilder
import org.partiql.planner.internal.ir.builder.RexOpErrBuilder
import org.partiql.planner.internal.ir.builder.RexOpLitBuilder
import org.partiql.planner.internal.ir.builder.RexOpMissingBuilder
import org.partiql.planner.internal.ir.builder.RexOpNullifBuilder
import org.partiql.planner.internal.ir.builder.RexOpPathIndexBuilder
import org.partiql.planner.internal.ir.builder.RexOpPathKeyBuilder
import org.partiql.planner.internal.ir.builder.RexOpPathSymbolBuilder
import org.partiql.planner.internal.ir.builder.RexOpPivotBuilder
import org.partiql.planner.internal.ir.builder.RexOpSelectBuilder
import org.partiql.planner.internal.ir.builder.RexOpStructBuilder
import org.partiql.planner.internal.ir.builder.RexOpStructFieldBuilder
import org.partiql.planner.internal.ir.builder.RexOpSubqueryBuilder
import org.partiql.planner.internal.ir.builder.RexOpTupleUnionBuilder
import org.partiql.planner.internal.ir.builder.RexOpVarGlobalBuilder
import org.partiql.planner.internal.ir.builder.RexOpVarLocalBuilder
import org.partiql.planner.internal.ir.builder.RexOpVarUnresolvedBuilder
import org.partiql.planner.internal.ir.builder.StatementQueryBuilder
import org.partiql.planner.internal.ir.visitor.PlanVisitor
import org.partiql.planner.internal.typer.CompilerType
<<<<<<< HEAD
import org.partiql.spi.function.Aggregation
import org.partiql.spi.function.Function
=======
import org.partiql.spi.catalog.Identifier
import org.partiql.spi.catalog.Name
import org.partiql.spi.catalog.Table
import org.partiql.spi.fn.AggSignature
import org.partiql.spi.fn.FnSignature
>>>>>>> 4fa1a761
import org.partiql.value.PartiQLValue
import org.partiql.value.PartiQLValueExperimental
import kotlin.random.Random

internal abstract class PlanNode {
    @JvmField
    internal var tag: String = "Plan-${"%06x".format(Random.nextInt())}"

    internal abstract val children: List<PlanNode>

    internal abstract fun <R, C> accept(visitor: PlanVisitor<R, C>, ctx: C): R
}

internal data class PartiQLPlan(
    @JvmField internal val statement: Statement,
) : PlanNode() {
    public override val children: List<PlanNode> by lazy {
        val kids = mutableListOf<PlanNode?>()
        kids.add(statement)
        kids.filterNotNull()
    }

    public override fun <R, C> accept(visitor: PlanVisitor<R, C>, ctx: C): R = visitor.visitPartiQLPlan(this, ctx)

    internal companion object {
        @JvmStatic
        internal fun builder(): PartiQlPlanBuilder = PartiQlPlanBuilder()
    }
}

internal sealed class Ref : PlanNode() {
    public override fun <R, C> accept(visitor: PlanVisitor<R, C>, ctx: C): R = when (this) {
        is Obj -> visitor.visitRefObj(this, ctx)
        is Fn -> visitor.visitRefFn(this, ctx)
        is Agg -> visitor.visitRefAgg(this, ctx)
    }

    internal data class Obj(
        @JvmField internal val catalog: String,
        @JvmField internal val name: Name,
        @JvmField internal val type: CompilerType,
        @JvmField internal val table: Table,
    ) : Ref() {
        public override val children: List<PlanNode> = emptyList()

        override fun <R, C> accept(visitor: PlanVisitor<R, C>, ctx: C): R = visitor.visitRefObj(this, ctx)

        internal companion object {
            @JvmStatic
            internal fun builder(): RefObjBuilder = RefObjBuilder()
        }
    }

    internal data class Fn(
        @JvmField internal val catalog: String,
        @JvmField internal val name: Name,
        @JvmField internal val signature: Function,
    ) : Ref() {
        public override val children: List<PlanNode> = emptyList()

        override fun <R, C> accept(visitor: PlanVisitor<R, C>, ctx: C): R = visitor.visitRefFn(this, ctx)

        internal companion object {
            @JvmStatic
            internal fun builder(): RefFnBuilder = RefFnBuilder()
        }
    }

    internal data class Agg(
        @JvmField internal val catalog: String,
        @JvmField internal val name: Name,
        @JvmField internal val signature: Aggregation,
    ) : Ref() {
        public override val children: List<PlanNode> = emptyList()

        override fun <R, C> accept(visitor: PlanVisitor<R, C>, ctx: C): R = visitor.visitRefAgg(this, ctx)

        internal companion object {
            @JvmStatic
            internal fun builder(): RefAggBuilder = RefAggBuilder()
        }
    }

    internal data class Cast(
        @JvmField internal val input: CompilerType,
        @JvmField internal val target: CompilerType,
        @JvmField internal val safety: Safety,
        @JvmField internal val isNullable: Boolean,
    ) : PlanNode() {
        public override val children: List<PlanNode> = emptyList()

        public override fun <R, C> accept(visitor: PlanVisitor<R, C>, ctx: C): R = visitor.visitRefCast(this, ctx)

        internal enum class Safety {
            COERCION, EXPLICIT, UNSAFE,
        }

        internal companion object {
            @JvmStatic
            internal fun builder(): RefCastBuilder = RefCastBuilder()
        }
    }
}

internal sealed class Statement : PlanNode() {
    public override fun <R, C> accept(visitor: PlanVisitor<R, C>, ctx: C): R = when (this) {
        is Query -> visitor.visitStatementQuery(this, ctx)
    }

    internal data class Query(
        @JvmField internal val root: Rex,
    ) : Statement() {
        public override val children: List<PlanNode> by lazy {
            val kids = mutableListOf<PlanNode?>()
            kids.add(root)
            kids.filterNotNull()
        }

        override fun <R, C> accept(visitor: PlanVisitor<R, C>, ctx: C): R =
            visitor.visitStatementQuery(this, ctx)

        internal companion object {
            @JvmStatic
            internal fun builder(): StatementQueryBuilder = StatementQueryBuilder()
        }
    }
}

internal data class Rex(
    @JvmField internal val type: CompilerType,
    @JvmField internal val op: Op,
) : PlanNode() {
    public override val children: List<PlanNode> by lazy {
        val kids = mutableListOf<PlanNode?>()
        kids.add(op)
        kids.filterNotNull()
    }

    public override fun <R, C> accept(visitor: PlanVisitor<R, C>, ctx: C): R = visitor.visitRex(
        this, ctx
    )

    internal sealed class Op : PlanNode() {
        public override fun <R, C> accept(visitor: PlanVisitor<R, C>, ctx: C): R = when (this) {
            is Lit -> visitor.visitRexOpLit(this, ctx)
            is Var -> visitor.visitRexOpVar(this, ctx)
            is Path -> visitor.visitRexOpPath(this, ctx)
            is Cast -> visitor.visitRexOpCast(this, ctx)
            is Call -> visitor.visitRexOpCall(this, ctx)
            is Case -> visitor.visitRexOpCase(this, ctx)
            is Nullif -> visitor.visitRexOpNullif(this, ctx)
            is Coalesce -> visitor.visitRexOpCoalesce(this, ctx)
            is Collection -> visitor.visitRexOpCollection(this, ctx)
            is Struct -> visitor.visitRexOpStruct(this, ctx)
            is Pivot -> visitor.visitRexOpPivot(this, ctx)
            is Subquery -> visitor.visitRexOpSubquery(this, ctx)
            is Select -> visitor.visitRexOpSelect(this, ctx)
            is TupleUnion -> visitor.visitRexOpTupleUnion(this, ctx)
            is Err -> visitor.visitRexOpErr(this, ctx)
            is Missing -> visitor.visitRexOpMissing(this, ctx)
        }

        internal data class Lit(
            @JvmField internal val `value`: PartiQLValue,
        ) : Op() {
            public override val children: List<PlanNode> = emptyList()

            override fun <R, C> accept(visitor: PlanVisitor<R, C>, ctx: C): R = visitor.visitRexOpLit(this, ctx)

            internal companion object {
                @JvmStatic
                internal fun builder(): RexOpLitBuilder = RexOpLitBuilder()
            }
        }

        internal sealed class Var : Op() {
            override fun <R, C> accept(visitor: PlanVisitor<R, C>, ctx: C): R = when (this) {
                is Local -> visitor.visitRexOpVarLocal(this, ctx)
                is Global -> visitor.visitRexOpVarGlobal(this, ctx)
                is Unresolved -> visitor.visitRexOpVarUnresolved(this, ctx)
            }

            internal enum class Scope {
                DEFAULT, LOCAL,
            }

            internal data class Local(
                @JvmField internal val depth: Int,
                @JvmField internal val ref: Int,
            ) : Var() {
                public override val children: List<PlanNode> = emptyList()

                override fun <R, C> accept(visitor: PlanVisitor<R, C>, ctx: C): R =
                    visitor.visitRexOpVarLocal(this, ctx)

                internal companion object {
                    @JvmStatic
                    internal fun builder(): RexOpVarLocalBuilder = RexOpVarLocalBuilder()
                }
            }

            internal data class Global(
                @JvmField internal val ref: Ref.Obj,
            ) : Var() {
                public override val children: List<PlanNode> by lazy {
                    val kids = mutableListOf<PlanNode?>()
                    kids.add(ref)
                    kids.filterNotNull()
                }

                override fun <R, C> accept(visitor: PlanVisitor<R, C>, ctx: C): R =
                    visitor.visitRexOpVarGlobal(this, ctx)

                internal companion object {
                    @JvmStatic
                    internal fun builder(): RexOpVarGlobalBuilder = RexOpVarGlobalBuilder()
                }
            }

            internal data class Unresolved(
                @JvmField internal val identifier: Identifier,
                @JvmField internal val scope: Scope,
            ) : Var() {
                public override val children: List<PlanNode> = emptyList()

                override fun <R, C> accept(visitor: PlanVisitor<R, C>, ctx: C): R =
                    visitor.visitRexOpVarUnresolved(this, ctx)

                internal companion object {
                    @JvmStatic
                    internal fun builder(): RexOpVarUnresolvedBuilder = RexOpVarUnresolvedBuilder()
                }
            }
        }

        internal sealed class Path : Op() {
            override fun <R, C> accept(visitor: PlanVisitor<R, C>, ctx: C): R = when (this) {
                is Index -> visitor.visitRexOpPathIndex(this, ctx)
                is Key -> visitor.visitRexOpPathKey(this, ctx)
                is Symbol -> visitor.visitRexOpPathSymbol(this, ctx)
            }

            internal data class Index(
                @JvmField internal val root: Rex,
                @JvmField internal val key: Rex,
            ) : Path() {
                public override val children: List<PlanNode> by lazy {
                    val kids = mutableListOf<PlanNode?>()
                    kids.add(root)
                    kids.add(key)
                    kids.filterNotNull()
                }

                override fun <R, C> accept(visitor: PlanVisitor<R, C>, ctx: C): R =
                    visitor.visitRexOpPathIndex(this, ctx)

                internal companion object {
                    @JvmStatic
                    internal fun builder(): RexOpPathIndexBuilder = RexOpPathIndexBuilder()
                }
            }

            internal data class Key(
                @JvmField internal val root: Rex,
                @JvmField internal val key: Rex,
            ) : Path() {
                public override val children: List<PlanNode> by lazy {
                    val kids = mutableListOf<PlanNode?>()
                    kids.add(root)
                    kids.add(key)
                    kids.filterNotNull()
                }

                override fun <R, C> accept(visitor: PlanVisitor<R, C>, ctx: C): R =
                    visitor.visitRexOpPathKey(this, ctx)

                internal companion object {
                    @JvmStatic
                    internal fun builder(): RexOpPathKeyBuilder = RexOpPathKeyBuilder()
                }
            }

            internal data class Symbol(
                @JvmField internal val root: Rex,
                @JvmField internal val key: String,
            ) : Path() {
                public override val children: List<PlanNode> by lazy {
                    val kids = mutableListOf<PlanNode?>()
                    kids.add(root)
                    kids.filterNotNull()
                }

                override fun <R, C> accept(visitor: PlanVisitor<R, C>, ctx: C): R =
                    visitor.visitRexOpPathSymbol(this, ctx)

                internal companion object {
                    @JvmStatic
                    internal fun builder(): RexOpPathSymbolBuilder = RexOpPathSymbolBuilder()
                }
            }
        }

        internal sealed class Cast : Op() {
            override fun <R, C> accept(visitor: PlanVisitor<R, C>, ctx: C): R = when (this) {
                is Unresolved -> visitor.visitRexOpCastUnresolved(this, ctx)
                is Resolved -> visitor.visitRexOpCastResolved(this, ctx)
            }

            internal data class Unresolved(
                @JvmField internal val target: CompilerType,
                @JvmField internal val arg: Rex,
            ) : Cast() {
                public override val children: List<PlanNode> by lazy {
                    val kids = mutableListOf<PlanNode?>()
                    kids.add(arg)
                    kids.filterNotNull()
                }

                override fun <R, C> accept(visitor: PlanVisitor<R, C>, ctx: C): R =
                    visitor.visitRexOpCastUnresolved(this, ctx)

                internal companion object {
                    @JvmStatic
                    internal fun builder(): RexOpCastUnresolvedBuilder = RexOpCastUnresolvedBuilder()
                }
            }

            internal data class Resolved(
                @JvmField internal val cast: Ref.Cast,
                @JvmField internal val arg: Rex,
            ) : Cast() {
                public override val children: List<PlanNode> by lazy {
                    val kids = mutableListOf<PlanNode?>()
                    kids.add(cast)
                    kids.add(arg)
                    kids.filterNotNull()
                }

                override fun <R, C> accept(visitor: PlanVisitor<R, C>, ctx: C): R =
                    visitor.visitRexOpCastResolved(this, ctx)

                internal companion object {
                    @JvmStatic
                    internal fun builder(): RexOpCastResolvedBuilder = RexOpCastResolvedBuilder()
                }
            }
        }

        internal sealed class Call : Op() {
            override fun <R, C> accept(visitor: PlanVisitor<R, C>, ctx: C): R = when (this) {
                is Unresolved -> visitor.visitRexOpCallUnresolved(this, ctx)
                is Static -> visitor.visitRexOpCallStatic(this, ctx)
                is Dynamic -> visitor.visitRexOpCallDynamic(this, ctx)
            }

            internal data class Unresolved(
                @JvmField internal val identifier: Identifier,
                @JvmField internal val args: List<Rex>,
            ) : Call() {
                public override val children: List<PlanNode> by lazy {
                    val kids = mutableListOf<PlanNode?>()
                    kids.addAll(args)
                    kids.filterNotNull()
                }

                override fun <R, C> accept(visitor: PlanVisitor<R, C>, ctx: C): R =
                    visitor.visitRexOpCallUnresolved(this, ctx)

                internal companion object {
                    @JvmStatic
                    internal fun builder(): RexOpCallUnresolvedBuilder = RexOpCallUnresolvedBuilder()
                }
            }

            internal data class Static(
                @JvmField internal val fn: Ref.Fn,
                @JvmField internal val args: List<Rex>,
            ) : Call() {
                public override val children: List<PlanNode> by lazy {
                    val kids = mutableListOf<PlanNode?>()
                    kids.add(fn)
                    kids.addAll(args)
                    kids.filterNotNull()
                }

                override fun <R, C> accept(visitor: PlanVisitor<R, C>, ctx: C): R =
                    visitor.visitRexOpCallStatic(this, ctx)

                internal companion object {
                    @JvmStatic
                    internal fun builder(): RexOpCallStaticBuilder = RexOpCallStaticBuilder()
                }
            }

            internal data class Dynamic(
                @JvmField internal val args: List<Rex>,
                @JvmField internal val candidates: List<Candidate>,
            ) : Call() {
                public override val children: List<PlanNode> by lazy {
                    val kids = mutableListOf<PlanNode?>()
                    kids.addAll(args)
                    kids.addAll(candidates)
                    kids.filterNotNull()
                }

                override fun <R, C> accept(visitor: PlanVisitor<R, C>, ctx: C): R =
                    visitor.visitRexOpCallDynamic(this, ctx)

                internal data class Candidate(
                    @JvmField internal val fn: Ref.Fn,
                    @JvmField internal val coercions: List<Ref.Cast?>,
                ) : PlanNode() {
                    public override val children: List<PlanNode> by lazy {
                        val kids = mutableListOf<PlanNode?>()
                        kids.add(fn)
                        kids.addAll(coercions)
                        kids.filterNotNull()
                    }

                    public override fun <R, C> accept(visitor: PlanVisitor<R, C>, ctx: C): R =
                        visitor.visitRexOpCallDynamicCandidate(this, ctx)

                    internal companion object {
                        @JvmStatic
                        internal fun builder(): RexOpCallDynamicCandidateBuilder = RexOpCallDynamicCandidateBuilder()
                    }
                }

                internal companion object {
                    @JvmStatic
                    internal fun builder(): RexOpCallDynamicBuilder = RexOpCallDynamicBuilder()
                }
            }
        }

        internal data class Case(
            @JvmField internal val branches: List<Branch>,
            @JvmField internal val default: Rex,
        ) : Op() {
            public override val children: List<PlanNode> by lazy {
                val kids = mutableListOf<PlanNode?>()
                kids.addAll(branches)
                kids.add(default)
                kids.filterNotNull()
            }

            override fun <R, C> accept(visitor: PlanVisitor<R, C>, ctx: C): R = visitor.visitRexOpCase(this, ctx)

            internal data class Branch(
                @JvmField internal val condition: Rex,
                @JvmField internal val rex: Rex,
            ) : PlanNode() {
                public override val children: List<PlanNode> by lazy {
                    val kids = mutableListOf<PlanNode?>()
                    kids.add(condition)
                    kids.add(rex)
                    kids.filterNotNull()
                }

                public override fun <R, C> accept(visitor: PlanVisitor<R, C>, ctx: C): R =
                    visitor.visitRexOpCaseBranch(this, ctx)

                internal companion object {
                    @JvmStatic
                    internal fun builder(): RexOpCaseBranchBuilder = RexOpCaseBranchBuilder()
                }
            }

            internal companion object {
                @JvmStatic
                internal fun builder(): RexOpCaseBuilder = RexOpCaseBuilder()
            }
        }

        internal data class Nullif(
            @JvmField internal val `value`: Rex,
            @JvmField internal val nullifier: Rex,
        ) : Op() {
            public override val children: List<PlanNode> by lazy {
                val kids = mutableListOf<PlanNode?>()
                kids.add(value)
                kids.add(nullifier)
                kids.filterNotNull()
            }

            override fun <R, C> accept(visitor: PlanVisitor<R, C>, ctx: C): R =
                visitor.visitRexOpNullif(this, ctx)

            internal companion object {
                @JvmStatic
                internal fun builder(): RexOpNullifBuilder = RexOpNullifBuilder()
            }
        }

        internal data class Coalesce(
            @JvmField internal val args: List<Rex>,
        ) : Op() {
            public override val children: List<PlanNode> by lazy {
                val kids = mutableListOf<PlanNode?>()
                kids.addAll(args)
                kids.filterNotNull()
            }

            override fun <R, C> accept(visitor: PlanVisitor<R, C>, ctx: C): R =
                visitor.visitRexOpCoalesce(this, ctx)

            internal companion object {
                @JvmStatic
                internal fun builder(): RexOpCoalesceBuilder = RexOpCoalesceBuilder()
            }
        }

        internal data class Collection(
            @JvmField internal val values: List<Rex>,
        ) : Op() {
            public override val children: List<PlanNode> by lazy {
                val kids = mutableListOf<PlanNode?>()
                kids.addAll(values)
                kids.filterNotNull()
            }

            override fun <R, C> accept(visitor: PlanVisitor<R, C>, ctx: C): R =
                visitor.visitRexOpCollection(this, ctx)

            internal companion object {
                @JvmStatic
                internal fun builder(): RexOpCollectionBuilder = RexOpCollectionBuilder()
            }
        }

        internal data class Struct(
            @JvmField internal val fields: List<Field>,
        ) : Op() {
            public override val children: List<PlanNode> by lazy {
                val kids = mutableListOf<PlanNode?>()
                kids.addAll(fields)
                kids.filterNotNull()
            }

            override fun <R, C> accept(visitor: PlanVisitor<R, C>, ctx: C): R =
                visitor.visitRexOpStruct(this, ctx)

            internal data class Field(
                @JvmField internal val k: Rex,
                @JvmField internal val v: Rex,
            ) : PlanNode() {
                public override val children: List<PlanNode> by lazy {
                    val kids = mutableListOf<PlanNode?>()
                    kids.add(k)
                    kids.add(v)
                    kids.filterNotNull()
                }

                public override fun <R, C> accept(visitor: PlanVisitor<R, C>, ctx: C): R =
                    visitor.visitRexOpStructField(this, ctx)

                internal companion object {
                    @JvmStatic
                    internal fun builder(): RexOpStructFieldBuilder = RexOpStructFieldBuilder()
                }
            }

            internal companion object {
                @JvmStatic
                internal fun builder(): RexOpStructBuilder = RexOpStructBuilder()
            }
        }

        internal data class Pivot(
            @JvmField internal val key: Rex,
            @JvmField internal val `value`: Rex,
            @JvmField internal val rel: Rel,
        ) : Op() {
            public override val children: List<PlanNode> by lazy {
                val kids = mutableListOf<PlanNode?>()
                kids.add(key)
                kids.add(value)
                kids.add(rel)
                kids.filterNotNull()
            }

            override fun <R, C> accept(visitor: PlanVisitor<R, C>, ctx: C): R =
                visitor.visitRexOpPivot(this, ctx)

            internal companion object {
                @JvmStatic
                internal fun builder(): RexOpPivotBuilder = RexOpPivotBuilder()
            }
        }

        internal data class Subquery(
            @JvmField internal val `constructor`: Rex,
            @JvmField internal val rel: Rel,
            @JvmField internal val coercion: Coercion,
        ) : Op() {
            public override val children: List<PlanNode> by lazy {
                val kids = mutableListOf<PlanNode?>()
                kids.add(constructor)
                kids.add(rel)
                kids.filterNotNull()
            }

            override fun <R, C> accept(visitor: PlanVisitor<R, C>, ctx: C): R =
                visitor.visitRexOpSubquery(this, ctx)

            internal enum class Coercion {
                SCALAR, ROW,
            }

            internal companion object {
                @JvmStatic
                internal fun builder(): RexOpSubqueryBuilder = RexOpSubqueryBuilder()
            }
        }

        internal data class Select(
            @JvmField internal val `constructor`: Rex,
            @JvmField internal val rel: Rel,
        ) : Op() {
            public override val children: List<PlanNode> by lazy {
                val kids = mutableListOf<PlanNode?>()
                kids.add(constructor)
                kids.add(rel)
                kids.filterNotNull()
            }

            override fun <R, C> accept(visitor: PlanVisitor<R, C>, ctx: C): R =
                visitor.visitRexOpSelect(this, ctx)

            internal companion object {
                @JvmStatic
                internal fun builder(): RexOpSelectBuilder = RexOpSelectBuilder()
            }
        }

        internal data class TupleUnion(
            @JvmField internal val args: List<Rex>,
        ) : Op() {
            public override val children: List<PlanNode> by lazy {
                val kids = mutableListOf<PlanNode?>()
                kids.addAll(args)
                kids.filterNotNull()
            }

            override fun <R, C> accept(visitor: PlanVisitor<R, C>, ctx: C): R =
                visitor.visitRexOpTupleUnion(this, ctx)

            internal companion object {
                @JvmStatic
                internal fun builder(): RexOpTupleUnionBuilder = RexOpTupleUnionBuilder()
            }
        }

        internal data class Err(
            @JvmField internal val problem: Problem,
            @JvmField internal val causes: List<Op>,
        ) : Op() {
            public override val children: List<PlanNode> by lazy {
                val kids = mutableListOf<PlanNode?>()
                kids.addAll(causes)
                kids.filterNotNull()
            }

            override fun <R, C> accept(visitor: PlanVisitor<R, C>, ctx: C): R = visitor.visitRexOpErr(this, ctx)

            internal companion object {
                @JvmStatic
                internal fun builder(): RexOpErrBuilder = RexOpErrBuilder()
            }
        }

        internal data class Missing(
            @JvmField internal val problem: Problem,
            @JvmField internal val causes: List<Op>,
        ) : Op() {
            public override val children: List<PlanNode> by lazy {
                val kids = mutableListOf<PlanNode?>()
                kids.addAll(causes)
                kids.filterNotNull()
            }

            override fun <R, C> accept(visitor: PlanVisitor<R, C>, ctx: C): R =
                visitor.visitRexOpMissing(this, ctx)

            internal companion object {
                @JvmStatic
                internal fun builder(): RexOpMissingBuilder = RexOpMissingBuilder()
            }
        }
    }

    internal companion object {
        @JvmStatic
        internal fun builder(): RexBuilder = RexBuilder()
    }
}

internal data class Rel(
    @JvmField internal val type: Type,
    @JvmField internal val op: Op,
) : PlanNode() {
    public override val children: List<PlanNode> by lazy {
        val kids = mutableListOf<PlanNode?>()
        kids.add(type)
        kids.add(op)
        kids.filterNotNull()
    }

    public override fun <R, C> accept(visitor: PlanVisitor<R, C>, ctx: C): R = visitor.visitRel(
        this, ctx
    )

    internal enum class Prop {
        ORDERED,
    }

    internal data class Type(
        @JvmField internal val schema: List<Binding>,
        @JvmField internal val props: Set<Prop>,
    ) : PlanNode() {
        public override val children: List<PlanNode> by lazy {
            val kids = mutableListOf<PlanNode?>()
            kids.addAll(schema)
            kids.filterNotNull()
        }

        public override fun <R, C> accept(visitor: PlanVisitor<R, C>, ctx: C): R = visitor.visitRelType(this, ctx)

        internal companion object {
            @JvmStatic
            internal fun builder(): RelTypeBuilder = RelTypeBuilder()
        }
    }

    internal sealed class Op : PlanNode() {
        public override fun <R, C> accept(visitor: PlanVisitor<R, C>, ctx: C): R = when (this) {
            is Scan -> visitor.visitRelOpScan(this, ctx)
            is ScanIndexed -> visitor.visitRelOpScanIndexed(this, ctx)
            is Unpivot -> visitor.visitRelOpUnpivot(this, ctx)
            is Distinct -> visitor.visitRelOpDistinct(this, ctx)
            is Filter -> visitor.visitRelOpFilter(this, ctx)
            is Sort -> visitor.visitRelOpSort(this, ctx)
            is Union -> visitor.visitRelOpUnion(this, ctx)
            is Intersect -> visitor.visitRelOpIntersect(this, ctx)
            is Except -> visitor.visitRelOpExcept(this, ctx)
            is Limit -> visitor.visitRelOpLimit(this, ctx)
            is Offset -> visitor.visitRelOpOffset(this, ctx)
            is Project -> visitor.visitRelOpProject(this, ctx)
            is Join -> visitor.visitRelOpJoin(this, ctx)
            is Aggregate -> visitor.visitRelOpAggregate(this, ctx)
            is Exclude -> visitor.visitRelOpExclude(this, ctx)
            is Err -> visitor.visitRelOpErr(this, ctx)
        }

        internal data class Scan(
            @JvmField internal val rex: Rex,
        ) : Op() {
            public override val children: List<PlanNode> by lazy {
                val kids = mutableListOf<PlanNode?>()
                kids.add(rex)
                kids.filterNotNull()
            }

            override fun <R, C> accept(visitor: PlanVisitor<R, C>, ctx: C): R = visitor.visitRelOpScan(this, ctx)

            internal companion object {
                @JvmStatic
                internal fun builder(): RelOpScanBuilder = RelOpScanBuilder()
            }
        }

        internal data class ScanIndexed(
            @JvmField internal val rex: Rex,
        ) : Op() {
            public override val children: List<PlanNode> by lazy {
                val kids = mutableListOf<PlanNode?>()
                kids.add(rex)
                kids.filterNotNull()
            }

            override fun <R, C> accept(visitor: PlanVisitor<R, C>, ctx: C): R =
                visitor.visitRelOpScanIndexed(this, ctx)

            internal companion object {
                @JvmStatic
                internal fun builder(): RelOpScanIndexedBuilder = RelOpScanIndexedBuilder()
            }
        }

        internal data class Unpivot(
            @JvmField internal val rex: Rex,
        ) : Op() {
            public override val children: List<PlanNode> by lazy {
                val kids = mutableListOf<PlanNode?>()
                kids.add(rex)
                kids.filterNotNull()
            }

            override fun <R, C> accept(visitor: PlanVisitor<R, C>, ctx: C): R =
                visitor.visitRelOpUnpivot(this, ctx)

            internal companion object {
                @JvmStatic
                internal fun builder(): RelOpUnpivotBuilder = RelOpUnpivotBuilder()
            }
        }

        internal data class Distinct(
            @JvmField internal val input: Rel,
        ) : Op() {
            public override val children: List<PlanNode> by lazy {
                val kids = mutableListOf<PlanNode?>()
                kids.add(input)
                kids.filterNotNull()
            }

            override fun <R, C> accept(visitor: PlanVisitor<R, C>, ctx: C): R =
                visitor.visitRelOpDistinct(this, ctx)

            internal companion object {
                @JvmStatic
                internal fun builder(): RelOpDistinctBuilder = RelOpDistinctBuilder()
            }
        }

        internal data class Filter(
            @JvmField internal val input: Rel,
            @JvmField internal val predicate: Rex,
        ) : Op() {
            public override val children: List<PlanNode> by lazy {
                val kids = mutableListOf<PlanNode?>()
                kids.add(input)
                kids.add(predicate)
                kids.filterNotNull()
            }

            override fun <R, C> accept(visitor: PlanVisitor<R, C>, ctx: C): R =
                visitor.visitRelOpFilter(this, ctx)

            internal companion object {
                @JvmStatic
                internal fun builder(): RelOpFilterBuilder = RelOpFilterBuilder()
            }
        }

        internal data class Sort(
            @JvmField internal val input: Rel,
            @JvmField internal val specs: List<Spec>,
        ) : Op() {
            public override val children: List<PlanNode> by lazy {
                val kids = mutableListOf<PlanNode?>()
                kids.add(input)
                kids.addAll(specs)
                kids.filterNotNull()
            }

            override fun <R, C> accept(visitor: PlanVisitor<R, C>, ctx: C): R = visitor.visitRelOpSort(this, ctx)

            internal enum class Order {
                ASC_NULLS_LAST, ASC_NULLS_FIRST, DESC_NULLS_LAST, DESC_NULLS_FIRST,
            }

            internal data class Spec(
                @JvmField internal val rex: Rex,
                @JvmField internal val order: Order,
            ) : PlanNode() {
                public override val children: List<PlanNode> by lazy {
                    val kids = mutableListOf<PlanNode?>()
                    kids.add(rex)
                    kids.filterNotNull()
                }

                public override fun <R, C> accept(visitor: PlanVisitor<R, C>, ctx: C): R =
                    visitor.visitRelOpSortSpec(this, ctx)

                internal companion object {
                    @JvmStatic
                    internal fun builder(): RelOpSortSpecBuilder = RelOpSortSpecBuilder()
                }
            }

            internal companion object {
                @JvmStatic
                internal fun builder(): RelOpSortBuilder = RelOpSortBuilder()
            }
        }

        internal data class Union(
            @JvmField internal val setq: SetQuantifier,
            @JvmField internal val isOuter: Boolean,
            @JvmField internal val lhs: Rel,
            @JvmField internal val rhs: Rel,
        ) : Op() {
            public override val children: List<PlanNode> by lazy {
                val kids = mutableListOf<PlanNode?>()
                kids.add(lhs)
                kids.add(rhs)
                kids.filterNotNull()
            }

            override fun <R, C> accept(visitor: PlanVisitor<R, C>, ctx: C): R =
                visitor.visitRelOpUnion(this, ctx)

            internal companion object {
                @JvmStatic
                internal fun builder(): RelOpUnionBuilder = RelOpUnionBuilder()
            }
        }

        internal data class Intersect(
            @JvmField internal val setq: SetQuantifier,
            @JvmField internal val isOuter: Boolean,
            @JvmField internal val lhs: Rel,
            @JvmField internal val rhs: Rel,
        ) : Op() {
            public override val children: List<PlanNode> by lazy {
                val kids = mutableListOf<PlanNode?>()
                kids.add(lhs)
                kids.add(rhs)
                kids.filterNotNull()
            }

            override fun <R, C> accept(visitor: PlanVisitor<R, C>, ctx: C): R =
                visitor.visitRelOpIntersect(this, ctx)

            internal companion object {
                @JvmStatic
                internal fun builder(): RelOpIntersectBuilder = RelOpIntersectBuilder()
            }
        }

        internal data class Except(
            @JvmField internal val setq: SetQuantifier,
            @JvmField internal val isOuter: Boolean,
            @JvmField internal val lhs: Rel,
            @JvmField internal val rhs: Rel,
        ) : Op() {
            public override val children: List<PlanNode> by lazy {
                val kids = mutableListOf<PlanNode?>()
                kids.add(lhs)
                kids.add(rhs)
                kids.filterNotNull()
            }

            override fun <R, C> accept(visitor: PlanVisitor<R, C>, ctx: C): R =
                visitor.visitRelOpExcept(this, ctx)

            internal companion object {
                @JvmStatic
                internal fun builder(): RelOpExceptBuilder = RelOpExceptBuilder()
            }
        }

        internal data class Limit(
            @JvmField internal val input: Rel,
            @JvmField internal val limit: Rex,
        ) : Op() {
            public override val children: List<PlanNode> by lazy {
                val kids = mutableListOf<PlanNode?>()
                kids.add(input)
                kids.add(limit)
                kids.filterNotNull()
            }

            override fun <R, C> accept(visitor: PlanVisitor<R, C>, ctx: C): R =
                visitor.visitRelOpLimit(this, ctx)

            internal companion object {
                @JvmStatic
                internal fun builder(): RelOpLimitBuilder = RelOpLimitBuilder()
            }
        }

        internal data class Offset(
            @JvmField internal val input: Rel,
            @JvmField internal val offset: Rex,
        ) : Op() {
            public override val children: List<PlanNode> by lazy {
                val kids = mutableListOf<PlanNode?>()
                kids.add(input)
                kids.add(offset)
                kids.filterNotNull()
            }

            override fun <R, C> accept(visitor: PlanVisitor<R, C>, ctx: C): R =
                visitor.visitRelOpOffset(this, ctx)

            internal companion object {
                @JvmStatic
                internal fun builder(): RelOpOffsetBuilder = RelOpOffsetBuilder()
            }
        }

        internal data class Project(
            @JvmField internal val input: Rel,
            @JvmField internal val projections: List<Rex>,
        ) : Op() {
            public override val children: List<PlanNode> by lazy {
                val kids = mutableListOf<PlanNode?>()
                kids.add(input)
                kids.addAll(projections)
                kids.filterNotNull()
            }

            override fun <R, C> accept(visitor: PlanVisitor<R, C>, ctx: C): R =
                visitor.visitRelOpProject(this, ctx)

            internal companion object {
                @JvmStatic
                internal fun builder(): RelOpProjectBuilder = RelOpProjectBuilder()
            }
        }

        internal data class Join(
            @JvmField internal val lhs: Rel,
            @JvmField internal val rhs: Rel,
            @JvmField internal val rex: Rex,
            @JvmField internal val type: Type,
        ) : Op() {
            public override val children: List<PlanNode> by lazy {
                val kids = mutableListOf<PlanNode?>()
                kids.add(lhs)
                kids.add(rhs)
                kids.add(rex)
                kids.filterNotNull()
            }

            override fun <R, C> accept(visitor: PlanVisitor<R, C>, ctx: C): R = visitor.visitRelOpJoin(this, ctx)

            internal enum class Type {
                INNER, LEFT, RIGHT, FULL,
            }

            internal companion object {
                @JvmStatic
                internal fun builder(): RelOpJoinBuilder = RelOpJoinBuilder()
            }
        }

        internal data class Aggregate(
            @JvmField internal val input: Rel,
            @JvmField internal val strategy: Strategy,
            @JvmField internal val calls: List<Call>,
            @JvmField internal val groups: List<Rex>,
        ) : Op() {
            public override val children: List<PlanNode> by lazy {
                val kids = mutableListOf<PlanNode?>()
                kids.add(input)
                kids.addAll(calls)
                kids.addAll(groups)
                kids.filterNotNull()
            }

            override fun <R, C> accept(visitor: PlanVisitor<R, C>, ctx: C): R =
                visitor.visitRelOpAggregate(this, ctx)

            internal enum class Strategy {
                FULL, PARTIAL,
            }

            internal sealed class Call : PlanNode() {
                public override fun <R, C> accept(visitor: PlanVisitor<R, C>, ctx: C): R = when (this) {
                    is Unresolved -> visitor.visitRelOpAggregateCallUnresolved(this, ctx)
                    is Resolved -> visitor.visitRelOpAggregateCallResolved(this, ctx)
                }

                internal data class Unresolved(
                    @JvmField internal val name: String,
                    @JvmField internal val setq: SetQuantifier,
                    @JvmField internal val args: List<Rex>,
                ) : Call() {
                    public override val children: List<PlanNode> by lazy {
                        val kids = mutableListOf<PlanNode?>()
                        kids.addAll(args)
                        kids.filterNotNull()
                    }

                    override fun <R, C> accept(visitor: PlanVisitor<R, C>, ctx: C): R =
                        visitor.visitRelOpAggregateCallUnresolved(this, ctx)

                    internal companion object {
                        @JvmStatic
                        internal fun builder(): RelOpAggregateCallUnresolvedBuilder =
                            RelOpAggregateCallUnresolvedBuilder()
                    }
                }

                internal data class Resolved(
                    @JvmField internal val agg: Ref.Agg,
                    @JvmField internal val setq: SetQuantifier,
                    @JvmField internal val args: List<Rex>,
                ) : Call() {
                    public override val children: List<PlanNode> by lazy {
                        val kids = mutableListOf<PlanNode?>()
                        kids.add(agg)
                        kids.addAll(args)
                        kids.filterNotNull()
                    }

                    override fun <R, C> accept(visitor: PlanVisitor<R, C>, ctx: C): R =
                        visitor.visitRelOpAggregateCallResolved(this, ctx)

                    internal companion object {
                        @JvmStatic
                        internal fun builder(): RelOpAggregateCallResolvedBuilder = RelOpAggregateCallResolvedBuilder()
                    }
                }
            }

            internal companion object {
                @JvmStatic
                internal fun builder(): RelOpAggregateBuilder = RelOpAggregateBuilder()
            }
        }

        internal data class Exclude(
            @JvmField internal val input: Rel,
            @JvmField internal val paths: List<Path>,
        ) : Op() {
            public override val children: List<PlanNode> by lazy {
                val kids = mutableListOf<PlanNode?>()
                kids.add(input)
                kids.addAll(paths)
                kids.filterNotNull()
            }

            override fun <R, C> accept(visitor: PlanVisitor<R, C>, ctx: C): R =
                visitor.visitRelOpExclude(this, ctx)

            internal data class Path(
                @JvmField internal val root: Rex.Op,
                @JvmField internal val steps: List<Step>,
            ) : PlanNode() {
                public override val children: List<PlanNode> by lazy {
                    val kids = mutableListOf<PlanNode?>()
                    kids.add(root)
                    kids.addAll(steps)
                    kids.filterNotNull()
                }

                public override fun <R, C> accept(visitor: PlanVisitor<R, C>, ctx: C): R =
                    visitor.visitRelOpExcludePath(this, ctx)

                internal companion object {
                    @JvmStatic
                    internal fun builder(): RelOpExcludePathBuilder = RelOpExcludePathBuilder()
                }
            }

            internal data class Step(
                @JvmField internal val type: Type,
                @JvmField internal val substeps: List<Step>,
            ) : PlanNode() {
                public override val children: List<PlanNode> by lazy {
                    val kids = mutableListOf<PlanNode?>()
                    kids.add(type)
                    kids.addAll(substeps)
                    kids.filterNotNull()
                }

                public override fun <R, C> accept(visitor: PlanVisitor<R, C>, ctx: C): R =
                    visitor.visitRelOpExcludeStep(this, ctx)

                internal companion object {
                    @JvmStatic
                    internal fun builder(): RelOpExcludeStepBuilder = RelOpExcludeStepBuilder()
                }
            }

            internal sealed class Type : PlanNode() {
                public override fun <R, C> accept(visitor: PlanVisitor<R, C>, ctx: C): R = when (this) {
                    is StructSymbol -> visitor.visitRelOpExcludeTypeStructSymbol(this, ctx)
                    is StructKey -> visitor.visitRelOpExcludeTypeStructKey(this, ctx)
                    is CollIndex -> visitor.visitRelOpExcludeTypeCollIndex(this, ctx)
                    is StructWildcard -> visitor.visitRelOpExcludeTypeStructWildcard(this, ctx)
                    is CollWildcard -> visitor.visitRelOpExcludeTypeCollWildcard(this, ctx)
                }

                internal data class StructSymbol(
                    @JvmField internal val symbol: String,
                ) : Type() {
                    public override val children: List<PlanNode> = emptyList()

                    override fun <R, C> accept(visitor: PlanVisitor<R, C>, ctx: C): R =
                        visitor.visitRelOpExcludeTypeStructSymbol(this, ctx)

                    internal companion object {
                        @JvmStatic
                        internal fun builder(): RelOpExcludeTypeStructSymbolBuilder =
                            RelOpExcludeTypeStructSymbolBuilder()
                    }

                    // Explicitly override `equals` and `hashcode` for case-insensitivity
                    override fun equals(other: Any?): Boolean {
                        if (this === other) return true
                        if (javaClass != other?.javaClass) return false

                        other as StructSymbol

                        if (!symbol.equals(other.symbol, ignoreCase = true)) return false
                        if (children != other.children) return false

                        return true
                    }

                    override fun hashCode(): Int {
                        return symbol.lowercase().hashCode()
                    }
                }

                internal data class StructKey(
                    @JvmField internal val key: String,
                ) : Type() {
                    public override val children: List<PlanNode> = emptyList()

                    override fun <R, C> accept(visitor: PlanVisitor<R, C>, ctx: C): R =
                        visitor.visitRelOpExcludeTypeStructKey(this, ctx)

                    internal companion object {
                        @JvmStatic
                        internal fun builder(): RelOpExcludeTypeStructKeyBuilder = RelOpExcludeTypeStructKeyBuilder()
                    }
                }

                internal data class CollIndex(
                    @JvmField internal val index: Int,
                ) : Type() {
                    public override val children: List<PlanNode> = emptyList()

                    override fun <R, C> accept(visitor: PlanVisitor<R, C>, ctx: C): R =
                        visitor.visitRelOpExcludeTypeCollIndex(this, ctx)

                    internal companion object {
                        @JvmStatic
                        internal fun builder(): RelOpExcludeTypeCollIndexBuilder = RelOpExcludeTypeCollIndexBuilder()
                    }
                }

                internal data class StructWildcard(
                    @JvmField internal val ` `: Char = ' ',
                ) : Type() {
                    public override val children: List<PlanNode> = emptyList()

                    override fun <R, C> accept(visitor: PlanVisitor<R, C>, ctx: C): R =
                        visitor.visitRelOpExcludeTypeStructWildcard(this, ctx)

                    internal companion object {
                        @JvmStatic
                        internal fun builder(): RelOpExcludeTypeStructWildcardBuilder =
                            RelOpExcludeTypeStructWildcardBuilder()
                    }
                }

                internal data class CollWildcard(
                    @JvmField internal val ` `: Char = ' ',
                ) : Type() {
                    public override val children: List<PlanNode> = emptyList()

                    override fun <R, C> accept(visitor: PlanVisitor<R, C>, ctx: C): R =
                        visitor.visitRelOpExcludeTypeCollWildcard(this, ctx)

                    internal companion object {
                        @JvmStatic
                        internal fun builder(): RelOpExcludeTypeCollWildcardBuilder =
                            RelOpExcludeTypeCollWildcardBuilder()
                    }
                }
            }

            internal companion object {
                @JvmStatic
                internal fun builder(): RelOpExcludeBuilder = RelOpExcludeBuilder()
            }
        }

        internal data class Err(
            @JvmField internal val message: String,
        ) : Op() {
            public override val children: List<PlanNode> = emptyList()

            override fun <R, C> accept(visitor: PlanVisitor<R, C>, ctx: C): R = visitor.visitRelOpErr(this, ctx)

            internal companion object {
                @JvmStatic
                internal fun builder(): RelOpErrBuilder = RelOpErrBuilder()
            }
        }
    }

    internal data class Binding(
        @JvmField internal val name: String,
        @JvmField internal val type: CompilerType,
    ) : PlanNode() {
        public override val children: List<PlanNode> = emptyList()

        public override fun <R, C> accept(visitor: PlanVisitor<R, C>, ctx: C): R = visitor.visitRelBinding(this, ctx)

        internal companion object {
            @JvmStatic
            internal fun builder(): RelBindingBuilder = RelBindingBuilder()
        }
    }

    internal companion object {
        @JvmStatic
        internal fun builder(): RelBuilder = RelBuilder()
    }
}

internal enum class SetQuantifier {
    ALL, DISTINCT,
}<|MERGE_RESOLUTION|>--- conflicted
+++ resolved
@@ -3,11 +3,6 @@
 package org.partiql.planner.`internal`.ir
 
 import org.partiql.errors.Problem
-<<<<<<< HEAD
-import org.partiql.planner.catalog.Identifier
-import org.partiql.planner.catalog.Name
-=======
->>>>>>> 4fa1a761
 import org.partiql.planner.internal.ir.builder.PartiQlPlanBuilder
 import org.partiql.planner.internal.ir.builder.RefAggBuilder
 import org.partiql.planner.internal.ir.builder.RefCastBuilder
@@ -72,16 +67,11 @@
 import org.partiql.planner.internal.ir.builder.StatementQueryBuilder
 import org.partiql.planner.internal.ir.visitor.PlanVisitor
 import org.partiql.planner.internal.typer.CompilerType
-<<<<<<< HEAD
-import org.partiql.spi.function.Aggregation
-import org.partiql.spi.function.Function
-=======
 import org.partiql.spi.catalog.Identifier
 import org.partiql.spi.catalog.Name
 import org.partiql.spi.catalog.Table
-import org.partiql.spi.fn.AggSignature
-import org.partiql.spi.fn.FnSignature
->>>>>>> 4fa1a761
+import org.partiql.spi.function.Aggregation
+import org.partiql.spi.function.Function
 import org.partiql.value.PartiQLValue
 import org.partiql.value.PartiQLValueExperimental
 import kotlin.random.Random
@@ -200,8 +190,7 @@
             kids.filterNotNull()
         }
 
-        override fun <R, C> accept(visitor: PlanVisitor<R, C>, ctx: C): R =
-            visitor.visitStatementQuery(this, ctx)
+        override fun <R, C> accept(visitor: PlanVisitor<R, C>, ctx: C): R = visitor.visitStatementQuery(this, ctx)
 
         internal companion object {
             @JvmStatic
@@ -355,8 +344,7 @@
                     kids.filterNotNull()
                 }
 
-                override fun <R, C> accept(visitor: PlanVisitor<R, C>, ctx: C): R =
-                    visitor.visitRexOpPathKey(this, ctx)
+                override fun <R, C> accept(visitor: PlanVisitor<R, C>, ctx: C): R = visitor.visitRexOpPathKey(this, ctx)
 
                 internal companion object {
                     @JvmStatic
@@ -567,8 +555,7 @@
                 kids.filterNotNull()
             }
 
-            override fun <R, C> accept(visitor: PlanVisitor<R, C>, ctx: C): R =
-                visitor.visitRexOpNullif(this, ctx)
+            override fun <R, C> accept(visitor: PlanVisitor<R, C>, ctx: C): R = visitor.visitRexOpNullif(this, ctx)
 
             internal companion object {
                 @JvmStatic
@@ -585,8 +572,7 @@
                 kids.filterNotNull()
             }
 
-            override fun <R, C> accept(visitor: PlanVisitor<R, C>, ctx: C): R =
-                visitor.visitRexOpCoalesce(this, ctx)
+            override fun <R, C> accept(visitor: PlanVisitor<R, C>, ctx: C): R = visitor.visitRexOpCoalesce(this, ctx)
 
             internal companion object {
                 @JvmStatic
@@ -603,8 +589,7 @@
                 kids.filterNotNull()
             }
 
-            override fun <R, C> accept(visitor: PlanVisitor<R, C>, ctx: C): R =
-                visitor.visitRexOpCollection(this, ctx)
+            override fun <R, C> accept(visitor: PlanVisitor<R, C>, ctx: C): R = visitor.visitRexOpCollection(this, ctx)
 
             internal companion object {
                 @JvmStatic
@@ -621,8 +606,7 @@
                 kids.filterNotNull()
             }
 
-            override fun <R, C> accept(visitor: PlanVisitor<R, C>, ctx: C): R =
-                visitor.visitRexOpStruct(this, ctx)
+            override fun <R, C> accept(visitor: PlanVisitor<R, C>, ctx: C): R = visitor.visitRexOpStruct(this, ctx)
 
             internal data class Field(
                 @JvmField internal val k: Rex,
@@ -663,8 +647,7 @@
                 kids.filterNotNull()
             }
 
-            override fun <R, C> accept(visitor: PlanVisitor<R, C>, ctx: C): R =
-                visitor.visitRexOpPivot(this, ctx)
+            override fun <R, C> accept(visitor: PlanVisitor<R, C>, ctx: C): R = visitor.visitRexOpPivot(this, ctx)
 
             internal companion object {
                 @JvmStatic
@@ -684,8 +667,7 @@
                 kids.filterNotNull()
             }
 
-            override fun <R, C> accept(visitor: PlanVisitor<R, C>, ctx: C): R =
-                visitor.visitRexOpSubquery(this, ctx)
+            override fun <R, C> accept(visitor: PlanVisitor<R, C>, ctx: C): R = visitor.visitRexOpSubquery(this, ctx)
 
             internal enum class Coercion {
                 SCALAR, ROW,
@@ -708,8 +690,7 @@
                 kids.filterNotNull()
             }
 
-            override fun <R, C> accept(visitor: PlanVisitor<R, C>, ctx: C): R =
-                visitor.visitRexOpSelect(this, ctx)
+            override fun <R, C> accept(visitor: PlanVisitor<R, C>, ctx: C): R = visitor.visitRexOpSelect(this, ctx)
 
             internal companion object {
                 @JvmStatic
@@ -726,8 +707,7 @@
                 kids.filterNotNull()
             }
 
-            override fun <R, C> accept(visitor: PlanVisitor<R, C>, ctx: C): R =
-                visitor.visitRexOpTupleUnion(this, ctx)
+            override fun <R, C> accept(visitor: PlanVisitor<R, C>, ctx: C): R = visitor.visitRexOpTupleUnion(this, ctx)
 
             internal companion object {
                 @JvmStatic
@@ -763,8 +743,7 @@
                 kids.filterNotNull()
             }
 
-            override fun <R, C> accept(visitor: PlanVisitor<R, C>, ctx: C): R =
-                visitor.visitRexOpMissing(this, ctx)
+            override fun <R, C> accept(visitor: PlanVisitor<R, C>, ctx: C): R = visitor.visitRexOpMissing(this, ctx)
 
             internal companion object {
                 @JvmStatic
@@ -862,8 +841,7 @@
                 kids.filterNotNull()
             }
 
-            override fun <R, C> accept(visitor: PlanVisitor<R, C>, ctx: C): R =
-                visitor.visitRelOpScanIndexed(this, ctx)
+            override fun <R, C> accept(visitor: PlanVisitor<R, C>, ctx: C): R = visitor.visitRelOpScanIndexed(this, ctx)
 
             internal companion object {
                 @JvmStatic
@@ -880,8 +858,7 @@
                 kids.filterNotNull()
             }
 
-            override fun <R, C> accept(visitor: PlanVisitor<R, C>, ctx: C): R =
-                visitor.visitRelOpUnpivot(this, ctx)
+            override fun <R, C> accept(visitor: PlanVisitor<R, C>, ctx: C): R = visitor.visitRelOpUnpivot(this, ctx)
 
             internal companion object {
                 @JvmStatic
@@ -898,8 +875,7 @@
                 kids.filterNotNull()
             }
 
-            override fun <R, C> accept(visitor: PlanVisitor<R, C>, ctx: C): R =
-                visitor.visitRelOpDistinct(this, ctx)
+            override fun <R, C> accept(visitor: PlanVisitor<R, C>, ctx: C): R = visitor.visitRelOpDistinct(this, ctx)
 
             internal companion object {
                 @JvmStatic
@@ -918,8 +894,7 @@
                 kids.filterNotNull()
             }
 
-            override fun <R, C> accept(visitor: PlanVisitor<R, C>, ctx: C): R =
-                visitor.visitRelOpFilter(this, ctx)
+            override fun <R, C> accept(visitor: PlanVisitor<R, C>, ctx: C): R = visitor.visitRelOpFilter(this, ctx)
 
             internal companion object {
                 @JvmStatic
@@ -982,8 +957,7 @@
                 kids.filterNotNull()
             }
 
-            override fun <R, C> accept(visitor: PlanVisitor<R, C>, ctx: C): R =
-                visitor.visitRelOpUnion(this, ctx)
+            override fun <R, C> accept(visitor: PlanVisitor<R, C>, ctx: C): R = visitor.visitRelOpUnion(this, ctx)
 
             internal companion object {
                 @JvmStatic
@@ -1004,8 +978,7 @@
                 kids.filterNotNull()
             }
 
-            override fun <R, C> accept(visitor: PlanVisitor<R, C>, ctx: C): R =
-                visitor.visitRelOpIntersect(this, ctx)
+            override fun <R, C> accept(visitor: PlanVisitor<R, C>, ctx: C): R = visitor.visitRelOpIntersect(this, ctx)
 
             internal companion object {
                 @JvmStatic
@@ -1026,8 +999,7 @@
                 kids.filterNotNull()
             }
 
-            override fun <R, C> accept(visitor: PlanVisitor<R, C>, ctx: C): R =
-                visitor.visitRelOpExcept(this, ctx)
+            override fun <R, C> accept(visitor: PlanVisitor<R, C>, ctx: C): R = visitor.visitRelOpExcept(this, ctx)
 
             internal companion object {
                 @JvmStatic
@@ -1046,8 +1018,7 @@
                 kids.filterNotNull()
             }
 
-            override fun <R, C> accept(visitor: PlanVisitor<R, C>, ctx: C): R =
-                visitor.visitRelOpLimit(this, ctx)
+            override fun <R, C> accept(visitor: PlanVisitor<R, C>, ctx: C): R = visitor.visitRelOpLimit(this, ctx)
 
             internal companion object {
                 @JvmStatic
@@ -1066,8 +1037,7 @@
                 kids.filterNotNull()
             }
 
-            override fun <R, C> accept(visitor: PlanVisitor<R, C>, ctx: C): R =
-                visitor.visitRelOpOffset(this, ctx)
+            override fun <R, C> accept(visitor: PlanVisitor<R, C>, ctx: C): R = visitor.visitRelOpOffset(this, ctx)
 
             internal companion object {
                 @JvmStatic
@@ -1086,8 +1056,7 @@
                 kids.filterNotNull()
             }
 
-            override fun <R, C> accept(visitor: PlanVisitor<R, C>, ctx: C): R =
-                visitor.visitRelOpProject(this, ctx)
+            override fun <R, C> accept(visitor: PlanVisitor<R, C>, ctx: C): R = visitor.visitRelOpProject(this, ctx)
 
             internal companion object {
                 @JvmStatic
@@ -1135,8 +1104,7 @@
                 kids.filterNotNull()
             }
 
-            override fun <R, C> accept(visitor: PlanVisitor<R, C>, ctx: C): R =
-                visitor.visitRelOpAggregate(this, ctx)
+            override fun <R, C> accept(visitor: PlanVisitor<R, C>, ctx: C): R = visitor.visitRelOpAggregate(this, ctx)
 
             internal enum class Strategy {
                 FULL, PARTIAL,
@@ -1208,8 +1176,7 @@
                 kids.filterNotNull()
             }
 
-            override fun <R, C> accept(visitor: PlanVisitor<R, C>, ctx: C): R =
-                visitor.visitRelOpExclude(this, ctx)
+            override fun <R, C> accept(visitor: PlanVisitor<R, C>, ctx: C): R = visitor.visitRelOpExclude(this, ctx)
 
             internal data class Path(
                 @JvmField internal val root: Rex.Op,
