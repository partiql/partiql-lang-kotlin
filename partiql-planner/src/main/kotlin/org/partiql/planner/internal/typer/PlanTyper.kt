/*
 * Copyright Amazon.com, Inc. or its affiliates. All Rights Reserved.
 *
 * Licensed under the Apache License, Version 2.0 (the "License").
 * You may not use this file except in compliance with the License.
 * A copy of the License is located at
 *
 *     http://www.apache.org/licenses/LICENSE-2.0
 *
 * or in the "license" file accompanying this file. This file is distributed
 * on an "AS IS" BASIS, WITHOUT WARRANTIES OR CONDITIONS OF ANY KIND, either
 * express or implied. See the License for the specific language governing
 * permissions and limitations under the License.
 *
 */

package org.partiql.planner.internal.typer

import org.partiql.errors.Problem
import org.partiql.errors.ProblemCallback
import org.partiql.errors.UNKNOWN_PROBLEM_LOCATION
import org.partiql.planner.PlanningProblemDetails
import org.partiql.planner.internal.Env
import org.partiql.planner.internal.ResolutionStrategy
import org.partiql.planner.internal.ResolvedVar
import org.partiql.planner.internal.TypeEnv
import org.partiql.planner.internal.ir.Agg
import org.partiql.planner.internal.ir.Fn
import org.partiql.planner.internal.ir.Identifier
import org.partiql.planner.internal.ir.PlanNode
import org.partiql.planner.internal.ir.Rel
import org.partiql.planner.internal.ir.Rex
import org.partiql.planner.internal.ir.Statement
import org.partiql.planner.internal.ir.aggResolved
import org.partiql.planner.internal.ir.fnResolved
import org.partiql.planner.internal.ir.identifierSymbol
import org.partiql.planner.internal.ir.rel
import org.partiql.planner.internal.ir.relBinding
import org.partiql.planner.internal.ir.relOpAggregate
import org.partiql.planner.internal.ir.relOpAggregateCall
import org.partiql.planner.internal.ir.relOpDistinct
import org.partiql.planner.internal.ir.relOpErr
import org.partiql.planner.internal.ir.relOpFilter
import org.partiql.planner.internal.ir.relOpJoin
import org.partiql.planner.internal.ir.relOpLimit
import org.partiql.planner.internal.ir.relOpOffset
import org.partiql.planner.internal.ir.relOpProject
import org.partiql.planner.internal.ir.relOpScan
import org.partiql.planner.internal.ir.relOpScanIndexed
import org.partiql.planner.internal.ir.relOpSort
import org.partiql.planner.internal.ir.relOpUnpivot
import org.partiql.planner.internal.ir.relType
import org.partiql.planner.internal.ir.rex
import org.partiql.planner.internal.ir.rexOpCallDynamic
import org.partiql.planner.internal.ir.rexOpCallDynamicCandidate
import org.partiql.planner.internal.ir.rexOpCallStatic
import org.partiql.planner.internal.ir.rexOpCaseBranch
import org.partiql.planner.internal.ir.rexOpCollection
import org.partiql.planner.internal.ir.rexOpErr
import org.partiql.planner.internal.ir.rexOpGlobal
import org.partiql.planner.internal.ir.rexOpLit
import org.partiql.planner.internal.ir.rexOpPathIndex
import org.partiql.planner.internal.ir.rexOpPathKey
import org.partiql.planner.internal.ir.rexOpPathSymbol
import org.partiql.planner.internal.ir.rexOpPivot
import org.partiql.planner.internal.ir.rexOpSelect
import org.partiql.planner.internal.ir.rexOpStruct
import org.partiql.planner.internal.ir.rexOpStructField
import org.partiql.planner.internal.ir.rexOpTupleUnion
import org.partiql.planner.internal.ir.rexOpVarResolved
import org.partiql.planner.internal.ir.statementQuery
import org.partiql.planner.internal.ir.util.PlanRewriter
import org.partiql.spi.BindingCase
import org.partiql.spi.BindingName
import org.partiql.spi.BindingPath
import org.partiql.types.AnyOfType
import org.partiql.types.AnyType
import org.partiql.types.BagType
import org.partiql.types.BoolType
import org.partiql.types.CollectionType
import org.partiql.types.IntType
import org.partiql.types.ListType
import org.partiql.types.MissingType
import org.partiql.types.NullType
import org.partiql.types.SexpType
import org.partiql.types.StaticType
import org.partiql.types.StaticType.Companion.ANY
import org.partiql.types.StaticType.Companion.MISSING
import org.partiql.types.StaticType.Companion.NULL
import org.partiql.types.StaticType.Companion.STRING
import org.partiql.types.StaticType.Companion.unionOf
import org.partiql.types.StringType
import org.partiql.types.StructType
import org.partiql.types.TupleConstraint
import org.partiql.types.function.FunctionSignature
import org.partiql.value.BoolValue
import org.partiql.value.PartiQLValueExperimental
import org.partiql.value.TextValue
import org.partiql.value.boolValue
import org.partiql.value.missingValue
import org.partiql.value.stringValue

/**
 * Rewrites an untyped algebraic translation of the query to be both typed and have resolved variables.
 *
 * @property env
 * @property onProblem
 */
@OptIn(PartiQLValueExperimental::class)
internal class PlanTyper(
    private val env: Env,
    private val onProblem: ProblemCallback,
) {

    /**
     * Rewrite the statement with inferred types and resolved variables
     */
    fun resolve(statement: Statement): Statement {
        if (statement !is Statement.Query) {
            throw IllegalArgumentException("PartiQLPlanner only supports Query statements")
        }
        // root TypeEnv has no bindings
        val typeEnv = TypeEnv(
            schema = emptyList(),
            strategy = ResolutionStrategy.GLOBAL,
        )
        val root = statement.root.type(typeEnv)
        return statementQuery(root)
    }

    /**
     * Types the relational operators of a query expression.
     *
     * @property outer represents the outer TypeEnv of a query expression — only used by scan variable resolution.
     */
    private inner class RelTyper(private val outer: TypeEnv) : PlanRewriter<Rel.Type?>() {

        override fun visitRel(node: Rel, ctx: Rel.Type?) = visitRelOp(node.op, node.type) as Rel

        /**
         * The output schema of a `rel.op.scan` is the single value binding.
         */
        override fun visitRelOpScan(node: Rel.Op.Scan, ctx: Rel.Type?): Rel {
            // descend, with GLOBAL resolution strategy
            val rex = node.rex.type(outer.global())
            // compute rel type
            val valueT = getElementTypeForFromSource(rex.type)
            val type = ctx!!.copyWithSchema(listOf(valueT))
            // rewrite
            val op = relOpScan(rex)
            return rel(type, op)
        }

        override fun visitRelOpErr(node: Rel.Op.Err, ctx: Rel.Type?): Rel {
            val type = ctx ?: relType(emptyList(), emptySet())
            return rel(type, node)
        }

        /**
         * The output schema of a `rel.op.scan_index` is the value binding and index binding.
         */
        override fun visitRelOpScanIndexed(node: Rel.Op.ScanIndexed, ctx: Rel.Type?): Rel {
            // descend, with GLOBAL resolution strategy
            val rex = node.rex.type(outer.global())
            // compute rel type
            val valueT = getElementTypeForFromSource(rex.type)
            val indexT = StaticType.INT8
            val type = ctx!!.copyWithSchema(listOf(valueT, indexT))
            // rewrite
            val op = relOpScanIndexed(rex)
            return rel(type, op)
        }

        /**
         * TODO handle NULL|STRUCT type
         */
        override fun visitRelOpUnpivot(node: Rel.Op.Unpivot, ctx: Rel.Type?): Rel {
            // descend, with GLOBAL resolution strategy
            val rex = node.rex.type(outer.global())

            // only UNPIVOT a struct
            if (rex.type !is StructType) {
                handleUnexpectedType(rex.type, expected = setOf(StaticType.STRUCT))
                return rel(ctx!!, relOpErr("UNPIVOT on non-STRUCT type ${rex.type}"))
            }

            // compute element type
            val t = rex.type
            val e = if (t.contentClosed) {
                StaticType.unionOf(t.fields.map { it.value }.toSet()).flatten()
            } else {
                ANY
            }

            // compute rel type
            val kType = STRING
            val vType = e
            val type = ctx!!.copyWithSchema(listOf(kType, vType))

            // rewrite
            val op = relOpUnpivot(rex)
            return rel(type, op)
        }

        override fun visitRelOpDistinct(node: Rel.Op.Distinct, ctx: Rel.Type?): Rel {
            val input = visitRel(node.input, ctx)
            return rel(input.type, relOpDistinct(input))
        }

        override fun visitRelOpFilter(node: Rel.Op.Filter, ctx: Rel.Type?): Rel {
            // compute input schema
            val input = visitRel(node.input, ctx)
            // type sub-nodes
            val typeEnv = TypeEnv(input.type.schema, ResolutionStrategy.LOCAL)
            val predicate = node.predicate.type(typeEnv)
            // compute output schema
            val type = input.type
            // rewrite
            val op = relOpFilter(input, predicate)
            return rel(type, op)
        }

        override fun visitRelOpSort(node: Rel.Op.Sort, ctx: Rel.Type?): Rel {
            // compute input schema
            val input = visitRel(node.input, ctx)
            // type sub-nodes
            val typeEnv = TypeEnv(input.type.schema, ResolutionStrategy.LOCAL)
            val specs = node.specs.map {
                val rex = it.rex.type(typeEnv)
                it.copy(rex)
            }
            // output schema of a sort is the same as the input
            val type = input.type.copy(props = setOf(Rel.Prop.ORDERED))
            // rewrite
            val op = relOpSort(input, specs)
            return rel(type, op)
        }

        override fun visitRelOpUnion(node: Rel.Op.Union, ctx: Rel.Type?): Rel {
            TODO("Type RelOp Union")
        }

        override fun visitRelOpIntersect(node: Rel.Op.Intersect, ctx: Rel.Type?): Rel {
            TODO("Type RelOp Intersect")
        }

        override fun visitRelOpExcept(node: Rel.Op.Except, ctx: Rel.Type?): Rel {
            TODO("Type RelOp Except")
        }

        override fun visitRelOpLimit(node: Rel.Op.Limit, ctx: Rel.Type?): Rel {
            // compute input schema
            val input = visitRel(node.input, ctx)
            // type limit expression using outer scope with global resolution
            val typeEnv = outer.global()
            val limit = node.limit.type(typeEnv)
            // check types
            assertAsInt(limit.type)
            // compute output schema
            val type = input.type
            // rewrite
            val op = relOpLimit(input, limit)
            return rel(type, op)
        }

        override fun visitRelOpOffset(node: Rel.Op.Offset, ctx: Rel.Type?): Rel {
            // compute input schema
            val input = visitRel(node.input, ctx)
            // type offset expression using outer scope with global resolution
            val typeEnv = outer.global()
            val offset = node.offset.type(typeEnv)
            // check types
            assertAsInt(offset.type)
            // compute output schema
            val type = input.type
            // rewrite
            val op = relOpOffset(input, offset)
            return rel(type, op)
        }

        override fun visitRelOpProject(node: Rel.Op.Project, ctx: Rel.Type?): Rel {
            // compute input schema
            val input = visitRel(node.input, ctx)
            // type sub-nodes
            val typeEnv = TypeEnv(input.type.schema, ResolutionStrategy.LOCAL)
            val projections = node.projections.map {
                it.type(typeEnv)
            }
            // compute output schema
            val schema = projections.map { it.type }
            val type = ctx!!.copyWithSchema(schema)
            // rewrite
            val op = relOpProject(input, projections)
            return rel(type, op)
        }

        override fun visitRelOpJoin(node: Rel.Op.Join, ctx: Rel.Type?): Rel {
            // Rewrite LHS and RHS
            val lhs = visitRel(node.lhs, ctx)
            val rhs = visitRel(node.rhs, ctx)

            // Calculate output schema given JOIN type
            val l = lhs.type.schema
            val r = rhs.type.schema
            val schema = when (node.type) {
                Rel.Op.Join.Type.INNER -> l + r
                Rel.Op.Join.Type.LEFT -> l + r.pad()
                Rel.Op.Join.Type.RIGHT -> l.pad() + r
                Rel.Op.Join.Type.FULL -> l.pad() + r.pad()
            }
            val type = relType(schema, ctx!!.props)

            // Type the condition on the output schema
            val condition = node.rex.type(TypeEnv(type.schema, ResolutionStrategy.LOCAL))

            val op = relOpJoin(lhs, rhs, condition, node.type)
            return rel(type, op)
        }

        /**
         * Initial implementation of `EXCLUDE` schema inference. Until an RFC is finalized for `EXCLUDE`
         * (https://github.com/partiql/partiql-spec/issues/39),
         *
         * This behavior is considered experimental and subject to change.
         *
         * This implementation includes
         *  - Excluding tuple bindings (e.g. t.a.b.c)
         *  - Excluding tuple wildcards (e.g. t.a.*.b)
         *  - Excluding collection indexes (e.g. t.a[0].b -- behavior subject to change; see below discussion)
         *  - Excluding collection wildcards (e.g. t.a[*].b)
         *
         * There are still discussion points regarding the following edge cases:
         *  - EXCLUDE on a tuple attribute that doesn't exist -- give an error/warning?
         *      - currently no error
         *  - EXCLUDE on a tuple attribute that has duplicates -- give an error/warning? exclude one? exclude both?
         *      - currently excludes both w/ no error
         *  - EXCLUDE on a collection index as the last step -- mark element type as optional?
         *      - currently element type as-is
         *  - EXCLUDE on a collection index w/ remaining path steps -- mark last step's type as optional?
         *      - currently marks last step's type as optional
         *  - EXCLUDE on a binding tuple variable (e.g. SELECT ... EXCLUDE t FROM t) -- error?
         *      - currently a parser error
         *  - EXCLUDE on a union type -- give an error/warning? no-op? exclude on each type in union?
         *      - currently exclude on each union type
         *  - If SELECT list includes an attribute that is excluded, we could consider giving an error in PlanTyper or
         * some other semantic pass
         *      - currently does not give an error
         */
        override fun visitRelOpExclude(node: Rel.Op.Exclude, ctx: Rel.Type?): Rel {
            // compute input schema
            val input = visitRel(node.input, ctx)

            // apply exclusions to the input schema
            val init = input.type.schema.map { it.copy() }
            val schema = node.items.fold((init)) { bindings, item -> excludeBindings(bindings, item) }

            // rewrite
            val type = ctx!!.copy(schema)
            return rel(type, node)
        }

        override fun visitRelOpAggregate(node: Rel.Op.Aggregate, ctx: Rel.Type?): Rel {
            // compute input schema
            val input = visitRel(node.input, ctx)

            // type the calls and groups
            val typer = RexTyper(locals = TypeEnv(input.type.schema, ResolutionStrategy.LOCAL))

            // typing of aggregate calls is slightly more complicated because they are not expressions.
            val calls = node.calls.mapIndexed { i, call ->
                when (val agg = call.agg) {
                    is Agg.Resolved -> call to ctx!!.schema[i].type
                    is Agg.Unresolved -> typer.resolveAgg(agg, call.args)
                }
            }
            val groups = node.groups.map { typer.visitRex(it, null) }

            // Compute schema using order (calls...groups...)
            val schema = mutableListOf<StaticType>()
            schema += calls.map { it.second }
            schema += groups.map { it.type }

            // rewrite with typed calls and groups
            val type = ctx!!.copyWithSchema(schema)
            val op = relOpAggregate(
                input = input,
                strategy = node.strategy,
                calls = calls.map { it.first },
                groups = groups,
            )
            return rel(type, op)
        }
    }

    /**
     * Types a PartiQL expression tree. For now, we ignore the pre-existing type. We assume all existing types
     * are simply the `any`, so we keep the new type. Ideally we can programmatically calculate the most specific type.
     *
     * We should consider making the StaticType? parameter non-nullable.
     *
     * @property locals TypeEnv in which this rex tree is evaluated.
     */
    @OptIn(PartiQLValueExperimental::class)
    private inner class RexTyper(private val locals: TypeEnv) : PlanRewriter<StaticType?>() {

        override fun visitRex(node: Rex, ctx: StaticType?): Rex = visitRexOp(node.op, node.type) as Rex

        override fun visitRexOpLit(node: Rex.Op.Lit, ctx: StaticType?): Rex {
            // type comes from RexConverter
            return rex(ctx!!, node)
        }

        override fun visitRexOpVarResolved(node: Rex.Op.Var.Resolved, ctx: StaticType?): Rex {
            assert(node.ref < locals.schema.size) { "Invalid resolved variable (var ${node.ref}) for $locals" }
            val type = locals.schema[node.ref].type
            return rex(type, node)
        }

        override fun visitRexOpVarUnresolved(node: Rex.Op.Var.Unresolved, ctx: StaticType?): Rex {
            val path = node.identifier.toBindingPath()
            val resolvedVar = env.resolve(path, locals, node.scope)

            if (resolvedVar == null) {
                handleUndefinedVariable(path.steps.last())
                return rex(ANY, rexOpErr("Undefined variable ${node.identifier}"))
            }
            val type = resolvedVar.type
            val op = when (resolvedVar) {
                is ResolvedVar.Global -> rexOpGlobal(resolvedVar.ordinal)
                is ResolvedVar.Local -> rexOpVarResolved(resolvedVar.ordinal) // resolvedLocalPath(resolvedVar)
            }
            val variable = rex(type, op)
            return when (resolvedVar.depth) {
                path.steps.size -> variable
                else -> {
                    val foldedPath = path.steps.subList(resolvedVar.depth, path.steps.size).fold(variable) { current, step ->
                        when (step.bindingCase) {
                            BindingCase.SENSITIVE -> rex(ANY, rexOpPathKey(current, rex(STRING, rexOpLit(stringValue(step.name)))))
                            BindingCase.INSENSITIVE -> rex(ANY, rexOpPathSymbol(current, step.name))
                        }
                    }
                    visitRex(foldedPath, ctx)
                }
            }
        }

        override fun visitRexOpGlobal(node: Rex.Op.Global, ctx: StaticType?): Rex {
            val global = env.globals[node.ref]
            val type = global.type
            return rex(type, node)
        }

<<<<<<< HEAD
        override fun visitRexOpPathIndex(node: Rex.Op.Path.Index, ctx: StaticType?): Rex {
            val root = visitRex(node.root, node.root.type)
            val key = visitRex(node.key, node.key.type)
            if (key.type !is IntType) {
                handleAlwaysMissing()
                return rex(MISSING, rexOpErr("Collections must be indexed with integers, found ${key.type}"))
=======
        /**
         * Match path as far as possible (rewriting the steps), then infer based on resolved root and rewritten steps.
         */
        override fun visitRexOpPath(node: Rex.Op.Path, ctx: StaticType?): Rex {
            val visitedSteps = node.steps.map { visitRexOpPathStep(it, null) }
            // 1. Resolve path prefix
            val (root, steps) = when (val rootOp = node.root.op) {
                is Rex.Op.Var.Unresolved -> {
                    // Rewrite the root
                    val path = rexPathToBindingPath(rootOp, visitedSteps)
                    val resolvedVar = env.resolve(path, locals, rootOp.scope)
                    if (resolvedVar == null) {
                        handleUndefinedVariable(path.steps.last())
                        return rex(ANY, node)
                    }
                    val type = resolvedVar.type
                    val (op, steps) = when (resolvedVar) {
                        // Root (and some steps) was a local. Replace the matched nodes with disambiguated steps
                        // and return the remaining steps to continue typing.
                        is ResolvedVar.Local -> {
                            val amountRemaining = (visitedSteps.size + 1) - resolvedVar.depth
                            val remainingSteps = visitedSteps.takeLast(amountRemaining)
                            resolvedLocalPath(resolvedVar) to remainingSteps
                        }
                        is ResolvedVar.Global -> {
                            // Root (and some steps) was a global; replace root and re-calculate remaining steps.
                            val remainingFirstIndex = resolvedVar.depth - 1
                            val remaining = when (remainingFirstIndex > visitedSteps.lastIndex) {
                                true -> emptyList()
                                false -> visitedSteps.subList(remainingFirstIndex, visitedSteps.size)
                            }
                            rexOpGlobal(resolvedVar.ordinal) to remaining
                        }
                    }
                    // rewrite root
                    rex(type, op) to steps
                }
                else -> visitRex(node.root, node.root.type) to visitedSteps
>>>>>>> 0a75bd33
            }
            val elementTypes = root.type.allTypes.map { type ->
                val rootType = type as? CollectionType ?: return@map MISSING
                if (rootType !is ListType && rootType !is SexpType) {
                    return@map MISSING
                }
                rootType.elementType
            }.toSet()
            val finalType = unionOf(elementTypes).flatten()
            return rex(finalType.swallowAny(), rexOpPathIndex(root, key))
        }

        override fun visitRexOpPathKey(node: Rex.Op.Path.Key, ctx: StaticType?): Rex {
            val root = visitRex(node.root, node.root.type)
            val key = visitRex(node.key, node.key.type)

            // Check Key Type
            val toAddTypes = key.type.allTypes.mapNotNull { keyType ->
                when (keyType) {
                    is StringType -> null
                    is NullType -> NULL
                    else -> MISSING
                }
            }
            if (toAddTypes.size == key.type.allTypes.size && toAddTypes.all { it is MissingType }) {
                handleAlwaysMissing()
                return rex(MISSING, rexOpErr("Expected string but found: ${key.type}"))
            }

            val pathTypes = root.type.allTypes.map { type ->
                val struct = type as? StructType ?: return@map MISSING

                if (key.op is Rex.Op.Lit) {
                    val lit = key.op.value
                    if (lit is TextValue<*> && !lit.isNull) {
                        val id = identifierSymbol(lit.string!!, Identifier.CaseSensitivity.SENSITIVE)
                        inferStructLookup(struct, id).first
                    } else {
                        error("Expected text literal, but got $lit")
                    }
                } else {
                    // cannot infer type of non-literal path step because we don't know its value
                    // we might improve upon this with some constant folding prior to typing
                    ANY
                }
            }.toSet()
            val finalType = unionOf(pathTypes + toAddTypes).flatten()
            return rex(finalType.swallowAny(), rexOpPathKey(root, key))
        }

        override fun visitRexOpPathSymbol(node: Rex.Op.Path.Symbol, ctx: StaticType?): Rex {
            val root = visitRex(node.root, node.root.type)

            val paths = root.type.allTypes.map { type ->
                val struct = type as? StructType ?: return@map rex(MISSING, rexOpLit(missingValue()))
                val (pathType, replacementId) = inferStructLookup(struct, identifierSymbol(node.key, Identifier.CaseSensitivity.INSENSITIVE))
                when (replacementId.caseSensitivity) {
                    Identifier.CaseSensitivity.INSENSITIVE -> rex(pathType, rexOpPathSymbol(root, replacementId.symbol))
                    Identifier.CaseSensitivity.SENSITIVE -> rex(pathType, rexOpPathKey(root, rexString(replacementId.symbol)))
                }
            }
            val type = unionOf(paths.map { it.type }.toSet()).flatten()

<<<<<<< HEAD
            // replace step only if all are disambiguated
            val firstPathOp = paths.first().op
            val replacementOp = when (paths.map { it.op }.all { it == firstPathOp }) {
                true -> firstPathOp
                false -> rexOpPathSymbol(root, node.key)
=======
            // 4. Invalid path reference; always MISSING
            if (type == MISSING) {
                handleAlwaysMissing()
                return rexErr("Unknown identifier $node")
>>>>>>> 0a75bd33
            }
            return rex(type.swallowAny(), replacementOp)
        }

        /**
         * "Swallows" ANY. If ANY is one of the types in the UNION type, we return ANY. If not, we flatten and return
         * the [type].
         */
        private fun StaticType.swallowAny(): StaticType {
            val flattened = this.flatten()
            return when (flattened.allTypes.any { it is AnyType }) {
                true -> ANY
                false -> flattened
            }
        }

        private fun rexString(str: String) = rex(STRING, rexOpLit(stringValue(str)))

        override fun visitRexOpPath(node: Rex.Op.Path, ctx: StaticType?): Rex {
            val path = super.visitRexOpPath(node, ctx) as Rex
            if (path.type == MISSING) {
                handleAlwaysMissing()
                return rexErr("Path always returns missing $node")
            }
            return path
        }

        /**
         * Resolve and type scalar function calls.
         *
         * @param node
         * @param ctx
         * @return
         */
        override fun visitRexOpCallStatic(node: Rex.Op.Call.Static, ctx: StaticType?): Rex {
            // Already resolved; unreachable but handle gracefully.
            if (node.fn is Fn.Resolved) return rex(ctx!!, node)

            // Type the arguments
            val fn = node.fn as Fn.Unresolved
            val isNotMissable = fn.isNotMissable()
            val args = node.args.map { visitRex(it, null) }

            // Try to match the arguments to functions defined in the catalog
            return when (val match = env.resolveFn(fn, args)) {
                is FnMatch.Ok -> toRexCall(match, args, isNotMissable)
                is FnMatch.Dynamic -> {
                    val types = mutableSetOf<StaticType>()
                    if (match.isMissable && !isNotMissable) {
                        types.add(MISSING)
                    }
                    val candidates = match.candidates.map { candidate ->
                        val rex = toRexCall(candidate, args, isNotMissable)
                        val staticCall = rex.op as? Rex.Op.Call.Static ?: error("ToRexCall should always return a static call.")
                        val resolvedFn = staticCall.fn as? Fn.Resolved ?: error("This should have been resolved")
                        types.add(rex.type)
                        val coercions = candidate.mapping.map { it?.let { fnResolved(it) } }
                        rexOpCallDynamicCandidate(fn = resolvedFn, coercions = coercions)
                    }
                    val op = rexOpCallDynamic(args = args, candidates = candidates)
                    rex(type = StaticType.unionOf(types).flatten(), op = op)
                }
                is FnMatch.Error -> {
                    handleUnknownFunction(match)
                    rexErr("Unknown scalar function $fn")
                }
            }
        }

        override fun visitRexOpCallDynamic(node: Rex.Op.Call.Dynamic, ctx: StaticType?): Rex {
            return rex(ANY, rexOpErr("Direct dynamic calls are not supported. This should have been a static call."))
        }

        private fun toRexCall(match: FnMatch.Ok<FunctionSignature.Scalar>, args: List<Rex>, isNotMissable: Boolean): Rex {
            // Found a match!
            val newFn = fnResolved(match.signature)
            val newArgs = rewriteFnArgs(match.mapping, args)
            val returns = newFn.signature.returns

            // 7.1 All functions return MISSING when one of their inputs is MISSING (except `=`)
            newArgs.forEach {
                if (it.type == MissingType && !isNotMissable) {
                    handleAlwaysMissing()
                    return rex(MISSING, rexOpCallStatic(newFn, newArgs))
                }
            }

            // If a function is NOT Missable (i.e., does not propagate MISSING)
            // then treat MISSING as null.
            var isMissing = false
            var isMissable = false
            if (isNotMissable) {
                if (newArgs.any { it.type is MissingType }) {
                    isMissing = true
                } else if (newArgs.any { it.type.isMissable() }) {
                    isMissable = true
                }
            }

            // Determine the nullability of the return type
            var isNull = false // True iff NULL CALL and has a NULL arg
            var isNullable = false // True iff NULL CALL and has a NULLABLE arg; or is a NULLABLE operator
            if (newFn.signature.isNullCall) {
                if (isMissing) {
                    isNull = true
                } else if (isMissable) {
                    isNullable = true
                } else {
                    for (arg in newArgs) {
                        if (arg.type is NullType) {
                            isNull = true
                            break
                        }
                        if (arg.type.isNullable()) {
                            isNullable = true
                            break
                        }
                    }
                }
            }
            isNullable = isNullable || newFn.signature.isNullable

            // Return type with calculated nullability
            var type = when {
                isNull -> NULL
                isNullable -> returns.toStaticType()
                else -> returns.toNonNullStaticType()
            }

            // Some operators can return MISSING during runtime
            if (match.isMissable && !isNotMissable) {
                type = StaticType.unionOf(type, MISSING)
            }

            // Finally, rewrite this node
            val op = rexOpCallStatic(newFn, newArgs)
            return rex(type.flatten(), op)
        }

        override fun visitRexOpCase(node: Rex.Op.Case, ctx: StaticType?): Rex {
            // Type branches and prune branches known to never execute
            val newBranches = node.branches.map { visitRexOpCaseBranch(it, it.rex.type) }
                .filterNot { isLiteralBool(it.condition, false) }

            newBranches.forEach { branch ->
                if (canBeBoolean(branch.condition.type).not()) {
                    onProblem.invoke(
                        Problem(
                            UNKNOWN_PROBLEM_LOCATION,
                            PlanningProblemDetails.IncompatibleTypesForOp(branch.condition.type.allTypes, "CASE_WHEN")
                        )
                    )
                }
            }
            val default = visitRex(node.default, node.default.type)

            // Calculate final expression (short-circuit to first branch if the condition is always TRUE).
            val resultTypes = newBranches.map { it.rex }.map { it.type } + listOf(default.type)
            return when (newBranches.size) {
                0 -> default
                else -> when (isLiteralBool(newBranches[0].condition, true)) {
                    true -> newBranches[0].rex
                    false -> rex(
                        type = StaticType.unionOf(resultTypes.toSet()).flatten(),
                        node.copy(branches = newBranches, default = default)
                    )
                }
            }
        }

        /**
         * In this context, Boolean means PartiQLValueType Bool, which can be nullable.
         * Hence, we permit Static Type BOOL, Static Type NULL, Static Type Missing here.
         */
        private fun canBeBoolean(type: StaticType): Boolean {
            return type.flatten().allTypes.any {
                // TODO: This is a quick fix to unblock the typing or case expression.
                //  We need to model the truth value better in typer.
                it is BoolType || it is NullType || it is MissingType
            }
        }

        @OptIn(PartiQLValueExperimental::class)
        private fun isLiteralBool(rex: Rex, bool: Boolean): Boolean {
            val op = rex.op as? Rex.Op.Lit ?: return false
            val value = op.value as? BoolValue ?: return false
            return value.value == bool
        }

        /**
         * We need special handling for:
         * ```
         * CASE
         *   WHEN a IS STRUCT THEN a
         *   ELSE { 'a': a }
         * END
         * ```
         * When we type the above, if we know that `a` can be many different types (one of them being a struct),
         * then when we see the top-level `a IS STRUCT`, then we can assume that the `a` on the RHS is definitely a
         * struct. We handle this by using [foldCaseBranch].
         */
        override fun visitRexOpCaseBranch(node: Rex.Op.Case.Branch, ctx: StaticType?): Rex.Op.Case.Branch {
            val visitedCondition = visitRex(node.condition, node.condition.type)
            val visitedReturn = visitRex(node.rex, node.rex.type)
            return foldCaseBranch(visitedCondition, visitedReturn)
        }

        /**
         * This takes in a [Rex.Op.Case.Branch.condition] and [Rex.Op.Case.Branch.rex]. If the [condition] is a type check,
         * AKA `<var> IS STRUCT`, then this function will return a new [Rex.Op.Case.Branch] whose [Rex.Op.Case.Branch.rex]
         * assumes that the type will always be a struct. The [Rex.Op.Case.Branch.condition] will be replaced by a
         * boolean literal if it is KNOWN whether a branch will always/never execute. This can be used to prune the
         * branch in subsequent passes.
         *
         * TODO: Currently, this only folds type checking for STRUCTs. We need to add support for all other types.
         *
         * TODO: I added a check for [Rex.Op.Var.Resolved] as it seemed odd to replace a general expression like:
         *  `WHEN { 'a': { 'b': 1} }.a IS STRUCT THEN { 'a': { 'b': 1} }.a.b`. We can discuss this later, but I'm
         *  currently limiting the scope of this intentionally.
         */
        private fun foldCaseBranch(condition: Rex, result: Rex): Rex.Op.Case.Branch {
            val call = condition.op as? Rex.Op.Call ?: return rexOpCaseBranch(condition, result)
            when (call) {
                is Rex.Op.Call.Dynamic -> {
                    val rex = call.candidates.map { candidate ->
                        val fn = candidate.fn as? Fn.Resolved ?: return rexOpCaseBranch(condition, result)
                        if (fn.signature.name.equals("is_struct", ignoreCase = true).not()) {
                            return rexOpCaseBranch(condition, result)
                        }
                        val ref = call.args.getOrNull(0) ?: error("IS STRUCT requires an argument.")
                        // Replace the result's type
                        val type = AnyOfType(ref.type.allTypes.filterIsInstance<StructType>().toSet())
                        val replacementVal = ref.copy(type = type)
                        when (ref.op is Rex.Op.Var.Resolved) {
                            true -> RexReplacer.replace(result, ref, replacementVal)
                            false -> result
                        }
                    }
                    val type = rex.toUnionType().flatten()

                    return rexOpCaseBranch(condition, result.copy(type))
                }
                is Rex.Op.Call.Static -> {
                    val fn = call.fn as? Fn.Resolved ?: return rexOpCaseBranch(condition, result)
                    if (fn.signature.name.equals("is_struct", ignoreCase = true).not()) {
                        return rexOpCaseBranch(condition, result)
                    }
                    val ref = call.args.getOrNull(0) ?: error("IS STRUCT requires an argument.")
                    val simplifiedCondition = when {
                        ref.type.allTypes.all { it is StructType } -> rex(BOOL, rexOpLit(boolValue(true)))
                        ref.type.allTypes.none { it is StructType } -> rex(BOOL, rexOpLit(boolValue(false)))
                        else -> condition
                    }

                    // Replace the result's type
                    val type = AnyOfType(ref.type.allTypes.filterIsInstance<StructType>().toSet())
                    val replacementVal = ref.copy(type = type)
                    val rex = when (ref.op is Rex.Op.Var.Resolved) {
                        true -> RexReplacer.replace(result, ref, replacementVal)
                        false -> result
                    }
                    return rexOpCaseBranch(simplifiedCondition, rex)
                }
            }
        }

        override fun visitRexOpCollection(node: Rex.Op.Collection, ctx: StaticType?): Rex {
            if (ctx!! !is CollectionType) {
                handleUnexpectedType(ctx, setOf(StaticType.LIST, StaticType.BAG, StaticType.SEXP))
                return rex(StaticType.NULL_OR_MISSING, rexOpErr("Expected collection type"))
            }
            val values = node.values.map { visitRex(it, it.type) }
            val t = when (values.size) {
                0 -> ANY
                else -> values.toUnionType()
            }
            val type = when (ctx as CollectionType) {
                is BagType -> BagType(t)
                is ListType -> ListType(t)
                is SexpType -> SexpType(t)
            }
            return rex(type, rexOpCollection(values))
        }

        @OptIn(PartiQLValueExperimental::class)
        override fun visitRexOpStruct(node: Rex.Op.Struct, ctx: StaticType?): Rex {
            val fields = node.fields.map {
                val k = visitRex(it.k, it.k.type)
                val v = visitRex(it.v, it.v.type)
                rexOpStructField(k, v)
            }
            var structIsClosed = true
            val structTypeFields = mutableListOf<StructType.Field>()
            val structKeysSeent = mutableSetOf<String>()
            for (field in fields) {
                when (field.k.op) {
                    is Rex.Op.Lit -> {
                        // A field is only included in the StructType if its key is a text literal
                        val key = field.k.op
                        if (key.value is TextValue<*>) {
                            val name = key.value.string!!
                            val type = field.v.type
                            structKeysSeent.add(name)
                            structTypeFields.add(StructType.Field(name, type))
                        }
                    }
                    else -> {
                        if (field.k.type.allTypes.any { it.isText() }) {
                            // If the non-literal could be text, StructType will have open content.
                            structIsClosed = false
                        } else {
                            // A field with a non-literal key name is not included in the StructType.
                        }
                    }
                }
            }
            val type = StructType(
                fields = structTypeFields,
                contentClosed = structIsClosed,
                constraints = setOf(
                    TupleConstraint.Open(!structIsClosed),
                    TupleConstraint.UniqueAttrs(structKeysSeent.size == fields.size)
                ),
            )
            return rex(type, rexOpStruct(fields))
        }

        override fun visitRexOpPivot(node: Rex.Op.Pivot, ctx: StaticType?): Rex {
            val rel = node.rel.type(locals)
            val typeEnv = TypeEnv(rel.type.schema, ResolutionStrategy.LOCAL)
            val key = node.key.type(typeEnv)
            val value = node.value.type(typeEnv)
            val type = StructType(
                contentClosed = false,
                constraints = setOf(TupleConstraint.Open(true))
            )
            val op = rexOpPivot(key, value, rel)
            return rex(type, op)
        }

        override fun visitRexOpSubquery(node: Rex.Op.Subquery, ctx: StaticType?): Rex {
            val select = visitRexOpSelect(node.select, ctx).op as Rex.Op.Select
            val subquery = node.copy(select = select)
            return when (node.coercion) {
                Rex.Op.Subquery.Coercion.SCALAR -> visitRexOpSubqueryScalar(subquery, select.constructor.type)
                Rex.Op.Subquery.Coercion.ROW -> visitRexOpSubqueryRow(subquery, select.constructor.type)
            }
        }

        /**
         * Calculate output type of a row-value subquery.
         */
        private fun visitRexOpSubqueryRow(subquery: Rex.Op.Subquery, cons: StaticType): Rex {
            if (cons !is StructType) {
                return rexErr("Subquery with non-SQL SELECT cannot be coerced to a row-value expression. Found constructor type: $cons")
            }
            // Do a simple cardinality check for the moment.
            // TODO we can only check cardinality if we know we are in a a comparison operator.
            // val n = coercion.columns.size
            // val m = cons.fields.size
            // if (n != m) {
            //     return rexErr("Cannot coercion subquery with $m attributes to a row-value-expression with $n attributes")
            // }
            // If we made it this far, then we can coerce this subquery to the desired complex value
            val type = StaticType.LIST
            val op = subquery
            return rex(type, op)
        }

        /**
         * Calculate output type of a scalar subquery.
         */
        private fun visitRexOpSubqueryScalar(subquery: Rex.Op.Subquery, cons: StaticType): Rex {
            if (cons !is StructType) {
                return rexErr("Subquery with non-SQL SELECT cannot be coerced to a scalar. Found constructor type: $cons")
            }
            val n = cons.fields.size
            if (n != 1) {
                return rexErr("SELECT constructor with $n attributes cannot be coerced to a scalar. Found constructor type: $cons")
            }
            // If we made it this far, then we can coerce this subquery to a scalar
            val type = cons.fields.first().value
            val op = subquery
            return rex(type, op)
        }

        override fun visitRexOpSelect(node: Rex.Op.Select, ctx: StaticType?): Rex {
            val rel = node.rel.type(locals)
            val typeEnv = TypeEnv(rel.type.schema, ResolutionStrategy.LOCAL)
            var constructor = node.constructor.type(typeEnv)
            var constructorType = constructor.type
            // add the ordered property to the constructor
            if (constructorType is StructType) {
                // TODO: We shouldn't need to copy the ordered constraint.
                constructorType = constructorType.copy(
                    constraints = constructorType.constraints + setOf(TupleConstraint.Ordered)
                )
                constructor = rex(constructorType, constructor.op)
            }
            val type = when (rel.isOrdered()) {
                true -> ListType(constructor.type)
                else -> BagType(constructor.type)
            }
            return rex(type, rexOpSelect(constructor, rel))
        }

        override fun visitRexOpTupleUnion(node: Rex.Op.TupleUnion, ctx: StaticType?): Rex {
            val args = node.args.map { visitRex(it, ctx) }
            val type = when (args.size) {
                0 -> StructType(
                    fields = emptyMap(), contentClosed = true,
                    constraints = setOf(
                        TupleConstraint.Open(false), TupleConstraint.UniqueAttrs(true), TupleConstraint.Ordered
                    )
                )
                else -> {
                    val argTypes = args.map { it.type }
                    val potentialTypes = buildArgumentPermutations(argTypes).map { argumentList ->
                        calculateTupleUnionOutputType(argumentList)
                    }
                    StaticType.unionOf(potentialTypes.toSet()).flatten()
                }
            }
            val op = rexOpTupleUnion(args)
            return rex(type, op)
        }

        override fun visitRexOpErr(node: Rex.Op.Err, ctx: StaticType?): PlanNode {
            val type = ctx ?: ANY
            return rex(type, node)
        }

        // Helpers

        /**
         * Given a list of [args], this calculates the output type of `TUPLEUNION(args)`. NOTE: This does NOT handle union
         * types intentionally. This function expects that all arguments be flattened, and, if need be, that you invoke
         * this function multiple times based on the permutations of arguments.
         *
         * The signature of TUPLEUNION is: (LIST<STRUCT>) -> STRUCT.
         *
         * If any of the arguments are NULL (or potentially NULL), we return NULL.
         * If any of the arguments are non-struct, we return MISSING.
         *
         * Now, assuming all the other arguments are STRUCT, then we compute the output based on a number of factors:
         * - closed content
         * - ordering
         * - unique attributes
         *
         * If all arguments are closed content, then the output is closed content.
         * If all arguments are ordered, then the output is ordered.
         * If all arguments contain unique attributes AND all arguments are closed AND no fields clash, the output has
         *  unique attributes.
         */
        private fun calculateTupleUnionOutputType(args: List<StaticType>): StaticType {
            val structFields = mutableListOf<StructType.Field>()
            var structAmount = 0
            var structIsClosed = true
            var structIsOrdered = true
            var uniqueAttrs = true
            val possibleOutputTypes = mutableListOf<StaticType>()
            args.forEach { arg ->
                when (arg) {
                    is StructType -> {
                        structAmount += 1
                        structFields.addAll(arg.fields)
                        structIsClosed = structIsClosed && arg.constraints.contains(TupleConstraint.Open(false))
                        structIsOrdered = structIsOrdered && arg.constraints.contains(TupleConstraint.Ordered)
                        uniqueAttrs = uniqueAttrs && arg.constraints.contains(TupleConstraint.UniqueAttrs(true))
                    }
                    is AnyOfType -> {
                        onProblem.invoke(
                            Problem(
                                UNKNOWN_PROBLEM_LOCATION,
                                PlanningProblemDetails.CompileError("TupleUnion wasn't normalized to exclude union types.")
                            )
                        )
                        possibleOutputTypes.add(MISSING)
                    }
                    is NullType -> {
                        return NULL
                    }
                    else -> {
                        return MISSING
                    }
                }
            }
            uniqueAttrs = when {
                structIsClosed.not() && structAmount > 1 -> false
                else -> uniqueAttrs
            }
            uniqueAttrs = uniqueAttrs && (structFields.size == structFields.distinctBy { it.key }.size)
            val orderedConstraint = when (structIsOrdered) {
                true -> TupleConstraint.Ordered
                false -> null
            }
            val constraints = setOfNotNull(
                TupleConstraint.Open(!structIsClosed), TupleConstraint.UniqueAttrs(uniqueAttrs), orderedConstraint
            )
            return StructType(
                fields = structFields.map { it }, contentClosed = structIsClosed, constraints = constraints
            )
        }

        /**
         * We are essentially making permutations of arguments that maintain the same initial ordering. For example,
         * consider the following args:
         * ```
         * [ 0 = UNION(INT, STRING), 1 = (DECIMAL, TIMESTAMP) ]
         * ```
         * This function will return:
         * ```
         * [
         *   [ 0 = INT, 1 = DECIMAL ],
         *   [ 0 = INT, 1 = TIMESTAMP ],
         *   [ 0 = STRING, 1 = DECIMAL ],
         *   [ 0 = STRING, 1 = TIMESTAMP ]
         * ]
         * ```
         *
         * Essentially, this becomes useful specifically in the case of TUPLEUNION, since we can make sure that
         * the ordering of argument's attributes remains the same. For example:
         * ```
         * TUPLEUNION( UNION(STRUCT(a, b), STRUCT(c)), UNION(STRUCT(d, e), STRUCT(f)) )
         * ```
         *
         * Then, the output of the tupleunion will have the output types of all of the below:
         * ```
         * TUPLEUNION(STRUCT(a,b), STRUCT(d,e)) --> STRUCT(a, b, d, e)
         * TUPLEUNION(STRUCT(a,b), STRUCT(f)) --> STRUCT(a, b, f)
         * TUPLEUNION(STRUCT(c), STRUCT(d,e)) --> STRUCT(c, d, e)
         * TUPLEUNION(STRUCT(c), STRUCT(f)) --> STRUCT(c, f)
         * ```
         */
        private fun buildArgumentPermutations(args: List<StaticType>): Sequence<List<StaticType>> {
            val flattenedArgs = args.map { it.flatten().allTypes }
            return buildArgumentPermutations(flattenedArgs, accumulator = emptyList())
        }

        private fun buildArgumentPermutations(
            args: List<List<StaticType>>,
            accumulator: List<StaticType>,
        ): Sequence<List<StaticType>> {
            if (args.isEmpty()) {
                return sequenceOf(accumulator)
            }
            val first = args.first()
            val rest = when (args.size) {
                1 -> emptyList()
                else -> args.subList(1, args.size)
            }
            return sequence {
                first.forEach { argSubType ->
                    yieldAll(buildArgumentPermutations(rest, accumulator + listOf(argSubType)))
                }
            }
        }

        // Helpers

        /**
<<<<<<< HEAD
=======
         * @return a [Pair] where the [Pair.first] represents the type of the [step] and the [Pair.second] represents
         * the disambiguated [step].
         */
        private fun inferPathStep(type: StaticType, step: Rex.Op.Path.Step): Pair<StaticType, Rex.Op.Path.Step> =
            when (type) {
                is AnyType -> ANY to step
                is StructType -> inferPathStep(type, step)
                is ListType, is SexpType -> inferPathStep(type as CollectionType, step) to step
                is AnyOfType -> {
                    when (type.types.size) {
                        0 -> throw IllegalStateException("Cannot path on an empty StaticType union")
                        else -> {
                            val prevTypes = type.allTypes
                            if (prevTypes.any { it is AnyType }) {
                                ANY to step
                            } else {
                                val results = prevTypes.map { inferPathStep(it, step) }
                                val types = results.map { it.first }
                                val firstResultStep = results.first().second
                                // replace step only if all are disambiguated
                                val replacementStep = when (results.map { it.second }.all { it == firstResultStep }) {
                                    true -> firstResultStep
                                    false -> step
                                }
                                AnyOfType(types.toSet()).flatten() to replacementStep
                            }
                        }
                    }
                }
                else -> MISSING to step
            }

        /**
         * @return a [Pair] where the [Pair.first] represents the type of the [step] and the [Pair.second] represents
         * the disambiguated [step].
         */
        private fun inferPathStep(struct: StructType, step: Rex.Op.Path.Step): Pair<StaticType, Rex.Op.Path.Step> = when (step) {
            // { 'a': 1 }[0] should always return missing since tuples cannot be navigated via integer indexes
            is Rex.Op.Path.Step.Index -> {
                handleAlwaysMissing()
                MISSING to step
            }
            is Rex.Op.Path.Step.Symbol -> {
                val (type, replacementId) = inferStructLookup(struct, step.identifier)
                type to replacementId.toPathStep()
            }
            is Rex.Op.Path.Step.Key -> {
                if (step.key.type !is StringType) {
                    error("Expected string but found: ${step.key.type}")
                }
                if (step.key.op is Rex.Op.Lit) {
                    val lit = step.key.op.value
                    if (lit is TextValue<*> && !lit.isNull) {
                        val id = identifierSymbol(lit.string!!, Identifier.CaseSensitivity.SENSITIVE)
                        val (type, replacementId) = inferStructLookup(struct, id)
                        type to replacementId.toPathStep()
                    } else {
                        error("Expected text literal, but got $lit")
                    }
                } else {
                    // cannot infer type of non-literal path step because we don't know its value
                    // we might improve upon this with some constant folding prior to typing
                    ANY to step
                }
            }
            is Rex.Op.Path.Step.Unpivot -> error("Unpivot not supported")
            is Rex.Op.Path.Step.Wildcard -> error("Wildcard not supported")
        }

        private fun Identifier.Symbol.toPathStep() = rexOpPathStepSymbol(this)

        private fun inferPathStep(collection: CollectionType, step: Rex.Op.Path.Step): StaticType {
            if (step !is Rex.Op.Path.Step.Index) {
                error("Path step on a collection must be an expression")
            }
            if (step.key.type !is IntType) {
                error("Collections must be indexed with integers, found ${step.key.type}")
            }
            return collection.elementType
        }

        /**
>>>>>>> 0a75bd33
         * Logic is as follows:
         * 1. If [struct] is closed and ordered:
         *   - If no item is found, return [MissingType]
         *   - Else, grab first matching item and make sensitive.
         * 2. If [struct] is closed
         *   - AND no item is found, return [MissingType]
         *   - AND only one item is present -> grab item and make sensitive.
         *   - AND more than one item is present, keep sensitivity and grab item.
         * 3. If [struct] is open, return [AnyType]
         *
         * @return a [Pair] where the [Pair.first] represents the type of the [step] and the [Pair.second] represents
         * the disambiguated [key].
         */
        private fun inferStructLookup(struct: StructType, key: Identifier.Symbol): Pair<StaticType, Identifier.Symbol> {
            val binding = key.toBindingName()
            val isClosed = struct.constraints.contains(TupleConstraint.Open(false))
            val isOrdered = struct.constraints.contains(TupleConstraint.Ordered)
            val (name, type) = when {
                // 1. Struct is closed and ordered
                isClosed && isOrdered -> {
                    struct.fields.firstOrNull { entry -> binding.isEquivalentTo(entry.key) }?.let {
                        (sensitive(it.key) to it.value)
                    } ?: (key to MISSING)
                }
                // 2. Struct is closed
                isClosed -> {
                    val matches = struct.fields.filter { entry -> binding.isEquivalentTo(entry.key) }
                    when (matches.size) {
                        0 -> (key to MISSING)
                        1 -> matches.first().let { (sensitive(it.key) to it.value) }
                        else -> {
                            val firstKey = matches.first().key
                            val sharedKey = when (matches.all { it.key == firstKey }) {
                                true -> sensitive(firstKey)
                                false -> key
                            }
                            sharedKey to StaticType.unionOf(matches.map { it.value }.toSet()).flatten()
                        }
                    }
                }
                // 3. Struct is open
                else -> (key to ANY)
            }
            return type to name
        }

        private fun sensitive(str: String): Identifier.Symbol =
            identifierSymbol(str, Identifier.CaseSensitivity.SENSITIVE)

        /**
         * Resolution and typing of aggregation function calls.
         *
         * I've chosen to place this in RexTyper because all arguments will be typed using the same locals.
         * There's no need to create new RexTyper instances for each argument. There is no reason to limit aggregations
         * to a single argument (covar, corr, pct, etc.) but in practice we typically only have single <value expression>.
         *
         * This method is _very_ similar to scalar function resolution, so it is temping to DRY these two out; but the
         * separation is cleaner as the typing of NULLS is subtly different.
         *
         * SQL-99 6.16 General Rules on <set function specification>
         *     Let TX be the single-column table that is the result of applying the <value expression>
         *     to each row of T and eliminating null values <--- all NULL values are eliminated as inputs
         */
        fun resolveAgg(agg: Agg.Unresolved, arguments: List<Rex>): Pair<Rel.Op.Aggregate.Call, StaticType> {
            var missingArg = false
            val args = arguments.map {
                val arg = visitRex(it, null)
                if (arg.type.isMissable()) missingArg = true
                arg
            }

            //
            if (missingArg) {
                handleAlwaysMissing()
                return relOpAggregateCall(agg, listOf(rexErr("MISSING"))) to MissingType
            }

            // Try to match the arguments to functions defined in the catalog
            return when (val match = env.resolveAgg(agg, args)) {
                is FnMatch.Ok -> {
                    // Found a match!
                    val newAgg = aggResolved(match.signature)
                    val newArgs = rewriteFnArgs(match.mapping, args)
                    val returns = newAgg.signature.returns

                    // Return type with calculated nullability
                    var type = when {
                        newAgg.signature.isNullable -> returns.toStaticType()
                        else -> returns.toNonNullStaticType()
                    }

                    // Some operators can return MISSING during runtime
                    if (match.isMissable) {
                        type = StaticType.unionOf(type, MISSING).flatten()
                    }

                    // Finally, rewrite this node
                    relOpAggregateCall(newAgg, newArgs) to type
                }
                is FnMatch.Dynamic -> TODO("Dynamic aggregates not yet supported.")
                is FnMatch.Error -> {
                    handleUnknownFunction(match)
                    return relOpAggregateCall(agg, listOf(rexErr("MISSING"))) to MissingType
                }
            }
        }
    }

    // HELPERS

    private fun Rel.type(typeEnv: TypeEnv): Rel = RelTyper(typeEnv).visitRel(this, null)

    private fun Rex.type(typeEnv: TypeEnv) = RexTyper(typeEnv).visitRex(this, this.type)

    private fun rexErr(message: String) = rex(MISSING, rexOpErr(message))

    /**
     * I found decorating the tree with the binding names (for resolution) was easier than associating introduced
     * bindings with a node via an id->list<string> map. ONLY because right now I don't think we have a good way
     * of managing ids when trees are rewritten.
     *
     * We need a good answer for these questions before going for it:
     * - If you copy, should the id should come along for the ride?
     * - If someone writes their own pass and forgets to copy the id, then resolution could break.
     *
     * We may be able to eliminate this issue by keeping everything internal and running the typing pass first.
     * This is simple enough for now.
     */
    private fun Rel.Type.copyWithSchema(types: List<StaticType>): Rel.Type {
        assert(types.size == schema.size) { "Illegal copy, types size does not matching bindings list size" }
        return this.copy(schema = schema.mapIndexed { i, binding -> binding.copy(type = types[i]) })
    }

    private fun Identifier.toBindingPath() = when (this) {
        is Identifier.Qualified -> this.toBindingPath()
        is Identifier.Symbol -> BindingPath(listOf(this.toBindingName()))
    }

    private fun Identifier.Qualified.toBindingPath() = BindingPath(steps = listOf(this.root.toBindingName()) + steps.map { it.toBindingName() })

    private fun Identifier.Symbol.toBindingName() = BindingName(
        name = symbol,
        bindingCase = when (caseSensitivity) {
            Identifier.CaseSensitivity.SENSITIVE -> BindingCase.SENSITIVE
            Identifier.CaseSensitivity.INSENSITIVE -> BindingCase.INSENSITIVE
        }
    )

    private fun Rel.isOrdered(): Boolean = type.props.contains(Rel.Prop.ORDERED)

    /**
     * Produce a union type from all the
     */
    private fun List<Rex>.toUnionType(): StaticType = AnyOfType(map { it.type }.toSet()).flatten()

    private fun getElementTypeForFromSource(fromSourceType: StaticType): StaticType = when (fromSourceType) {
        is BagType -> fromSourceType.elementType
        is ListType -> fromSourceType.elementType
        is AnyType -> ANY
        is AnyOfType -> AnyOfType(fromSourceType.types.map { getElementTypeForFromSource(it) }.toSet())
        // All the other types coerce into a bag of themselves (including null/missing/sexp).
        else -> fromSourceType
    }

    /**
     * Rewrites function arguments, wrapping in the given function if exists.
     */
    private fun rewriteFnArgs(mapping: List<FunctionSignature.Scalar?>, args: List<Rex>): List<Rex> {
        if (mapping.size != args.size) {
            error("Fatal, malformed function mapping") // should be unreachable given how a mapping is generated.
        }
        val newArgs = mutableListOf<Rex>()
        for (i in mapping.indices) {
            var a = args[i]
            val m = mapping[i]
            if (m != null) {
                // rewrite
                val type = m.returns.toNonNullStaticType()
                val cast = rexOpCallStatic(fnResolved(m), listOf(a))
                a = rex(type, cast)
            }
            newArgs.add(a)
        }
        return newArgs
    }

    private fun assertAsInt(type: StaticType) {
        if (type.flatten().allTypes.any { variant -> variant is IntType }.not()) {
            handleUnexpectedType(type, setOf(StaticType.INT))
        }
    }

    // ERRORS

    private fun handleUndefinedVariable(name: BindingName) {
        onProblem(
            Problem(
                sourceLocation = UNKNOWN_PROBLEM_LOCATION,
                details = PlanningProblemDetails.UndefinedVariable(name.name, name.bindingCase == BindingCase.SENSITIVE)
            )
        )
    }

    private fun handleUnexpectedType(actual: StaticType, expected: Set<StaticType>) {
        onProblem(
            Problem(
                sourceLocation = UNKNOWN_PROBLEM_LOCATION,
                details = PlanningProblemDetails.UnexpectedType(actual, expected),
            )
        )
    }

    private fun handleUnknownFunction(match: FnMatch.Error<*>) {
        onProblem(
            Problem(
                sourceLocation = UNKNOWN_PROBLEM_LOCATION,
                details = PlanningProblemDetails.UnknownFunction(
                    match.identifier.normalize(),
                    match.args.map { a -> a.type },
                )
            )
        )
    }

    private fun handleAlwaysMissing() {
        onProblem(
            Problem(
                sourceLocation = UNKNOWN_PROBLEM_LOCATION,
                details = PlanningProblemDetails.ExpressionAlwaysReturnsNullOrMissing
            )
        )
    }

    private fun handleUnresolvedExcludeRoot(root: String) {
        onProblem(
            Problem(
                sourceLocation = UNKNOWN_PROBLEM_LOCATION,
                details = PlanningProblemDetails.UnresolvedExcludeExprRoot(root)
            )
        )
    }

    // HELPERS

    private fun Identifier.normalize(): String = when (this) {
        is Identifier.Qualified -> (listOf(root.normalize()) + steps.map { it.normalize() }).joinToString(".")
        is Identifier.Symbol -> when (caseSensitivity) {
            Identifier.CaseSensitivity.SENSITIVE -> symbol
            Identifier.CaseSensitivity.INSENSITIVE -> symbol.lowercase()
        }
    }

    /**
     * Indicates whether the given functions propagate Missing.
     *
     * Currently, Logical Functions : AND, OR, NOT, IS NULL, IS MISSING
     * the equal function, function do not propagate Missing.
     */
    private fun Fn.Unresolved.isNotMissable(): Boolean {
        return when (identifier) {
            is Identifier.Qualified -> false
            is Identifier.Symbol -> when (identifier.symbol) {
                "and" -> true
                "or" -> true
                "not" -> true
                "eq" -> true
                "is_null" -> true
                "is_missing" -> true
                else -> false
            }
        }
    }

    private fun Fn.Unresolved.isTypeAssertion(): Boolean {
        return (identifier is Identifier.Symbol && identifier.symbol.startsWith("is"))
    }

    /**
     * This will make all binding values nullables. If the value is a struct, each field will be nullable.
     *
     * Note, this does not handle union types or nullable struct types.
     */
    private fun List<Rel.Binding>.pad() = map {
        val type = when (val t = it.type) {
            is StructType -> t.withNullableFields()
            else -> t.asNullable()
        }
        relBinding(it.name, type)
    }

    private fun StructType.withNullableFields(): StructType {
        return copy(fields.map { it.copy(value = it.value.asNullable()) })
    }

    private fun excludeBindings(input: List<Rel.Binding>, item: Rel.Op.Exclude.Item): List<Rel.Binding> {
        var matchedRoot = false
        val output = input.map {
            if (item.root.isEquivalentTo(it.name)) {
                matchedRoot = true
                // recompute the StaticType of this binding after apply the exclusions
                val type = it.type.exclude(item.steps, false)
                it.copy(type = type)
            } else {
                it
            }
        }
        if (!matchedRoot) handleUnresolvedExcludeRoot(item.root.symbol)
        return output
    }

    private fun Identifier.Symbol.isEquivalentTo(other: String): Boolean = when (caseSensitivity) {
        Identifier.CaseSensitivity.SENSITIVE -> symbol.equals(other)
        Identifier.CaseSensitivity.INSENSITIVE -> symbol.equals(other, ignoreCase = true)
    }
}<|MERGE_RESOLUTION|>--- conflicted
+++ resolved
@@ -85,6 +85,7 @@
 import org.partiql.types.SexpType
 import org.partiql.types.StaticType
 import org.partiql.types.StaticType.Companion.ANY
+import org.partiql.types.StaticType.Companion.BOOL
 import org.partiql.types.StaticType.Companion.MISSING
 import org.partiql.types.StaticType.Companion.NULL
 import org.partiql.types.StaticType.Companion.STRING
@@ -450,53 +451,12 @@
             return rex(type, node)
         }
 
-<<<<<<< HEAD
         override fun visitRexOpPathIndex(node: Rex.Op.Path.Index, ctx: StaticType?): Rex {
             val root = visitRex(node.root, node.root.type)
             val key = visitRex(node.key, node.key.type)
             if (key.type !is IntType) {
                 handleAlwaysMissing()
                 return rex(MISSING, rexOpErr("Collections must be indexed with integers, found ${key.type}"))
-=======
-        /**
-         * Match path as far as possible (rewriting the steps), then infer based on resolved root and rewritten steps.
-         */
-        override fun visitRexOpPath(node: Rex.Op.Path, ctx: StaticType?): Rex {
-            val visitedSteps = node.steps.map { visitRexOpPathStep(it, null) }
-            // 1. Resolve path prefix
-            val (root, steps) = when (val rootOp = node.root.op) {
-                is Rex.Op.Var.Unresolved -> {
-                    // Rewrite the root
-                    val path = rexPathToBindingPath(rootOp, visitedSteps)
-                    val resolvedVar = env.resolve(path, locals, rootOp.scope)
-                    if (resolvedVar == null) {
-                        handleUndefinedVariable(path.steps.last())
-                        return rex(ANY, node)
-                    }
-                    val type = resolvedVar.type
-                    val (op, steps) = when (resolvedVar) {
-                        // Root (and some steps) was a local. Replace the matched nodes with disambiguated steps
-                        // and return the remaining steps to continue typing.
-                        is ResolvedVar.Local -> {
-                            val amountRemaining = (visitedSteps.size + 1) - resolvedVar.depth
-                            val remainingSteps = visitedSteps.takeLast(amountRemaining)
-                            resolvedLocalPath(resolvedVar) to remainingSteps
-                        }
-                        is ResolvedVar.Global -> {
-                            // Root (and some steps) was a global; replace root and re-calculate remaining steps.
-                            val remainingFirstIndex = resolvedVar.depth - 1
-                            val remaining = when (remainingFirstIndex > visitedSteps.lastIndex) {
-                                true -> emptyList()
-                                false -> visitedSteps.subList(remainingFirstIndex, visitedSteps.size)
-                            }
-                            rexOpGlobal(resolvedVar.ordinal) to remaining
-                        }
-                    }
-                    // rewrite root
-                    rex(type, op) to steps
-                }
-                else -> visitRex(node.root, node.root.type) to visitedSteps
->>>>>>> 0a75bd33
             }
             val elementTypes = root.type.allTypes.map { type ->
                 val rootType = type as? CollectionType ?: return@map MISSING
@@ -560,18 +520,11 @@
             }
             val type = unionOf(paths.map { it.type }.toSet()).flatten()
 
-<<<<<<< HEAD
             // replace step only if all are disambiguated
             val firstPathOp = paths.first().op
             val replacementOp = when (paths.map { it.op }.all { it == firstPathOp }) {
                 true -> firstPathOp
                 false -> rexOpPathSymbol(root, node.key)
-=======
-            // 4. Invalid path reference; always MISSING
-            if (type == MISSING) {
-                handleAlwaysMissing()
-                return rexErr("Unknown identifier $node")
->>>>>>> 0a75bd33
             }
             return rex(type.swallowAny(), replacementOp)
         }
@@ -1133,91 +1086,6 @@
         // Helpers
 
         /**
-<<<<<<< HEAD
-=======
-         * @return a [Pair] where the [Pair.first] represents the type of the [step] and the [Pair.second] represents
-         * the disambiguated [step].
-         */
-        private fun inferPathStep(type: StaticType, step: Rex.Op.Path.Step): Pair<StaticType, Rex.Op.Path.Step> =
-            when (type) {
-                is AnyType -> ANY to step
-                is StructType -> inferPathStep(type, step)
-                is ListType, is SexpType -> inferPathStep(type as CollectionType, step) to step
-                is AnyOfType -> {
-                    when (type.types.size) {
-                        0 -> throw IllegalStateException("Cannot path on an empty StaticType union")
-                        else -> {
-                            val prevTypes = type.allTypes
-                            if (prevTypes.any { it is AnyType }) {
-                                ANY to step
-                            } else {
-                                val results = prevTypes.map { inferPathStep(it, step) }
-                                val types = results.map { it.first }
-                                val firstResultStep = results.first().second
-                                // replace step only if all are disambiguated
-                                val replacementStep = when (results.map { it.second }.all { it == firstResultStep }) {
-                                    true -> firstResultStep
-                                    false -> step
-                                }
-                                AnyOfType(types.toSet()).flatten() to replacementStep
-                            }
-                        }
-                    }
-                }
-                else -> MISSING to step
-            }
-
-        /**
-         * @return a [Pair] where the [Pair.first] represents the type of the [step] and the [Pair.second] represents
-         * the disambiguated [step].
-         */
-        private fun inferPathStep(struct: StructType, step: Rex.Op.Path.Step): Pair<StaticType, Rex.Op.Path.Step> = when (step) {
-            // { 'a': 1 }[0] should always return missing since tuples cannot be navigated via integer indexes
-            is Rex.Op.Path.Step.Index -> {
-                handleAlwaysMissing()
-                MISSING to step
-            }
-            is Rex.Op.Path.Step.Symbol -> {
-                val (type, replacementId) = inferStructLookup(struct, step.identifier)
-                type to replacementId.toPathStep()
-            }
-            is Rex.Op.Path.Step.Key -> {
-                if (step.key.type !is StringType) {
-                    error("Expected string but found: ${step.key.type}")
-                }
-                if (step.key.op is Rex.Op.Lit) {
-                    val lit = step.key.op.value
-                    if (lit is TextValue<*> && !lit.isNull) {
-                        val id = identifierSymbol(lit.string!!, Identifier.CaseSensitivity.SENSITIVE)
-                        val (type, replacementId) = inferStructLookup(struct, id)
-                        type to replacementId.toPathStep()
-                    } else {
-                        error("Expected text literal, but got $lit")
-                    }
-                } else {
-                    // cannot infer type of non-literal path step because we don't know its value
-                    // we might improve upon this with some constant folding prior to typing
-                    ANY to step
-                }
-            }
-            is Rex.Op.Path.Step.Unpivot -> error("Unpivot not supported")
-            is Rex.Op.Path.Step.Wildcard -> error("Wildcard not supported")
-        }
-
-        private fun Identifier.Symbol.toPathStep() = rexOpPathStepSymbol(this)
-
-        private fun inferPathStep(collection: CollectionType, step: Rex.Op.Path.Step): StaticType {
-            if (step !is Rex.Op.Path.Step.Index) {
-                error("Path step on a collection must be an expression")
-            }
-            if (step.key.type !is IntType) {
-                error("Collections must be indexed with integers, found ${step.key.type}")
-            }
-            return collection.elementType
-        }
-
-        /**
->>>>>>> 0a75bd33
          * Logic is as follows:
          * 1. If [struct] is closed and ordered:
          *   - If no item is found, return [MissingType]
