/*
 * Copyright Amazon.com, Inc. or its affiliates. All Rights Reserved.
 *
 * Licensed under the Apache License, Version 2.0 (the "License").
 * You may not use this file except in compliance with the License.
 * A copy of the License is located at
 *
 *     http://www.apache.org/licenses/LICENSE-2.0
 *
 * or in the "license" file accompanying this file. This file is distributed
 * on an "AS IS" BASIS, WITHOUT WARRANTIES OR CONDITIONS OF ANY KIND, either
 * express or implied. See the License for the specific language governing
 * permissions and limitations under the License.
 *
 */

package org.partiql.planner.internal.typer

import org.partiql.planner.internal.Env
import org.partiql.planner.internal.PErrors
import org.partiql.planner.internal.exclude.ExcludeRepr
import org.partiql.planner.internal.ir.PlanNode
import org.partiql.planner.internal.ir.Rel
import org.partiql.planner.internal.ir.Rex
import org.partiql.planner.internal.ir.Statement
import org.partiql.planner.internal.ir.rel
import org.partiql.planner.internal.ir.relOpAggregate
import org.partiql.planner.internal.ir.relOpDistinct
import org.partiql.planner.internal.ir.relOpExclude
import org.partiql.planner.internal.ir.relOpExcludePath
import org.partiql.planner.internal.ir.relOpFilter
import org.partiql.planner.internal.ir.relOpJoin
import org.partiql.planner.internal.ir.relOpLimit
import org.partiql.planner.internal.ir.relOpOffset
import org.partiql.planner.internal.ir.relOpProject
import org.partiql.planner.internal.ir.relOpScan
import org.partiql.planner.internal.ir.relOpScanIndexed
import org.partiql.planner.internal.ir.relOpSort
import org.partiql.planner.internal.ir.relOpUnpivot
import org.partiql.planner.internal.ir.relType
import org.partiql.planner.internal.ir.rex
import org.partiql.planner.internal.ir.rexOpCoalesce
import org.partiql.planner.internal.ir.rexOpCollection
import org.partiql.planner.internal.ir.rexOpErr
import org.partiql.planner.internal.ir.rexOpNullif
import org.partiql.planner.internal.ir.rexOpPathIndex
import org.partiql.planner.internal.ir.rexOpPathKey
import org.partiql.planner.internal.ir.rexOpPivot
import org.partiql.planner.internal.ir.rexOpStruct
import org.partiql.planner.internal.ir.rexOpStructField
import org.partiql.planner.internal.ir.rexOpSubquery
import org.partiql.planner.internal.ir.statementQuery
import org.partiql.planner.internal.ir.util.PlanRewriter
<<<<<<< HEAD
import org.partiql.planner.internal.transforms.PlanTransform
import org.partiql.spi.BindingCase
import org.partiql.spi.BindingName
import org.partiql.spi.BindingPath
import org.partiql.types.AnyOfType
import org.partiql.types.AnyType
import org.partiql.types.BagType
import org.partiql.types.BoolType
import org.partiql.types.CollectionType
import org.partiql.types.DecimalType
import org.partiql.types.IntType
import org.partiql.types.ListType
import org.partiql.types.SexpType
import org.partiql.types.StaticType
import org.partiql.types.StaticType.Companion.ANY
import org.partiql.types.StaticType.Companion.BOOL
import org.partiql.types.StaticType.Companion.STRING
import org.partiql.types.StaticType.Companion.unionOf
import org.partiql.types.StringType
import org.partiql.types.StructType
import org.partiql.types.TupleConstraint
import org.partiql.types.function.FunctionSignature
=======
import org.partiql.spi.Context
import org.partiql.spi.catalog.Identifier
import org.partiql.spi.errors.PError
import org.partiql.spi.errors.PErrorListener
import org.partiql.types.Field
import org.partiql.types.PType
>>>>>>> 9b6d7cc2
import org.partiql.value.BoolValue
import org.partiql.value.Int32Value
import org.partiql.value.MissingValue
import org.partiql.value.PartiQLValueExperimental
import org.partiql.value.TextValue
import org.partiql.value.stringValue
import kotlin.math.max

/**
 * Rewrites an untyped algebraic translation of the query to be both typed and have resolved variables.
 *
 * @property env
 */
@OptIn(PartiQLValueExperimental::class)
internal class PlanTyper(private val env: Env, config: Context) {

    private val _listener = config.errorListener

    /**
     * Rewrite the statement with inferred types and resolved variables
     */
    fun resolve(statement: Statement): Statement {
        if (statement !is Statement.Query) {
            throw IllegalArgumentException("PartiQLPlanner only supports Query statements")
        }
        // root TypeEnv has no bindings
        val root = statement.root.type(emptyList(), emptyList(), Strategy.GLOBAL)
        return statementQuery(root)
    }
    internal companion object {
        fun PType.static(): CompilerType = CompilerType(this)

        fun anyOf(types: Collection<PType>): PType? {
            val unique = types.toSet()
            return when (unique.size) {
                0 -> null
                1 -> unique.first()
                else -> PType.dynamic()
            }
        }

        /**
         * This is specifically to collapse literals.
         *
         * TODO: Can this be merged with [anyOf]? Should we even allow this?
         */
        fun anyOfLiterals(types: Collection<CompilerType>): PType? {
            // Grab unique
            var unique: Collection<PType> = types.map { it.getDelegate() }.toSet()
            if (unique.size == 0) {
                return null
            } else if (unique.size == 1) {
                return unique.first()
            }

            // Filter out UNKNOWN
            unique = unique.filter { it.code() != PType.UNKNOWN }
            if (unique.size == 0) {
                return PType.unknown()
            } else if (unique.size == 1) {
                return unique.first()
            }

            // Collapse Collections
            if (unique.all { it.code() == PType.ARRAY } ||
                unique.all { it.code() == PType.BAG }
            ) {
                return collapseCollection(unique, unique.first().code())
            }
            // Collapse Structs
            if (unique.all { it.code() == PType.ROW }) {
                return collapseRows(unique)
            }
            return PType.dynamic()
        }

        private fun collapseCollection(collections: Iterable<PType>, type: Int): PType {
            val typeParam = anyOfLiterals(collections.map { it.typeParameter.toCType() })!!
            return when (type) {
                PType.ARRAY -> PType.array(typeParam)
                PType.BAG -> PType.array(typeParam)
                else -> error("This shouldn't have happened.")
            }
        }

        private fun collapseRows(rows: Iterable<PType>): PType {
            val firstFields = rows.first().fields!!
            val fieldNames = firstFields.map { it.name }
            val fieldTypes = firstFields.map { mutableListOf(it.type.toCType()) }
            rows.map { struct ->
                val fields = struct.fields!!
                if (fields.map { it.name } != fieldNames) {
                    return PType.struct()
                }
                fields.forEachIndexed { index, field -> fieldTypes[index].add(field.type.toCType()) }
            }
            val newFields = fieldTypes.mapIndexed { i, types -> Field.of(fieldNames[i], anyOfLiterals(types)!!) }
            return PType.row(newFields)
        }

        fun anyOf(vararg types: PType): PType? {
            val unique = types.toSet()
            return anyOf(unique)
        }

        fun PType.toCType(): CompilerType = when (this) {
            is CompilerType -> this
            else -> CompilerType(this)
        }

        fun List<PType>.toCType(): List<CompilerType> = this.map { it.toCType() }

        /**
         * Reports the [problem]]
         * @return an error node
         */
        fun errorRexAndReport(listener: PErrorListener, problem: PError): Rex {
            listener.report(problem)
            return rex(CompilerType(PType.dynamic(), isMissingValue = true), rexOpErr())
        }
    }

    /**
     * Types the relational operators of a query expression.
     *
     * @property outer represents the outer variable scopes of a query expression — only used by scan variable resolution.
     * @property strategy
     */
    private inner class RelTyper(
        private val outer: List<Scope>,
        private val strategy: Strategy,
    ) : PlanRewriter<Rel.Type?>() {

        override fun visitRel(node: Rel, ctx: Rel.Type?) = visitRelOp(node.op, node.type) as Rel

        /**
         * The output schema of a `rel.op.scan` is the single value binding.
         */
        override fun visitRelOpScan(node: Rel.Op.Scan, ctx: Rel.Type?): Rel {
            // descend, with GLOBAL resolution strategy
            val rex = node.rex.type(emptyList(), outer, Strategy.GLOBAL)
            // compute rel type
            val valueT = getElementTypeForFromSource(rex.type)
            val type = ctx!!.copyWithSchema(listOf(valueT))
            // rewrite
            val op = relOpScan(rex)
            return rel(type, op)
        }

        /**
         * The output schema of a `rel.op.scan_index` is the value binding and index binding.
         */
        override fun visitRelOpScanIndexed(node: Rel.Op.ScanIndexed, ctx: Rel.Type?): Rel {
            // descend, with GLOBAL resolution strategy
            val rex = node.rex.type(emptyList(), outer, Strategy.GLOBAL)
            // compute rel type
            val valueT = getElementTypeForFromSource(rex.type)
            val indexT = PType.bigint()
            val type = ctx!!.copyWithSchema(listOf(valueT, indexT).toCType())
            // rewrite
            val op = relOpScanIndexed(rex)
            return rel(type, op)
        }

        /**
         * TODO handle NULL|STRUCT type
         */
        override fun visitRelOpUnpivot(node: Rel.Op.Unpivot, ctx: Rel.Type?): Rel {
            val rex = node.rex.type(emptyList(), outer, Strategy.GLOBAL)
            val op = relOpUnpivot(rex)
            val kType = PType.string()

            // Check Root (Dynamic)
            if (rex.type.code() == PType.DYNAMIC) {
                val type = ctx!!.copyWithSchema(listOf(kType, PType.dynamic()).toCType())
                return rel(type, op)
            }

            // Check Root
            val vType = when (rex.type.code()) {
                PType.ROW -> anyOf(rex.type.fields!!.map { it.type }) ?: PType.dynamic()
                PType.STRUCT -> PType.dynamic()
                else -> rex.type
            }

            // rewrite
            val type = ctx!!.copyWithSchema(listOf(kType, vType).toCType())
            return rel(type, op)
        }

        override fun visitRelOpErr(node: Rel.Op.Err, ctx: Rel.Type?): Rel {
            val type = ctx ?: relType(emptyList(), emptySet())
            return rel(type, node)
        }

        override fun visitRelOpDistinct(node: Rel.Op.Distinct, ctx: Rel.Type?): Rel {
            val input = visitRel(node.input, ctx)
            return rel(input.type, relOpDistinct(input))
        }

        override fun visitRelOpFilter(node: Rel.Op.Filter, ctx: Rel.Type?): Rel {
            // compute input schema
            val input = visitRel(node.input, ctx)
            // type sub-nodes
            val predicate = node.predicate.type(input.type.schema, outer)
            // compute output schema
            val type = input.type
            // rewrite
            val op = relOpFilter(input, predicate)
            return rel(type, op)
        }

        override fun visitRelOpSort(node: Rel.Op.Sort, ctx: Rel.Type?): Rel {
            // compute input schema
            val input = visitRel(node.input, ctx)
            // type sub-nodes
            val specs = node.specs.map {
                val rex = it.rex.type(input.type.schema, outer)
                it.copy(rex = rex)
            }
            // output schema of a sort is the same as the input
            val type = input.type.copy(props = setOf(Rel.Prop.ORDERED))
            // rewrite
            val op = relOpSort(input, specs)
            return rel(type, op)
        }

        override fun visitRelOpExcept(node: Rel.Op.Except, ctx: Rel.Type?): Rel {
            val lhs = visitRel(node.lhs, node.lhs.type)
            val rhs = visitRel(node.rhs, node.rhs.type)
            // Check for Compatibility
            if (!node.isOuter && !setOpSchemaSizesMatch(lhs, rhs)) {
                return createRelErrForSetOpMismatchSizes()
            }
            if (!node.isOuter && !setOpSchemaTypesMatch(lhs, rhs)) {
                return createRelErrForSetOpMismatchTypes()
            }
            // Compute Schema
            val type = Rel.Type(lhs.type.schema, props = emptySet())
            return Rel(type, node.copy(lhs = lhs, rhs = rhs))
        }

        override fun visitRelOpIntersect(node: Rel.Op.Intersect, ctx: Rel.Type?): Rel {
            val lhs = visitRel(node.lhs, node.lhs.type)
            val rhs = visitRel(node.rhs, node.rhs.type)
            // Check for Compatibility
            if (!node.isOuter && !setOpSchemaSizesMatch(lhs, rhs)) {
                return createRelErrForSetOpMismatchSizes()
            }
            if (!node.isOuter && !setOpSchemaTypesMatch(lhs, rhs)) {
                return createRelErrForSetOpMismatchTypes()
            }
            // Compute Schema
            val type = Rel.Type(lhs.type.schema, props = emptySet())
            return Rel(type, node.copy(lhs = lhs, rhs = rhs))
        }

        override fun visitRelOpUnion(node: Rel.Op.Union, ctx: Rel.Type?): Rel {
            val lhs = visitRel(node.lhs, node.lhs.type)
            val rhs = visitRel(node.rhs, node.rhs.type)
            // Check for Compatibility
            if (!node.isOuter && !setOpSchemaSizesMatch(lhs, rhs)) {
                return createRelErrForSetOpMismatchSizes()
            }
            if (!node.isOuter && !setOpSchemaTypesMatch(lhs, rhs)) {
                return createRelErrForSetOpMismatchTypes()
            }
            // Compute Schema
            val size = max(lhs.type.schema.size, rhs.type.schema.size)
            val schema = List(size) {
                val lhsBinding = lhs.type.schema.getOrNull(it) ?: Rel.Binding("_$it", CompilerType(PType.dynamic(), isMissingValue = true))
                val rhsBinding = rhs.type.schema.getOrNull(it) ?: Rel.Binding("_$it", CompilerType(PType.dynamic(), isMissingValue = true))
                val bindingName = when (lhsBinding.name == rhsBinding.name) {
                    true -> lhsBinding.name
                    false -> "_$it"
                }
                Rel.Binding(bindingName, CompilerType(anyOf(lhsBinding.type, rhsBinding.type)!!))
            }
            val type = Rel.Type(schema, props = emptySet())
            return Rel(type, node.copy(lhs = lhs, rhs = rhs))
        }

        /**
         * @return whether each type of the [lhs] is equal to its counterpart on the [rhs]
         * @param lhs should be typed already
         * @param rhs should be typed already
         */
        private fun setOpSchemaTypesMatch(lhs: Rel, rhs: Rel): Boolean {
            // TODO: [RFC-0007](https://github.com/partiql/partiql-lang/blob/main/RFCs/0007-rfc-bag-operators.md)
            //  states that the types must be "comparable". The below code ONLY makes sure that types need to be
            //  the same. In the future, we need to add support for checking comparable types.
            for (i in 0..lhs.type.schema.lastIndex) {
                val lhsBindingType = lhs.type.schema[i].type
                val rhsBindingType = rhs.type.schema[i].type
                if (lhsBindingType != rhsBindingType) {
                    return false
                }
            }
            return true
        }

        /**
         * @return whether the [lhs] and [rhs] schemas are of equal size
         * @param lhs should be typed already
         * @param rhs should be typed already
         */
        private fun setOpSchemaSizesMatch(lhs: Rel, rhs: Rel): Boolean {
            return lhs.type.schema.size == rhs.type.schema.size
        }

        private fun createRelErrForSetOpMismatchSizes(): Rel {
            return Rel(Rel.Type(emptyList(), emptySet()), Rel.Op.Err("LHS and RHS of SET OP do not have the same number of bindings."))
        }

        private fun createRelErrForSetOpMismatchTypes(): Rel {
            return Rel(Rel.Type(emptyList(), emptySet()), Rel.Op.Err("LHS and RHS of SET OP do not have the same type."))
        }

        override fun visitRelOpLimit(node: Rel.Op.Limit, ctx: Rel.Type?): Rel {
            // compute input schema
            val input = visitRel(node.input, ctx)
            // type limit expression using outer scope with global resolution
            // TODO: Assert expression doesn't contain locals or upvalues.
            val limit = node.limit.type(input.type.schema, outer, Strategy.GLOBAL)
            // check types
            if (limit.type.isNumeric().not()) {
                val problem = PErrors.typeUnexpected(null, limit.type, listOf(PType.numeric(38, 0)))
                val err = errorRexAndReport(_listener, problem)
                return rel(input.type, relOpLimit(input, err))
            }
            // rewrite
            val type = input.type
            val op = relOpLimit(input, limit)
            return rel(type, op)
        }

        override fun visitRelOpOffset(node: Rel.Op.Offset, ctx: Rel.Type?): Rel {
            // compute input schema
            val input = visitRel(node.input, ctx)
            // type offset expression using outer scope with global resolution
            // TODO: Assert expression doesn't contain locals or upvalues.
            val offset = node.offset.type(input.type.schema, outer, Strategy.GLOBAL)
            // check types
            if (offset.type.isNumeric().not()) {
                val problem = PErrors.typeUnexpected(null, offset.type, listOf(PType.numeric(38, 0)))
                val err = errorRexAndReport(_listener, problem)
                return rel(input.type, relOpLimit(input, err))
            }
            // rewrite
            val type = input.type
            val op = relOpOffset(input, offset)
            return rel(type, op)
        }

        override fun visitRelOpProject(node: Rel.Op.Project, ctx: Rel.Type?): Rel {
            // compute input schema
            val input = visitRel(node.input, ctx)
            // type sub-nodes
            val projections = node.projections.map {
                it.type(input.type.schema, outer)
            }
            // compute output schema
            val schema = projections.map { it.type }
            val type = ctx!!.copyWithSchema(schema)
            // rewrite
            val op = relOpProject(input, projections)
            return rel(type, op)
        }

        override fun visitRelOpJoin(node: Rel.Op.Join, ctx: Rel.Type?): Rel {
            // Rewrite LHS and RHS
            val lhs = visitRel(node.lhs, ctx)
            val stack = when (node.type) {
                Rel.Op.Join.Type.INNER, Rel.Op.Join.Type.LEFT -> outer + listOf(Scope(lhs.type.schema, outer))
                Rel.Op.Join.Type.FULL, Rel.Op.Join.Type.RIGHT -> outer
            }
            val rhs = RelTyper(stack, Strategy.GLOBAL).visitRel(node.rhs, ctx)

            // Calculate output schema given JOIN type
            val schema = lhs.type.schema + rhs.type.schema
            val type = relType(schema, ctx!!.props)

            // Type the condition on the output schema
            val typeEnv = TypeEnv(env, Scope(type.schema, outer))
            val condition = node.rex.type(typeEnv)

            val op = relOpJoin(lhs, rhs, condition, node.type)
            return rel(type, op)
        }

        /**
         * Initial implementation of `EXCLUDE` schema inference. Until an RFC is finalized for `EXCLUDE`
         * (https://github.com/partiql/partiql-spec/issues/39),
         *
         * This behavior is considered experimental and subject to change.
         *
         * This implementation includes
         *  - Excluding tuple bindings (e.g. t.a.b.c)
         *  - Excluding tuple wildcards (e.g. t.a.*.b)
         *  - Excluding collection indexes (e.g. t.a[0].b -- behavior subject to change; see below discussion)
         *  - Excluding collection wildcards (e.g. t.a[*].b)
         *
         * There are still discussion points regarding the following edge cases:
         *  - EXCLUDE on a tuple attribute that doesn't exist -- give an error/warning?
         *      - currently no error
         *  - EXCLUDE on a tuple attribute that has duplicates -- give an error/warning? exclude one? exclude both?
         *      - currently excludes both w/ no error
         *  - EXCLUDE on a collection index as the last step -- mark element type as optional?
         *      - currently element type as-is
         *  - EXCLUDE on a collection index w/ remaining path steps -- mark last step's type as optional?
         *      - currently marks last step's type as optional
         *  - EXCLUDE on a binding tuple variable (e.g. SELECT ... EXCLUDE t FROM t) -- error?
         *      - currently a parser error
         *  - EXCLUDE on a union type -- give an error/warning? no-op? exclude on each type in union?
         *      - currently exclude on each union type
         *  - If SELECT list includes an attribute that is excluded, we could consider giving an error in PlanTyper or
         * some other semantic pass
         *      - currently does not give an error
         */

        // TODO: better error reporting with exclude.
        override fun visitRelOpExclude(node: Rel.Op.Exclude, ctx: Rel.Type?): Rel {
            // compute input schema
            val input = visitRel(node.input, ctx)

            // apply exclusions to the input schema
            val init = input.type.schema.map { it.copy() }
            val schema = node.paths.fold((init)) { bindings, path -> excludeBindings(bindings, path) }

            // rewrite
            val type = ctx!!.copy(schema = schema)

            // resolve exclude path roots
            val newPaths = node.paths.map { path ->
                val resolvedRoot = when (val root = path.root) {
                    is Rex.Op.Var.Unresolved -> {
                        // resolve `root` to local binding
                        val locals = Scope(input.type.schema, outer)
                        val typeEnv = TypeEnv(env, locals)
                        val resolved = typeEnv.resolve(root.identifier)
                        if (resolved == null) {
                            val problem = when (root.identifier.hasQualifier()) {
                                true -> PErrors.alwaysMissing(null)
                                false -> {
                                    val localBindings = locals.schema.map { it.name }
                                    PErrors.varRefNotFound(null, root.identifier, localBindings)
                                }
                            }
                            val rex = errorRexAndReport(_listener, problem)
                            rex.op
                        } else {
                            // root of exclude is always a symbol
                            resolved.op as Rex.Op.Var
                        }
                    }
                    is Rex.Op.Var.Local, is Rex.Op.Var.Global -> root
                    else -> error("Expect exclude path root to be Rex.Op.Var")
                }
                relOpExcludePath(resolvedRoot, path.steps)
            }

            val subsumedPaths = newPaths
                .groupBy(
                    keySelector = { it.root },
                    valueTransform = { it.steps }
                ) // combine exclude paths with the same resolved root before subsumption
                .map { (root, allSteps) ->
                    val nonRedundant = ExcludeRepr.toExcludeRepr(allSteps.flatten()).removeRedundantSteps()
                    relOpExcludePath(root, nonRedundant.toPlanRepr())
                }
            val op = relOpExclude(input, subsumedPaths)
            return rel(type, op)
        }

        override fun visitRelOpAggregate(node: Rel.Op.Aggregate, ctx: Rel.Type?): Rel {
            // TODO: Do we need to report aggregation call always returns MISSING?
            //  Currently aggregation is part of the rel op
            //  The rel op should produce a set of binding tuple, which missing should be allowed.
            // compute input schema
            val input = visitRel(node.input, ctx)

            // type the calls and groups
            val typeEnv = TypeEnv(env, Scope(input.type.schema, outer))
            val typer = RexTyper(typeEnv, Strategy.LOCAL)

            // typing of aggregate calls is slightly more complicated because they are not expressions.
            val calls = node.calls.mapIndexed { i, call ->
                when (val agg = call) {
                    is Rel.Op.Aggregate.Call.Resolved -> call to ctx!!.schema[i].type
                    is Rel.Op.Aggregate.Call.Unresolved -> typer.resolveAgg(agg)
                }
            }
            val groups = node.groups.map { typer.visitRex(it, null) }

            // Compute schema using order (calls...groups...)
            val schema = mutableListOf<CompilerType>()
            schema += calls.map { it.second }
            schema += groups.map { it.type }

            // rewrite with typed calls and groups
            val type = ctx!!.copyWithSchema(schema)
            val op = relOpAggregate(
                input = input,
                strategy = node.strategy,
                calls = calls.map { it.first },
                groups = groups,
            )
            return rel(type, op)
        }
    }

    /**
     * Types a PartiQL expression tree. For now, we ignore the pre-existing type. We assume all existing types
     * are simply the `any`, so we keep the new type. Ideally we can programmatically calculate the most specific type.
     *
     * We should consider making the PType? parameter non-nullable.
     *
     * @property typeEnv TypeEnv in which this rex tree is evaluated.
     */
    @OptIn(PartiQLValueExperimental::class)
    private inner class RexTyper(
        private val typeEnv: TypeEnv,
        private val strategy: Strategy,
    ) : PlanRewriter<CompilerType?>() {

        override fun visitRex(node: Rex, ctx: CompilerType?): Rex {
            val rex = visitRexOp(node.op, node.type) as Rex
            return rex
        }

        override fun visitRexOpLit(node: Rex.Op.Lit, ctx: CompilerType?): Rex {
            // type comes from RexConverter
            return rex(ctx!!, node)
        }

        override fun visitRexOpVarLocal(node: Rex.Op.Var.Local, ctx: CompilerType?): Rex {
            val scope = typeEnv.locals.getScope(node.depth)
            assert(node.ref < scope.schema.size) {
                "Invalid resolved variable (var ${node.ref}, stack frame ${node.depth}) in env: $typeEnv"
            }
            val type = scope.schema.getOrNull(node.ref)?.type ?: error("Can't find locals value.")
            return rex(type, node)
        }

        override fun visitRexOpVarUnresolved(node: Rex.Op.Var.Unresolved, ctx: CompilerType?): Rex {
            val strategy = when (node.scope) {
                Rex.Op.Var.Scope.DEFAULT -> strategy
                Rex.Op.Var.Scope.LOCAL -> Strategy.LOCAL
            }
            val resolvedVar = typeEnv.resolve(node.identifier, strategy)
            if (resolvedVar == null) {
                val inScopeVariables = typeEnv.locals.schema.map { it.name }.toSet()
                val problem = PErrors.varRefNotFound(null, node.identifier, inScopeVariables.toList())
                return errorRexAndReport(_listener, problem)
            }
            return visitRex(resolvedVar, null)
        }

        override fun visitRexOpVarGlobal(node: Rex.Op.Var.Global, ctx: CompilerType?): Rex = rex(node.ref.type, node)

        /**
         * TODO: Create a function signature for the Rex.Op.Path.Index to get automatic coercions.
         */
        override fun visitRexOpPathIndex(node: Rex.Op.Path.Index, ctx: CompilerType?): Rex {
            val root = visitRex(node.root, node.root.type)
            val key = visitRex(node.key, node.key.type)

            // Check Key Type (INT or coercible to INT). TODO: Allow coercions to INT
            if (key.type.code() !in setOf(PType.TINYINT, PType.SMALLINT, PType.INTEGER, PType.BIGINT, PType.NUMERIC)) {
                val problem = PErrors.pathIndexNeverSucceeds(null)
                return errorRexAndReport(_listener, problem)
            }

            // Check if Root is DYNAMIC
            if (root.type.code() == PType.DYNAMIC) {
                return Rex(CompilerType(PType.dynamic()), Rex.Op.Path.Index(root, key))
            }

            // Check Root Type LIST
            if (root.type.code() != PType.ARRAY) {
                return errorRexAndReport(_listener, PErrors.pathIndexNeverSucceeds(null))
            }

            // Check that root is not literal missing
            if (root.isLiteralMissing()) {
                return errorRexAndReport(_listener, PErrors.pathIndexNeverSucceeds(null))
            }

            return rex(root.type.typeParameter, rexOpPathIndex(root, key))
        }

        private fun Rex.isLiteralMissing(): Boolean = this.op is Rex.Op.Lit && this.op.value is MissingValue

        override fun visitRexOpPathKey(node: Rex.Op.Path.Key, ctx: CompilerType?): Rex {
            val root = visitRex(node.root, node.root.type)
            val key = visitRex(node.key, node.key.type)

            // Check Key Type (STRING). TODO: Allow coercions to STRING
            if (key.type.code() != PType.STRING) {
                return errorRexAndReport(_listener, PErrors.pathKeyNeverSucceeds(null))
            }

            // Check if Root is DYNAMIC
            if (root.type.code() == PType.DYNAMIC) {
                return Rex(CompilerType(PType.dynamic()), Rex.Op.Path.Key(root, key))
            }

            // Check Root Type (STRUCT)
            if (root.type.code() != PType.STRUCT && root.type.code() != PType.ROW) {
                return errorRexAndReport(_listener, PErrors.pathKeyNeverSucceeds(null))
            }

            // Get Literal Key
            val keyOp = key.op
            val keyLiteral = when (keyOp is Rex.Op.Lit && keyOp.value is TextValue<*> && !keyOp.value.isNull) {
                true -> keyOp.value.string!!
                false -> return rex(CompilerType(PType.dynamic()), rexOpPathKey(root, key))
            }

            // Find Type
            val elementType = root.type.getField(keyLiteral, false) ?: run {
                return errorRexAndReport(_listener, PErrors.pathKeyNeverSucceeds(null))
            }

            return rex(elementType, rexOpPathKey(root, key))
        }

        override fun visitRexOpPathSymbol(node: Rex.Op.Path.Symbol, ctx: CompilerType?): Rex {
            val root = visitRex(node.root, node.root.type)

            // Check if Root is DYNAMIC
            if (root.type.code() == PType.DYNAMIC) {
                return Rex(CompilerType(PType.dynamic()), Rex.Op.Path.Symbol(root, node.key))
            }

            // Check Root Type (STRUCT)
            if (root.type.code() != PType.STRUCT && root.type.code() != PType.ROW) {
                return errorRexAndReport(_listener, PErrors.pathSymbolNeverSucceeds(null))
            }

            // Check that root is not literal missing
            if (root.isLiteralMissing()) {
                return errorRexAndReport(_listener, PErrors.pathSymbolNeverSucceeds(null))
            }

            // Find Type
            val field = root.type.getSymbol(node.key) ?: run {
                val inScopeVariables = typeEnv.locals.schema.map { it.name }
                val problem = PErrors.varRefNotFound(null, Identifier.regular(node.key), inScopeVariables)
                return errorRexAndReport(_listener, problem)
            }
            return when (field.first.isRegular()) {
                true -> Rex(field.second, Rex.Op.Path.Symbol(root, node.key))
                else -> Rex(field.second, Rex.Op.Path.Key(root, rexString(field.first.getText())))
            }
        }

        /**
         * Assumes that the type is either a struct of row.
         * @return null when the field definitely does not exist; dynamic when the type cannot be determined
         */
        private fun CompilerType.getField(field: String, ignoreCase: Boolean): CompilerType? {
            if (this.code() == PType.STRUCT) {
                return CompilerType(PType.dynamic())
            }
            val fields = this.fields!!.filter { it.name.equals(field, ignoreCase) }.map { it.type }.toSet()
            return when (fields.size) {
                0 -> return null
                1 -> fields.first()
                else -> CompilerType(PType.dynamic())
            }
        }

        private fun rexString(str: String) = rex(CompilerType(PType.string()), Rex.Op.Lit(stringValue(str)))

        override fun visitRexOpCastUnresolved(node: Rex.Op.Cast.Unresolved, ctx: CompilerType?): Rex {
            val arg = visitRex(node.arg, null)
            val cast = env.resolveCast(arg, node.target) ?: run {
                val problem = PErrors.castUndefined(null, arg.type, node.target)
                return errorRexAndReport(_listener, problem)
            }
            return visitRexOpCastResolved(cast, null)
        }

        override fun visitRexOpCastResolved(node: Rex.Op.Cast.Resolved, ctx: CompilerType?): Rex {
            return rex(node.cast.target, node)
        }

        override fun visitRexOpCallUnresolved(node: Rex.Op.Call.Unresolved, ctx: CompilerType?): Rex {
            // Type the arguments
            val args = node.args.map { visitRex(it, null) }
            // Attempt to resolve in the environment
            val rex = env.resolveFn(node.identifier, args)
            if (rex == null) {
                val candidates = env.getCandidates(node.identifier, args)
                val argTypes = args.map { it.type }
                val problem = when (candidates.isEmpty()) {
                    true -> PErrors.functionNotFound(null, node.identifier, argTypes)
                    false -> PErrors.functionTypeMismatch(null, node.identifier, argTypes, candidates)
                }
                return errorRexAndReport(_listener, problem)
            }
            // Pass off to Rex.Op.Call.Static or Rex.Op.Call.Dynamic for typing.
            return visitRex(rex, null)
        }

        /**
         * Resolve and type scalar function calls.
         *
         * @param node
         * @param ctx
         * @return
         */
        override fun visitRexOpCallStatic(node: Rex.Op.Call.Static, ctx: CompilerType?): Rex {
            // Apply the coercions as explicit casts
            val args: List<Rex> = node.args.map {
                // Type the coercions
                when (val op = it.op) {
                    is Rex.Op.Cast.Resolved -> visitRexOpCastResolved(op, null)
                    else -> it
                }
            }
            val instance = node.fn
            val returnType: PType = instance.returns

            // Check if any arg is always missing
            val argIsAlwaysMissing = args.any { it.type.isMissingValue }

            if (argIsAlwaysMissing && instance.isMissingCall) {
                return errorRexAndReport(_listener, PErrors.alwaysMissing(null))
            }

<<<<<<< HEAD
            // TODO we have to pull out decimal type parameters here because V0 drops the type in CAST.
            if (newFn.signature.name == "cast_decimal" && newFn.signature.parameters.size == 3) {
                val p = getIntOrErr(newArgs[1].op)
                val s = getIntOrErr(newArgs[2].op)
                val returns = DecimalType(DecimalType.PrecisionScaleConstraint.Constrained(p, s))
                val op = rexOpCallStatic(newFn, newArgs)
                return rex(returns, op)
            }

            // Type return
            val returns = newFn.signature.returns
            val op = rexOpCallStatic(newFn, newArgs)
            return rex(returns.toStaticType().flatten(), op)
        }

        /**
         * For `cast_decimal(v, precision, scale)` we make the precision and scale literal 32-bit integers.
         */
        private fun getIntOrErr(op: Rex.Op): Int {
            if (op !is Rex.Op.Lit) {
                error("Unrecoverable, expected Rex.Op.Lit found ${op::class}. This should be unreachable.")
            }
            if (op.value !is Int32Value) {
                error("Unrecoverable, expected Int32Value found ${op.value::class}. This should be unreachable.")
            }
            if (op.value.value == null) {
                error("Int32Value cannot be null. This should be unreachable.")
            }
            return op.value.value!!
        }

        override fun visitRexOpCase(node: Rex.Op.Case, ctx: StaticType?): Rex {
=======
            // Infer fn return type
            return rex(CompilerType(returnType), Rex.Op.Call.Static(node.fn, args))
        }

        /**
         * Typing of a dynamic function call.
         *
         * @param node
         * @param ctx
         * @return
         */
        override fun visitRexOpCallDynamic(node: Rex.Op.Call.Dynamic, ctx: CompilerType?): Rex {
            return Rex(type = CompilerType(PType.dynamic()), op = node)
        }

        override fun visitRexOpCase(node: Rex.Op.Case, ctx: CompilerType?): Rex {
>>>>>>> 9b6d7cc2
            // Rewrite CASE-WHEN branches
            val oldBranches = node.branches.toTypedArray()
            val newBranches = mutableListOf<Rex.Op.Case.Branch>()
            val typer = DynamicTyper()
            for (i in oldBranches.indices) {

                // Type the branch
                var branch = oldBranches[i]
                branch = visitRexOpCaseBranch(branch, branch.rex.type)

                // Emit typing error if a branch condition is never a boolean (prune)
                if (!canBeBoolean(branch.condition.type)) {
                    // prune, always false
                    // TODO: Error probably
                    continue
                }

                // Accumulate typing information, but skip if literal NULL or MISSING
                typer.accumulate(branch.rex)
                newBranches.add(branch)
            }

            // Rewrite ELSE branch
            var newDefault = visitRex(node.default, null)
            typer.accumulate(newDefault)

            // Compute the CASE-WHEN type from the accumulator
            val (type, mapping) = typer.mapping()

            // Rewrite branches if we have coercions.
            if (mapping != null) {
                val msize = mapping.size
                val bsize = newBranches.size + 1
                assert(msize == bsize) { "Coercion mappings `len $msize` did not match the number of CASE-WHEN branches `len $bsize`" }
                // Rewrite branches
                for (i in newBranches.indices) {
                    when (val function = mapping[i]) {
                        null -> continue
                        else -> newBranches[i] = newBranches[i].copy(rex = replaceCaseBranch(newBranches[i].rex, type, function))
                    }
                }
                // Rewrite default
                val function = mapping.last()
                if (function != null) {
                    newDefault = replaceCaseBranch(newDefault, type, function)
                }
            }

            // TODO constant folding in planner which also means branch pruning
            // This is added for backwards compatibility, we return the first branch if it's true
            if (boolOrNull(newBranches[0].condition.op) == true) {
                return newBranches[0].rex
            }

            val op = Rex.Op.Case(newBranches, newDefault)
            return rex(type, op)
        }

        private fun replaceCaseBranch(originalRex: Rex, outputType: CompilerType, function: DynamicTyper.Mapping): Rex {
            return when (function) {
                is DynamicTyper.Mapping.Coercion -> {
                    val cast = env.resolveCast(originalRex, function.target)!!
                    Rex(outputType, cast)
                }
                is DynamicTyper.Mapping.Replacement -> {
                    function.replacement
                }
            }
        }

        // COALESCE(v1, v2,..., vN)
        // ==
        // CASE
        //     WHEN v1 IS NOT NULL THEN v1  -- WHEN branch always a boolean
        //     WHEN v2 IS NOT NULL THEN v2  -- WHEN branch always a boolean
        //     ... -- similarly for v3..vN-1
        //     ELSE vN
        // END
        // --> minimal common supertype of(<type v1>, <type v2>, ..., <type v3>)
        override fun visitRexOpCoalesce(node: Rex.Op.Coalesce, ctx: CompilerType?): Rex {
            val args = node.args.map { visitRex(it, it.type) }.toMutableList()
            val typer = DynamicTyper()
            args.forEach { v -> typer.accumulate(v) }
            val (type, mapping) = typer.mapping()
            if (mapping != null) {
                assert(mapping.size == args.size) { "Coercion mappings `len ${mapping.size}` did not match the number of COALESCE arguments `len ${args.size}`" }
                for (i in args.indices) {
                    when (val function = mapping[i]) {
                        null -> continue
                        else -> args[i] = replaceCaseBranch(args[i], type, function)
                    }
                }
            }
            val op = rexOpCoalesce(args)
            return rex(type, op)
        }

        // NULLIF(v1, v2)
        // ==
        // CASE
        //     WHEN v1 = v2 THEN NULL -- WHEN branch always a boolean
        //     ELSE v1
        // END
        // --> minimal common supertype of (NULL, <type v1>)
        override fun visitRexOpNullif(node: Rex.Op.Nullif, ctx: CompilerType?): Rex {
            val value = visitRex(node.value, node.value.type)
            val nullifier = visitRex(node.nullifier, node.nullifier.type)
            val typer = DynamicTyper()

            // Accumulate typing information
            typer.accumulate(value)
            val (type, _) = typer.mapping()
            val op = rexOpNullif(value, nullifier)
            return rex(type, op)
        }

        /**
         * In this context, Boolean means PartiQLValueType Bool, which can be nullable.
         * Hence, we permit Static Type BOOL, Static Type NULL, Static Type Missing here.
         */
        private fun canBeBoolean(type: CompilerType): Boolean {
            return type.code() == PType.DYNAMIC || type.code() == PType.BOOL
        }

        /**
         * Returns the boolean value of the expression. For now, only handle literals.
         */
        @OptIn(PartiQLValueExperimental::class)
        private fun boolOrNull(op: Rex.Op): Boolean? {
            return if (op is Rex.Op.Lit && op.value is BoolValue) op.value.value else null
        }

        /**
         * We need special handling for:
         * ```
         * CASE
         *   WHEN a IS STRUCT THEN a
         *   ELSE { 'a': a }
         * END
         * ```
         * When we type the above, if we know that `a` can be many different types (one of them being a struct),
         * then when we see the top-level `a IS STRUCT`, then we can assume that the `a` on the RHS is definitely a
         * struct. We handle this by using [foldCaseBranch].
         */
        override fun visitRexOpCaseBranch(node: Rex.Op.Case.Branch, ctx: CompilerType?): Rex.Op.Case.Branch {
            val visitedCondition = visitRex(node.condition, node.condition.type)
            val visitedReturn = visitRex(node.rex, node.rex.type)
            return Rex.Op.Case.Branch(visitedCondition, visitedReturn)
        }

        override fun visitRexOpCollection(node: Rex.Op.Collection, ctx: CompilerType?): Rex {
            if (ctx!!.code() !in setOf(PType.ARRAY, PType.BAG)) {
                val problem = PErrors.typeUnexpected(null, ctx, listOf(PType.array(), PType.bag()))
                return errorRexAndReport(_listener, problem)
            }
            val values = node.values.map { visitRex(it, it.type) }
            val t = when (values.size) {
                0 -> PType.dynamic()
                else -> anyOfLiterals(values.map { it.type })!!
            }
            val type = when (ctx.code()) {
                PType.BAG -> PType.bag(t)
                PType.ARRAY -> PType.array(t)
                else -> error("This is impossible.")
            }
            return rex(CompilerType(type), rexOpCollection(values))
        }

        @OptIn(PartiQLValueExperimental::class)
        override fun visitRexOpStruct(node: Rex.Op.Struct, ctx: CompilerType?): Rex {
            val fields = node.fields.map {
                val k = visitRex(it.k, it.k.type)
                val v = visitRex(it.v, it.v.type)
                rexOpStructField(k, v)
            }
            var structIsClosed = true
            val structTypeFields = mutableListOf<CompilerType.Field>()
            for (field in fields) {
                val keyOp = field.k.op
                // TODO: Check key type
                if (keyOp !is Rex.Op.Lit || keyOp.value !is TextValue<*>) {
                    structIsClosed = false
                    continue
                }
                structTypeFields.add(CompilerType.Field(keyOp.value.string!!, field.v.type))
            }
            val type = when (structIsClosed) {
                true -> CompilerType(PType.row(structTypeFields as Collection<Field>))
                false -> CompilerType(PType.struct())
            }
            return rex(type, rexOpStruct(fields))
        }

        override fun visitRexOpPivot(node: Rex.Op.Pivot, ctx: CompilerType?): Rex {
            val stack = typeEnv.locals.outer + listOf(typeEnv.locals)
            val rel = node.rel.type(stack)
            val scope = Scope(rel.type.schema, stack)
            val typeEnv = TypeEnv(env, scope)
            val typer = RexTyper(typeEnv, Strategy.LOCAL)
            val key = typer.visitRex(node.key, null)
            val value = typer.visitRex(node.value, null)
            val op = rexOpPivot(key, value, rel)
            return rex(CompilerType(PType.struct()), op)
        }

        override fun visitRexOpSubquery(node: Rex.Op.Subquery, ctx: CompilerType?): Rex {
            val rel = node.rel.type(typeEnv.locals.outer + listOf(typeEnv.locals))
            val newScope = Scope(schema = rel.type.schema, outer = typeEnv.locals.outer + listOf(typeEnv.locals))
            val typeEnv = TypeEnv(env, newScope)
            val constructor = node.constructor.type(typeEnv)
            val subquery = rexOpSubquery(constructor, rel, node.coercion)
            return when (node.coercion) {
                Rex.Op.Subquery.Coercion.SCALAR -> visitRexOpSubqueryScalar(subquery, constructor.type)
                Rex.Op.Subquery.Coercion.ROW -> visitRexOpSubqueryRow(subquery, constructor.type)
            }
        }

        /**
         * Calculate output type of a row-value subquery.
         */
        private fun visitRexOpSubqueryRow(subquery: Rex.Op.Subquery, cons: CompilerType): Rex {
            if (cons.code() != PType.ROW) {
                error("Subquery with non-SQL SELECT cannot be coerced to a row-value expression. Found constructor type: $cons")
            }
            // Do a simple cardinality check for the moment.
            // TODO we can only check cardinality if we know we are in a a comparison operator.
            // val n = coercion.columns.size
            // val m = cons.fields.size
            // if (n != m) {
            //     return rexErr("Cannot coercion subquery with $m attributes to a row-value-expression with $n attributes")
            // }
            // If we made it this far, then we can coerce this subquery to the desired complex value
            val type = CompilerType(PType.array())
            return rex(type, subquery)
        }

        /**
         * Calculate output type of a scalar subquery.
         */
        private fun visitRexOpSubqueryScalar(subquery: Rex.Op.Subquery, cons: CompilerType): Rex {
            if (cons.code() == PType.DYNAMIC) {
                return Rex(PType.dynamic().toCType(), subquery)
            }
            if (cons.code() != PType.ROW) {
                error("Subquery with non-SQL SELECT cannot be coerced to a scalar. Found constructor type: $cons")
            }
            val n = cons.fields!!.size
            if (n != 1) {
                error("SELECT constructor with $n attributes cannot be coerced to a scalar. Found constructor type: $cons")
            }
            // If we made it this far, then we can coerce this subquery to a scalar
            val type = cons.fields!!.first().type
            return Rex(type, subquery)
        }

        // TODO: Should we support the ROW type?
        override fun visitRexOpSelect(node: Rex.Op.Select, ctx: CompilerType?): Rex {
            val rel = node.rel.type(typeEnv.locals.outer + listOf(typeEnv.locals))
            val newScope = Scope(schema = rel.type.schema, outer = typeEnv.locals.outer + listOf(typeEnv.locals))
            val typeEnv = TypeEnv(env, newScope)
            val constructor = node.constructor.type(typeEnv)
            val type = when (rel.isOrdered()) {
                true -> PType.array(constructor.type)
                false -> PType.bag(constructor.type)
            }
            return Rex(CompilerType(type), Rex.Op.Select(constructor, rel))
        }

        override fun visitRexOpTupleUnion(node: Rex.Op.TupleUnion, ctx: CompilerType?): Rex {
            val args = node.args.map { visitRex(it, ctx) }
            val result = Rex.Op.TupleUnion(args)

            // Replace Generated Tuple Union if Schema Present
            // This should occur before typing, however, we don't type on the AST or have an appropriate IR
            replaceGeneratedTupleUnion(result)?.let {
                return it
            }

            // Calculate Type
            val type = when (args.size) {
                0 -> CompilerType(PType.row(emptyList()))
                else -> {
                    val argTypes = args.map { it.type }
                    calculateTupleUnionOutputType(argTypes) ?: run {
                        val problem = PErrors.functionTypeMismatch(null, Identifier.regular("TUPLEUNION"), argTypes, emptyList())
                        return errorRexAndReport(_listener, problem)
                    }
                }
            }
            return Rex(type, result)
        }

        /**
         * This is a hack to replace the generated "TUPLEUNION" that is the result of a SELECT *. In my
         * opinion, this should actually occur prior to PlanTyper. That being said, we currently don't type on the AST,
         * and we don't have an appropriate IR to type on.
         *
         * @return null if the [node] is NOT a generated tuple union; return the replacement if the [node] is a tuple union
         * and there is sufficient schema to replace the tuple union
         */
        private fun replaceGeneratedTupleUnion(node: Rex.Op.TupleUnion): Rex? {
            val args = node.args.map { replaceGeneratedTupleUnionArg(it) }
            if (args.any { it == null }) {
                return null
            }
            // Infer Type
            val type = PType.row(args.flatMap { it!!.type.fields })
            val fields = args.flatMap { arg ->
                val op = arg!!.op
                when (op is Rex.Op.Struct) {
                    true -> op.fields
                    false -> {
                        arg.type.fields.map {
                            Rex.Op.Struct.Field(
                                rexString(it.name),
                                Rex(it.type, Rex.Op.Path.Key(arg, rexString(it.name)))
                            )
                        }
                    }
                }
            }
            // Create struct
            return Rex(type.toCType(), Rex.Op.Struct(fields))
        }

        private fun replaceGeneratedTupleUnionArg(node: Rex): Rex? {
            if (node.op is Rex.Op.Struct && node.type.code() == PType.ROW) {
                return node
            }
            val case = node.op as? Rex.Op.Case ?: return null
            if (case.branches.size != 1) {
                return null
            }
            val firstBranch = case.branches.first()
            val firstBranchCondition = case.branches.first().condition.op
            if (firstBranchCondition !is Rex.Op.Call.Static) {
                return null
            }
            if (!firstBranchCondition.fn.name.equals("is_struct", ignoreCase = true)) {
                return null
            }
            val firstBranchResultType = firstBranch.rex.type
            if (firstBranchResultType.code() != PType.ROW) {
                return null
            }
            return Rex(firstBranchResultType, firstBranch.rex.op)
        }

        override fun visitRexOpErr(node: Rex.Op.Err, ctx: CompilerType?): PlanNode {
            val type = ctx ?: CompilerType(PType.dynamic())
            return rex(type, node)
        }

        // Helpers

        /**
         * Given a list of [args], this calculates the output type of `TUPLEUNION(args)`. NOTE: This does NOT handle union
         * types intentionally. This function expects that all arguments be flattened, and, if need be, that you invoke
         * this function multiple times based on the permutations of arguments.
         *
         * The signature of TUPLEUNION is: (LIST<STRUCT>) -> STRUCT.
         *
         * If any of the arguments are not a struct, we return null.
         *
         * Now, assuming all the other arguments are STRUCT, then we compute the output based on a number of factors:
         * - closed content
         * - ordering
         * - unique attributes
         *
         * If all arguments are closed content, then the output is closed content.
         * If all arguments are ordered, then the output is ordered.
         * If all arguments contain unique attributes AND all arguments are closed AND no fields clash, the output has
         *  unique attributes.
         */
        private fun calculateTupleUnionOutputType(args: List<CompilerType>): CompilerType? {
            val fields = mutableListOf<CompilerType.Field>()
            var structIsOpen = false
            var containsDynamic = false
            var containsNonStruct = false
            args.forEach { arg ->
                if (arg.code() == PType.UNKNOWN) {
                    return@forEach
                }
                when (arg.code()) {
                    PType.ROW -> fields.addAll(arg.fields!!)
                    PType.STRUCT -> structIsOpen = true
                    PType.DYNAMIC -> containsDynamic = true
                    PType.UNKNOWN -> structIsOpen = true
                    else -> containsNonStruct = true
                }
            }
            return when {
                containsNonStruct -> null
                containsDynamic -> CompilerType(PType.dynamic())
                structIsOpen -> CompilerType(PType.struct())
                else -> CompilerType(PType.row(fields as Collection<Field>))
            }
        }

        // Helpers

        /**
         * Resolution and typing of aggregation function calls.
         *
         * I've chosen to place this in RexTyper because all arguments will be typed using the same locals.
         * There's no need to create new RexTyper instances for each argument. There is no reason to limit aggregations
         * to a single argument (covar, corr, pct, etc.) but in practice we typically only have single <value expression>.
         *
         * This method is _very_ similar to scalar function resolution, so it is temping to DRY these two out; but the
         * separation is cleaner as the typing of NULLS is subtly different.
         *
         * SQL-99 6.16 General Rules on <set function specification>
         *     Let TX be the single-column table that is the result of applying the <value expression>
         *     to each row of T and eliminating null values <--- all NULL values are eliminated as inputs
         */

        fun resolveAgg(node: Rel.Op.Aggregate.Call.Unresolved): Pair<Rel.Op.Aggregate.Call, CompilerType> {
            // Type the arguments
            val args = node.args.map { visitRex(it, null) }
            val argsResolved = Rel.Op.Aggregate.Call.Unresolved(node.name, node.setq, args)

            // Resolve the function
            val call = env.resolveAgg(node.name, node.setq, args) ?: return argsResolved to CompilerType(PType.dynamic())
            // TODO pass argument types to compute the return type.
            val returnType = call.agg.signature.getReturnType(emptyArray())
            return call to CompilerType(returnType)
        }
    }

    // HELPERS

    private fun Rel.type(stack: List<Scope>, strategy: Strategy = Strategy.LOCAL): Rel =
        RelTyper(stack, strategy).visitRel(this, null)

    /**
     * This types the [Rex] given the input record ([input]) and [stack] of [Scope] (representing the outer scopes).
     */
    private fun Rex.type(input: List<Rel.Binding>, stack: List<Scope>, strategy: Strategy = Strategy.LOCAL) =
        RexTyper(TypeEnv(env, Scope(input, stack)), strategy).visitRex(this, this.type)

    /**
     * This types the [Rex] given a [Scope]. We use the [Scope.schema] as the input schema and the [Scope.outer]
     * as the outer scopes/
     */
    private fun Rex.type(typeEnv: TypeEnv, strategy: Strategy = Strategy.LOCAL) =
        RexTyper(typeEnv, strategy).visitRex(this, this.type)

    /**
     * I found decorating the tree with the binding names (for resolution) was easier than associating introduced
     * bindings with a node via an id->list<string> map. ONLY because right now I don't think we have a good way
     * of managing ids when trees are rewritten.
     *
     * We need a good answer for these questions before going for it:
     * - If you copy, should the id should come along for the ride?
     * - If someone writes their own pass and forgets to copy the id, then resolution could break.
     *
     * We may be able to eliminate this issue by keeping everything internal and running the typing pass first.
     * This is simple enough for now.
     */
    private fun Rel.Type.copyWithSchema(types: List<CompilerType>): Rel.Type {
        assert(types.size == schema.size) { "Illegal copy, types size does not matching bindings list size" }
        return this.copy(schema = schema.mapIndexed { i, binding -> binding.copy(type = types[i]) })
    }

    private fun Rel.isOrdered(): Boolean = type.props.contains(Rel.Prop.ORDERED)

    private fun getElementTypeForFromSource(fromSourceType: CompilerType): CompilerType = when (fromSourceType.code()) {
        PType.DYNAMIC -> CompilerType(PType.dynamic())
        PType.BAG, PType.ARRAY -> fromSourceType.typeParameter
        // TODO: Should we emit a warning?
        else -> fromSourceType
    }

    private fun excludeBindings(input: List<Rel.Binding>, item: Rel.Op.Exclude.Path): List<Rel.Binding> {
        val output = input.map {
            when (val root = item.root) {
                is Rex.Op.Var.Unresolved -> {
                    when (root.identifier.hasQualifier()) {
                        true -> it
                        else -> {
                            if (root.identifier.matches(it.name)) {
                                // recompute the PType of this binding after applying the exclusions
                                val type = it.type.exclude(item.steps, lastStepOptional = false)
                                it.copy(type = type)
                            } else {
                                it
                            }
                        }
                    }
                }
                is Rex.Op.Var.Local, is Rex.Op.Var.Global -> it
                else -> it
            }
        }
        return output
    }
}<|MERGE_RESOLUTION|>--- conflicted
+++ resolved
@@ -51,39 +51,13 @@
 import org.partiql.planner.internal.ir.rexOpSubquery
 import org.partiql.planner.internal.ir.statementQuery
 import org.partiql.planner.internal.ir.util.PlanRewriter
-<<<<<<< HEAD
-import org.partiql.planner.internal.transforms.PlanTransform
-import org.partiql.spi.BindingCase
-import org.partiql.spi.BindingName
-import org.partiql.spi.BindingPath
-import org.partiql.types.AnyOfType
-import org.partiql.types.AnyType
-import org.partiql.types.BagType
-import org.partiql.types.BoolType
-import org.partiql.types.CollectionType
-import org.partiql.types.DecimalType
-import org.partiql.types.IntType
-import org.partiql.types.ListType
-import org.partiql.types.SexpType
-import org.partiql.types.StaticType
-import org.partiql.types.StaticType.Companion.ANY
-import org.partiql.types.StaticType.Companion.BOOL
-import org.partiql.types.StaticType.Companion.STRING
-import org.partiql.types.StaticType.Companion.unionOf
-import org.partiql.types.StringType
-import org.partiql.types.StructType
-import org.partiql.types.TupleConstraint
-import org.partiql.types.function.FunctionSignature
-=======
 import org.partiql.spi.Context
 import org.partiql.spi.catalog.Identifier
 import org.partiql.spi.errors.PError
 import org.partiql.spi.errors.PErrorListener
 import org.partiql.types.Field
 import org.partiql.types.PType
->>>>>>> 9b6d7cc2
 import org.partiql.value.BoolValue
-import org.partiql.value.Int32Value
 import org.partiql.value.MissingValue
 import org.partiql.value.PartiQLValueExperimental
 import org.partiql.value.TextValue
@@ -814,40 +788,6 @@
                 return errorRexAndReport(_listener, PErrors.alwaysMissing(null))
             }
 
-<<<<<<< HEAD
-            // TODO we have to pull out decimal type parameters here because V0 drops the type in CAST.
-            if (newFn.signature.name == "cast_decimal" && newFn.signature.parameters.size == 3) {
-                val p = getIntOrErr(newArgs[1].op)
-                val s = getIntOrErr(newArgs[2].op)
-                val returns = DecimalType(DecimalType.PrecisionScaleConstraint.Constrained(p, s))
-                val op = rexOpCallStatic(newFn, newArgs)
-                return rex(returns, op)
-            }
-
-            // Type return
-            val returns = newFn.signature.returns
-            val op = rexOpCallStatic(newFn, newArgs)
-            return rex(returns.toStaticType().flatten(), op)
-        }
-
-        /**
-         * For `cast_decimal(v, precision, scale)` we make the precision and scale literal 32-bit integers.
-         */
-        private fun getIntOrErr(op: Rex.Op): Int {
-            if (op !is Rex.Op.Lit) {
-                error("Unrecoverable, expected Rex.Op.Lit found ${op::class}. This should be unreachable.")
-            }
-            if (op.value !is Int32Value) {
-                error("Unrecoverable, expected Int32Value found ${op.value::class}. This should be unreachable.")
-            }
-            if (op.value.value == null) {
-                error("Int32Value cannot be null. This should be unreachable.")
-            }
-            return op.value.value!!
-        }
-
-        override fun visitRexOpCase(node: Rex.Op.Case, ctx: StaticType?): Rex {
-=======
             // Infer fn return type
             return rex(CompilerType(returnType), Rex.Op.Call.Static(node.fn, args))
         }
@@ -864,7 +804,6 @@
         }
 
         override fun visitRexOpCase(node: Rex.Op.Case, ctx: CompilerType?): Rex {
->>>>>>> 9b6d7cc2
             // Rewrite CASE-WHEN branches
             val oldBranches = node.branches.toTypedArray()
             val newBranches = mutableListOf<Rex.Op.Case.Branch>()
