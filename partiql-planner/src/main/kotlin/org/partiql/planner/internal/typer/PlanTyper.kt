/*
 * Copyright Amazon.com, Inc. or its affiliates. All Rights Reserved.
 *
 * Licensed under the Apache License, Version 2.0 (the "License").
 * You may not use this file except in compliance with the License.
 * A copy of the License is located at
 *
 *     http://www.apache.org/licenses/LICENSE-2.0
 *
 * or in the "license" file accompanying this file. This file is distributed
 * on an "AS IS" BASIS, WITHOUT WARRANTIES OR CONDITIONS OF ANY KIND, either
 * express or implied. See the License for the specific language governing
 * permissions and limitations under the License.
 *
 */

package org.partiql.planner.internal.typer

import org.partiql.errors.Problem
import org.partiql.errors.ProblemCallback
import org.partiql.errors.UNKNOWN_PROBLEM_LOCATION
import org.partiql.planner.PlanningProblemDetails
import org.partiql.planner.internal.Env
import org.partiql.planner.internal.ResolutionStrategy
import org.partiql.planner.internal.ResolvedVar
import org.partiql.planner.internal.TypeEnv
import org.partiql.planner.internal.ir.Agg
import org.partiql.planner.internal.ir.Fn
import org.partiql.planner.internal.ir.Identifier
import org.partiql.planner.internal.ir.PlanNode
import org.partiql.planner.internal.ir.Rel
import org.partiql.planner.internal.ir.Rex
import org.partiql.planner.internal.ir.Statement
import org.partiql.planner.internal.ir.aggResolved
import org.partiql.planner.internal.ir.catalogSymbolRef
import org.partiql.planner.internal.ir.fnResolved
import org.partiql.planner.internal.ir.identifierSymbol
import org.partiql.planner.internal.ir.rel
import org.partiql.planner.internal.ir.relBinding
import org.partiql.planner.internal.ir.relOpAggregate
import org.partiql.planner.internal.ir.relOpAggregateCall
import org.partiql.planner.internal.ir.relOpDistinct
import org.partiql.planner.internal.ir.relOpErr
import org.partiql.planner.internal.ir.relOpExclude
import org.partiql.planner.internal.ir.relOpExcludeItem
import org.partiql.planner.internal.ir.relOpFilter
import org.partiql.planner.internal.ir.relOpJoin
import org.partiql.planner.internal.ir.relOpLimit
import org.partiql.planner.internal.ir.relOpOffset
import org.partiql.planner.internal.ir.relOpProject
import org.partiql.planner.internal.ir.relOpScan
import org.partiql.planner.internal.ir.relOpScanIndexed
import org.partiql.planner.internal.ir.relOpSort
import org.partiql.planner.internal.ir.relOpUnpivot
import org.partiql.planner.internal.ir.relType
import org.partiql.planner.internal.ir.rex
import org.partiql.planner.internal.ir.rexOpCallDynamic
import org.partiql.planner.internal.ir.rexOpCallDynamicCandidate
import org.partiql.planner.internal.ir.rexOpCallStatic
import org.partiql.planner.internal.ir.rexOpCaseBranch
import org.partiql.planner.internal.ir.rexOpCollection
import org.partiql.planner.internal.ir.rexOpErr
import org.partiql.planner.internal.ir.rexOpGlobal
import org.partiql.planner.internal.ir.rexOpLit
import org.partiql.planner.internal.ir.rexOpPathIndex
import org.partiql.planner.internal.ir.rexOpPathKey
import org.partiql.planner.internal.ir.rexOpPathSymbol
import org.partiql.planner.internal.ir.rexOpPivot
import org.partiql.planner.internal.ir.rexOpSelect
import org.partiql.planner.internal.ir.rexOpStruct
import org.partiql.planner.internal.ir.rexOpStructField
import org.partiql.planner.internal.ir.rexOpTupleUnion
import org.partiql.planner.internal.ir.rexOpVarResolved
import org.partiql.planner.internal.ir.statementQuery
import org.partiql.planner.internal.ir.util.PlanRewriter
import org.partiql.spi.BindingCase
import org.partiql.spi.BindingName
import org.partiql.spi.BindingPath
import org.partiql.types.AnyOfType
import org.partiql.types.AnyType
import org.partiql.types.BagType
import org.partiql.types.BoolType
import org.partiql.types.CollectionType
import org.partiql.types.IntType
import org.partiql.types.ListType
import org.partiql.types.MissingType
import org.partiql.types.NullType
import org.partiql.types.SexpType
import org.partiql.types.StaticType
import org.partiql.types.StaticType.Companion.ANY
import org.partiql.types.StaticType.Companion.BOOL
import org.partiql.types.StaticType.Companion.MISSING
import org.partiql.types.StaticType.Companion.NULL
import org.partiql.types.StaticType.Companion.STRING
import org.partiql.types.StaticType.Companion.unionOf
import org.partiql.types.StringType
import org.partiql.types.StructType
import org.partiql.types.TupleConstraint
import org.partiql.types.function.FunctionSignature
import org.partiql.value.BoolValue
import org.partiql.value.PartiQLValueExperimental
import org.partiql.value.TextValue
import org.partiql.value.boolValue
import org.partiql.value.missingValue
import org.partiql.value.stringValue

/**
 * Rewrites an untyped algebraic translation of the query to be both typed and have resolved variables.
 *
 * @property env
 * @property onProblem
 */
@OptIn(PartiQLValueExperimental::class)
internal class PlanTyper(
    private val env: Env,
    private val onProblem: ProblemCallback,
) {

    /**
     * Rewrite the statement with inferred types and resolved variables
     */
    fun resolve(statement: Statement): Statement {
        if (statement !is Statement.Query) {
            throw IllegalArgumentException("PartiQLPlanner only supports Query statements")
        }
        // root TypeEnv has no bindings
        val typeEnv = TypeEnv(
            schema = emptyList(),
            strategy = ResolutionStrategy.GLOBAL,
        )
        val root = statement.root.type(typeEnv)
        return statementQuery(root)
    }

    /**
     * Types the relational operators of a query expression.
     *
     * @property outer represents the outer TypeEnv of a query expression — only used by scan variable resolution.
     */
    private inner class RelTyper(private val outer: TypeEnv) : PlanRewriter<Rel.Type?>() {

        override fun visitRel(node: Rel, ctx: Rel.Type?) = visitRelOp(node.op, node.type) as Rel

        /**
         * The output schema of a `rel.op.scan` is the single value binding.
         */
        override fun visitRelOpScan(node: Rel.Op.Scan, ctx: Rel.Type?): Rel {
            // descend, with GLOBAL resolution strategy
            val rex = node.rex.type(outer.global())
            // compute rel type
            val valueT = getElementTypeForFromSource(rex.type)
            val type = ctx!!.copyWithSchema(listOf(valueT))
            // rewrite
            val op = relOpScan(rex)
            return rel(type, op)
        }

        override fun visitRelOpErr(node: Rel.Op.Err, ctx: Rel.Type?): Rel {
            val type = ctx ?: relType(emptyList(), emptySet())
            return rel(type, node)
        }

        /**
         * The output schema of a `rel.op.scan_index` is the value binding and index binding.
         */
        override fun visitRelOpScanIndexed(node: Rel.Op.ScanIndexed, ctx: Rel.Type?): Rel {
            // descend, with GLOBAL resolution strategy
            val rex = node.rex.type(outer.global())
            // compute rel type
            val valueT = getElementTypeForFromSource(rex.type)
            val indexT = StaticType.INT8
            val type = ctx!!.copyWithSchema(listOf(valueT, indexT))
            // rewrite
            val op = relOpScanIndexed(rex)
            return rel(type, op)
        }

        /**
         * TODO handle NULL|STRUCT type
         */
        override fun visitRelOpUnpivot(node: Rel.Op.Unpivot, ctx: Rel.Type?): Rel {
            // descend, with GLOBAL resolution strategy
            val rex = node.rex.type(outer.global())

            // only UNPIVOT a struct
            if (rex.type !is StructType) {
                handleUnexpectedType(rex.type, expected = setOf(StaticType.STRUCT))
                return rel(ctx!!, relOpErr("UNPIVOT on non-STRUCT type ${rex.type}"))
            }

            // compute element type
            val t = rex.type
            val e = if (t.contentClosed) {
                StaticType.unionOf(t.fields.map { it.value }.toSet()).flatten()
            } else {
                ANY
            }

            // compute rel type
            val kType = STRING
            val vType = e
            val type = ctx!!.copyWithSchema(listOf(kType, vType))

            // rewrite
            val op = relOpUnpivot(rex)
            return rel(type, op)
        }

        override fun visitRelOpDistinct(node: Rel.Op.Distinct, ctx: Rel.Type?): Rel {
            val input = visitRel(node.input, ctx)
            return rel(input.type, relOpDistinct(input))
        }

        override fun visitRelOpFilter(node: Rel.Op.Filter, ctx: Rel.Type?): Rel {
            // compute input schema
            val input = visitRel(node.input, ctx)
            // type sub-nodes
            val typeEnv = TypeEnv(input.type.schema, ResolutionStrategy.LOCAL)
            val predicate = node.predicate.type(typeEnv)
            // compute output schema
            val type = input.type
            // rewrite
            val op = relOpFilter(input, predicate)
            return rel(type, op)
        }

        override fun visitRelOpSort(node: Rel.Op.Sort, ctx: Rel.Type?): Rel {
            // compute input schema
            val input = visitRel(node.input, ctx)
            // type sub-nodes
            val typeEnv = TypeEnv(input.type.schema, ResolutionStrategy.LOCAL)
            val specs = node.specs.map {
                val rex = it.rex.type(typeEnv)
                it.copy(rex)
            }
            // output schema of a sort is the same as the input
            val type = input.type.copy(props = setOf(Rel.Prop.ORDERED))
            // rewrite
            val op = relOpSort(input, specs)
            return rel(type, op)
        }

        override fun visitRelOpUnion(node: Rel.Op.Union, ctx: Rel.Type?): Rel {
            TODO("Type RelOp Union")
        }

        override fun visitRelOpIntersect(node: Rel.Op.Intersect, ctx: Rel.Type?): Rel {
            TODO("Type RelOp Intersect")
        }

        override fun visitRelOpExcept(node: Rel.Op.Except, ctx: Rel.Type?): Rel {
            TODO("Type RelOp Except")
        }

        override fun visitRelOpLimit(node: Rel.Op.Limit, ctx: Rel.Type?): Rel {
            // compute input schema
            val input = visitRel(node.input, ctx)
            // type limit expression using outer scope with global resolution
            val typeEnv = outer.global()
            val limit = node.limit.type(typeEnv)
            // check types
            assertAsInt(limit.type)
            // compute output schema
            val type = input.type
            // rewrite
            val op = relOpLimit(input, limit)
            return rel(type, op)
        }

        override fun visitRelOpOffset(node: Rel.Op.Offset, ctx: Rel.Type?): Rel {
            // compute input schema
            val input = visitRel(node.input, ctx)
            // type offset expression using outer scope with global resolution
            val typeEnv = outer.global()
            val offset = node.offset.type(typeEnv)
            // check types
            assertAsInt(offset.type)
            // compute output schema
            val type = input.type
            // rewrite
            val op = relOpOffset(input, offset)
            return rel(type, op)
        }

        override fun visitRelOpProject(node: Rel.Op.Project, ctx: Rel.Type?): Rel {
            // compute input schema
            val input = visitRel(node.input, ctx)
            // type sub-nodes
            val typeEnv = TypeEnv(input.type.schema, ResolutionStrategy.LOCAL)
            val projections = node.projections.map {
                it.type(typeEnv)
            }
            // compute output schema
            val schema = projections.map { it.type }
            val type = ctx!!.copyWithSchema(schema)
            // rewrite
            val op = relOpProject(input, projections)
            return rel(type, op)
        }

        override fun visitRelOpJoin(node: Rel.Op.Join, ctx: Rel.Type?): Rel {
            // Rewrite LHS and RHS
            val lhs = visitRel(node.lhs, ctx)
            val rhs = visitRel(node.rhs, ctx)

            // Calculate output schema given JOIN type
            val l = lhs.type.schema
            val r = rhs.type.schema
            val schema = when (node.type) {
                Rel.Op.Join.Type.INNER -> l + r
                Rel.Op.Join.Type.LEFT -> l + r.pad()
                Rel.Op.Join.Type.RIGHT -> l.pad() + r
                Rel.Op.Join.Type.FULL -> l.pad() + r.pad()
            }
            val type = relType(schema, ctx!!.props)

            // Type the condition on the output schema
            val condition = node.rex.type(TypeEnv(type.schema, ResolutionStrategy.LOCAL))

            val op = relOpJoin(lhs, rhs, condition, node.type)
            return rel(type, op)
        }

        /**
         * Initial implementation of `EXCLUDE` schema inference. Until an RFC is finalized for `EXCLUDE`
         * (https://github.com/partiql/partiql-spec/issues/39),
         *
         * This behavior is considered experimental and subject to change.
         *
         * This implementation includes
         *  - Excluding tuple bindings (e.g. t.a.b.c)
         *  - Excluding tuple wildcards (e.g. t.a.*.b)
         *  - Excluding collection indexes (e.g. t.a[0].b -- behavior subject to change; see below discussion)
         *  - Excluding collection wildcards (e.g. t.a[*].b)
         *
         * There are still discussion points regarding the following edge cases:
         *  - EXCLUDE on a tuple attribute that doesn't exist -- give an error/warning?
         *      - currently no error
         *  - EXCLUDE on a tuple attribute that has duplicates -- give an error/warning? exclude one? exclude both?
         *      - currently excludes both w/ no error
         *  - EXCLUDE on a collection index as the last step -- mark element type as optional?
         *      - currently element type as-is
         *  - EXCLUDE on a collection index w/ remaining path steps -- mark last step's type as optional?
         *      - currently marks last step's type as optional
         *  - EXCLUDE on a binding tuple variable (e.g. SELECT ... EXCLUDE t FROM t) -- error?
         *      - currently a parser error
         *  - EXCLUDE on a union type -- give an error/warning? no-op? exclude on each type in union?
         *      - currently exclude on each union type
         *  - If SELECT list includes an attribute that is excluded, we could consider giving an error in PlanTyper or
         * some other semantic pass
         *      - currently does not give an error
         */
        override fun visitRelOpExclude(node: Rel.Op.Exclude, ctx: Rel.Type?): Rel {
            // compute input schema
            val input = visitRel(node.input, ctx)

            // apply exclusions to the input schema
            val init = input.type.schema.map { it.copy() }
            val schema = node.items.fold((init)) { bindings, item -> excludeBindings(bindings, item) }

            // rewrite
            val type = ctx!!.copy(schema)

            // resolve exclude path roots
            val newItems = node.items.map { item ->
                val resolvedRoot = when (val root = item.root) {
                    is Rex.Op.Var.Unresolved -> {
                        // resolve `root` to local binding
                        val bindingPath = root.identifier.toBindingPath()
                        when (val resolved = env.resolveLocalBind(bindingPath, init)) {
                            null -> {
                                handleUnresolvedExcludeRoot(root.identifier)
                                root
                            }
                            else -> rexOpVarResolved(resolved.ordinal)
                        }
                    }
                    is Rex.Op.Var.Resolved -> root
                }
                val steps = item.steps
                relOpExcludeItem(resolvedRoot, steps)
            }

            val op = relOpExclude(input, newItems)
            return rel(type, op)
        }

        override fun visitRelOpAggregate(node: Rel.Op.Aggregate, ctx: Rel.Type?): Rel {
            // compute input schema
            val input = visitRel(node.input, ctx)

            // type the calls and groups
            val typer = RexTyper(locals = TypeEnv(input.type.schema, ResolutionStrategy.LOCAL))

            // typing of aggregate calls is slightly more complicated because they are not expressions.
            val calls = node.calls.mapIndexed { i, call ->
                when (val agg = call.agg) {
                    is Agg.Resolved -> call to ctx!!.schema[i].type
                    is Agg.Unresolved -> typer.resolveAgg(agg, call.args)
                }
            }
            val groups = node.groups.map { typer.visitRex(it, null) }

            // Compute schema using order (calls...groups...)
            val schema = mutableListOf<StaticType>()
            schema += calls.map { it.second }
            schema += groups.map { it.type }

            // rewrite with typed calls and groups
            val type = ctx!!.copyWithSchema(schema)
            val op = relOpAggregate(
                input = input,
                strategy = node.strategy,
                calls = calls.map { it.first },
                groups = groups,
            )
            return rel(type, op)
        }
    }

    /**
     * Types a PartiQL expression tree. For now, we ignore the pre-existing type. We assume all existing types
     * are simply the `any`, so we keep the new type. Ideally we can programmatically calculate the most specific type.
     *
     * We should consider making the StaticType? parameter non-nullable.
     *
     * @property locals TypeEnv in which this rex tree is evaluated.
     */
    @OptIn(PartiQLValueExperimental::class)
    private inner class RexTyper(private val locals: TypeEnv) : PlanRewriter<StaticType?>() {

        override fun visitRex(node: Rex, ctx: StaticType?): Rex = visitRexOp(node.op, node.type) as Rex

        override fun visitRexOpLit(node: Rex.Op.Lit, ctx: StaticType?): Rex {
            // type comes from RexConverter
            return rex(ctx!!, node)
        }

        override fun visitRexOpVarResolved(node: Rex.Op.Var.Resolved, ctx: StaticType?): Rex {
            assert(node.ref < locals.schema.size) { "Invalid resolved variable (var ${node.ref}) for $locals" }
            val type = locals.schema[node.ref].type
            return rex(type, node)
        }

        override fun visitRexOpVarUnresolved(node: Rex.Op.Var.Unresolved, ctx: StaticType?): Rex {
            val path = node.identifier.toBindingPath()
            val resolvedVar = env.resolve(path, locals, node.scope)

            if (resolvedVar == null) {
                handleUndefinedVariable(path.steps.last())
                return rex(ANY, rexOpErr("Undefined variable ${node.identifier}"))
            }
            val type = resolvedVar.type
            val op = when (resolvedVar) {
<<<<<<< HEAD
                is ResolvedVar.Global -> rexOpGlobal(resolvedVar.ordinal)
                is ResolvedVar.Local -> rexOpVarResolved(resolvedVar.ordinal) // resolvedLocalPath(resolvedVar)
            }
            val variable = rex(type, op)
            return when (resolvedVar.depth) {
                path.steps.size -> variable
                else -> {
                    val foldedPath = path.steps.subList(resolvedVar.depth, path.steps.size).fold(variable) { current, step ->
                        when (step.bindingCase) {
                            BindingCase.SENSITIVE -> rex(ANY, rexOpPathKey(current, rex(STRING, rexOpLit(stringValue(step.name)))))
                            BindingCase.INSENSITIVE -> rex(ANY, rexOpPathSymbol(current, step.name))
                        }
                    }
                    visitRex(foldedPath, ctx)
                }
=======
                is ResolvedVar.Global -> rexOpGlobal(catalogSymbolRef(resolvedVar.ordinal, resolvedVar.position))
                is ResolvedVar.Local -> resolvedLocalPath(resolvedVar)
>>>>>>> c7c7972a
            }
        }

        override fun visitRexOpGlobal(node: Rex.Op.Global, ctx: StaticType?): Rex {
            val catalog = env.catalogs[node.ref.catalog]
            val type = catalog.symbols[node.ref.symbol].type
            return rex(type, node)
        }

<<<<<<< HEAD
        override fun visitRexOpPathIndex(node: Rex.Op.Path.Index, ctx: StaticType?): Rex {
            val root = visitRex(node.root, node.root.type)
            val key = visitRex(node.key, node.key.type)
            if (key.type !is IntType) {
                handleAlwaysMissing()
                return rex(MISSING, rexOpErr("Collections must be indexed with integers, found ${key.type}"))
=======
        /**
         * Match path as far as possible (rewriting the steps), then infer based on resolved root and rewritten steps.
         */
        override fun visitRexOpPath(node: Rex.Op.Path, ctx: StaticType?): Rex {
            val visitedSteps = node.steps.map { visitRexOpPathStep(it, null) }
            // 1. Resolve path prefix
            val (root, steps) = when (val rootOp = node.root.op) {
                is Rex.Op.Var.Unresolved -> {
                    // Rewrite the root
                    val path = rexPathToBindingPath(rootOp, visitedSteps)
                    val resolvedVar = env.resolve(path, locals, rootOp.scope)
                    if (resolvedVar == null) {
                        handleUndefinedVariable(path.steps.last())
                        return rex(ANY, node)
                    }
                    val type = resolvedVar.type
                    val (op, steps) = when (resolvedVar) {
                        // Root (and some steps) was a local. Replace the matched nodes with disambiguated steps
                        // and return the remaining steps to continue typing.
                        is ResolvedVar.Local -> {
                            val amountRemaining = (visitedSteps.size + 1) - resolvedVar.depth
                            val remainingSteps = visitedSteps.takeLast(amountRemaining)
                            resolvedLocalPath(resolvedVar) to remainingSteps
                        }
                        is ResolvedVar.Global -> {
                            // Root (and some steps) was a global; replace root and re-calculate remaining steps.
                            val remainingFirstIndex = resolvedVar.depth - 1
                            val remaining = when (remainingFirstIndex > visitedSteps.lastIndex) {
                                true -> emptyList()
                                false -> visitedSteps.subList(remainingFirstIndex, visitedSteps.size)
                            }
                            rexOpGlobal(catalogSymbolRef(resolvedVar.ordinal, resolvedVar.position)) to remaining
                        }
                    }
                    // rewrite root
                    rex(type, op) to steps
                }
                else -> visitRex(node.root, node.root.type) to visitedSteps
>>>>>>> c7c7972a
            }
            val elementTypes = root.type.allTypes.map { type ->
                val rootType = type as? CollectionType ?: return@map MISSING
                if (rootType !is ListType && rootType !is SexpType) {
                    return@map MISSING
                }
                rootType.elementType
            }.toSet()
            val finalType = unionOf(elementTypes).flatten()
            return rex(finalType.swallowAny(), rexOpPathIndex(root, key))
        }

        override fun visitRexOpPathKey(node: Rex.Op.Path.Key, ctx: StaticType?): Rex {
            val root = visitRex(node.root, node.root.type)
            val key = visitRex(node.key, node.key.type)

            // Check Key Type
            val toAddTypes = key.type.allTypes.mapNotNull { keyType ->
                when (keyType) {
                    is StringType -> null
                    is NullType -> NULL
                    else -> MISSING
                }
            }
            if (toAddTypes.size == key.type.allTypes.size && toAddTypes.all { it is MissingType }) {
                handleAlwaysMissing()
                return rex(MISSING, rexOpErr("Expected string but found: ${key.type}"))
            }

            val pathTypes = root.type.allTypes.map { type ->
                val struct = type as? StructType ?: return@map MISSING

                if (key.op is Rex.Op.Lit) {
                    val lit = key.op.value
                    if (lit is TextValue<*> && !lit.isNull) {
                        val id = identifierSymbol(lit.string!!, Identifier.CaseSensitivity.SENSITIVE)
                        inferStructLookup(struct, id).first
                    } else {
                        error("Expected text literal, but got $lit")
                    }
                } else {
                    // cannot infer type of non-literal path step because we don't know its value
                    // we might improve upon this with some constant folding prior to typing
                    ANY
                }
            }.toSet()
            val finalType = unionOf(pathTypes + toAddTypes).flatten()
            return rex(finalType.swallowAny(), rexOpPathKey(root, key))
        }

        override fun visitRexOpPathSymbol(node: Rex.Op.Path.Symbol, ctx: StaticType?): Rex {
            val root = visitRex(node.root, node.root.type)

            val paths = root.type.allTypes.map { type ->
                val struct = type as? StructType ?: return@map rex(MISSING, rexOpLit(missingValue()))
                val (pathType, replacementId) = inferStructLookup(struct, identifierSymbol(node.key, Identifier.CaseSensitivity.INSENSITIVE))
                when (replacementId.caseSensitivity) {
                    Identifier.CaseSensitivity.INSENSITIVE -> rex(pathType, rexOpPathSymbol(root, replacementId.symbol))
                    Identifier.CaseSensitivity.SENSITIVE -> rex(pathType, rexOpPathKey(root, rexString(replacementId.symbol)))
                }
            }
            val type = unionOf(paths.map { it.type }.toSet()).flatten()

            // replace step only if all are disambiguated
            val firstPathOp = paths.first().op
            val replacementOp = when (paths.map { it.op }.all { it == firstPathOp }) {
                true -> firstPathOp
                false -> rexOpPathSymbol(root, node.key)
            }
            return rex(type.swallowAny(), replacementOp)
        }

        /**
         * "Swallows" ANY. If ANY is one of the types in the UNION type, we return ANY. If not, we flatten and return
         * the [type].
         */
        private fun StaticType.swallowAny(): StaticType {
            val flattened = this.flatten()
            return when (flattened.allTypes.any { it is AnyType }) {
                true -> ANY
                false -> flattened
            }
        }

        private fun rexString(str: String) = rex(STRING, rexOpLit(stringValue(str)))

        override fun visitRexOpPath(node: Rex.Op.Path, ctx: StaticType?): Rex {
            val path = super.visitRexOpPath(node, ctx) as Rex
            if (path.type == MISSING) {
                handleAlwaysMissing()
                return rexErr("Path always returns missing $node")
            }
            return path
        }

        /**
         * Resolve and type scalar function calls.
         *
         * @param node
         * @param ctx
         * @return
         */
        override fun visitRexOpCallStatic(node: Rex.Op.Call.Static, ctx: StaticType?): Rex {
            // Already resolved; unreachable but handle gracefully.
            if (node.fn is Fn.Resolved) return rex(ctx!!, node)

            // Type the arguments
            val fn = node.fn as Fn.Unresolved
            val isNotMissable = fn.isNotMissable()
            val args = node.args.map { visitRex(it, null) }

            // Try to match the arguments to functions defined in the catalog
            return when (val match = env.resolveFn(fn, args)) {
                is FnMatch.Ok -> toRexCall(match, args, isNotMissable)
                is FnMatch.Dynamic -> {
                    val types = mutableSetOf<StaticType>()
                    if (match.isMissable && !isNotMissable) {
                        types.add(MISSING)
                    }
                    val candidates = match.candidates.map { candidate ->
                        val rex = toRexCall(candidate, args, isNotMissable)
                        val staticCall = rex.op as? Rex.Op.Call.Static ?: error("ToRexCall should always return a static call.")
                        val resolvedFn = staticCall.fn as? Fn.Resolved ?: error("This should have been resolved")
                        types.add(rex.type)
                        val coercions = candidate.mapping.map { it?.let { fnResolved(it) } }
                        rexOpCallDynamicCandidate(fn = resolvedFn, coercions = coercions)
                    }
                    val op = rexOpCallDynamic(args = args, candidates = candidates)
                    rex(type = StaticType.unionOf(types).flatten(), op = op)
                }
                is FnMatch.Error -> {
                    handleUnknownFunction(match)
                    rexErr("Unknown scalar function $fn")
                }
            }
        }

        override fun visitRexOpCallDynamic(node: Rex.Op.Call.Dynamic, ctx: StaticType?): Rex {
            return rex(ANY, rexOpErr("Direct dynamic calls are not supported. This should have been a static call."))
        }

        private fun toRexCall(match: FnMatch.Ok<FunctionSignature.Scalar>, args: List<Rex>, isNotMissable: Boolean): Rex {
            // Found a match!
            val newFn = fnResolved(match.signature)
            val newArgs = rewriteFnArgs(match.mapping, args)
            val returns = newFn.signature.returns

            // 7.1 All functions return MISSING when one of their inputs is MISSING (except `=`)
            newArgs.forEach {
                if (it.type == MissingType && !isNotMissable) {
                    handleAlwaysMissing()
                    return rex(MISSING, rexOpCallStatic(newFn, newArgs))
                }
            }

            // If a function is NOT Missable (i.e., does not propagate MISSING)
            // then treat MISSING as null.
            var isMissing = false
            var isMissable = false
            if (isNotMissable) {
                if (newArgs.any { it.type is MissingType }) {
                    isMissing = true
                } else if (newArgs.any { it.type.isMissable() }) {
                    isMissable = true
                }
            }

            // Determine the nullability of the return type
            var isNull = false // True iff NULL CALL and has a NULL arg
            var isNullable = false // True iff NULL CALL and has a NULLABLE arg; or is a NULLABLE operator
            if (newFn.signature.isNullCall) {
                if (isMissing) {
                    isNull = true
                } else if (isMissable) {
                    isNullable = true
                } else {
                    for (arg in newArgs) {
                        if (arg.type is NullType) {
                            isNull = true
                            break
                        }
                        if (arg.type.isNullable()) {
                            isNullable = true
                            break
                        }
                    }
                }
            }
            isNullable = isNullable || newFn.signature.isNullable

            // Return type with calculated nullability
            var type = when {
                isNull -> NULL
                isNullable -> returns.toStaticType()
                else -> returns.toNonNullStaticType()
            }

            // Some operators can return MISSING during runtime
            if (match.isMissable && !isNotMissable) {
                type = StaticType.unionOf(type, MISSING)
            }

            // Finally, rewrite this node
            val op = rexOpCallStatic(newFn, newArgs)
            return rex(type.flatten(), op)
        }

        override fun visitRexOpCase(node: Rex.Op.Case, ctx: StaticType?): Rex {
            // Type branches and prune branches known to never execute
            val newBranches = node.branches.map { visitRexOpCaseBranch(it, it.rex.type) }
                .filterNot { isLiteralBool(it.condition, false) }

            newBranches.forEach { branch ->
                if (canBeBoolean(branch.condition.type).not()) {
                    onProblem.invoke(
                        Problem(
                            UNKNOWN_PROBLEM_LOCATION,
                            PlanningProblemDetails.IncompatibleTypesForOp(branch.condition.type.allTypes, "CASE_WHEN")
                        )
                    )
                }
            }
            val default = visitRex(node.default, node.default.type)

            // Calculate final expression (short-circuit to first branch if the condition is always TRUE).
            val resultTypes = newBranches.map { it.rex }.map { it.type } + listOf(default.type)
            return when (newBranches.size) {
                0 -> default
                else -> when (isLiteralBool(newBranches[0].condition, true)) {
                    true -> newBranches[0].rex
                    false -> rex(
                        type = StaticType.unionOf(resultTypes.toSet()).flatten(),
                        node.copy(branches = newBranches, default = default)
                    )
                }
            }
        }

        /**
         * In this context, Boolean means PartiQLValueType Bool, which can be nullable.
         * Hence, we permit Static Type BOOL, Static Type NULL, Static Type Missing here.
         */
        private fun canBeBoolean(type: StaticType): Boolean {
            return type.flatten().allTypes.any {
                // TODO: This is a quick fix to unblock the typing or case expression.
                //  We need to model the truth value better in typer.
                it is BoolType || it is NullType || it is MissingType
            }
        }

        @OptIn(PartiQLValueExperimental::class)
        private fun isLiteralBool(rex: Rex, bool: Boolean): Boolean {
            val op = rex.op as? Rex.Op.Lit ?: return false
            val value = op.value as? BoolValue ?: return false
            return value.value == bool
        }

        /**
         * We need special handling for:
         * ```
         * CASE
         *   WHEN a IS STRUCT THEN a
         *   ELSE { 'a': a }
         * END
         * ```
         * When we type the above, if we know that `a` can be many different types (one of them being a struct),
         * then when we see the top-level `a IS STRUCT`, then we can assume that the `a` on the RHS is definitely a
         * struct. We handle this by using [foldCaseBranch].
         */
        override fun visitRexOpCaseBranch(node: Rex.Op.Case.Branch, ctx: StaticType?): Rex.Op.Case.Branch {
            val visitedCondition = visitRex(node.condition, node.condition.type)
            val visitedReturn = visitRex(node.rex, node.rex.type)
            return foldCaseBranch(visitedCondition, visitedReturn)
        }

        /**
         * This takes in a [Rex.Op.Case.Branch.condition] and [Rex.Op.Case.Branch.rex]. If the [condition] is a type check,
         * AKA `<var> IS STRUCT`, then this function will return a new [Rex.Op.Case.Branch] whose [Rex.Op.Case.Branch.rex]
         * assumes that the type will always be a struct. The [Rex.Op.Case.Branch.condition] will be replaced by a
         * boolean literal if it is KNOWN whether a branch will always/never execute. This can be used to prune the
         * branch in subsequent passes.
         *
         * TODO: Currently, this only folds type checking for STRUCTs. We need to add support for all other types.
         *
         * TODO: I added a check for [Rex.Op.Var.Resolved] as it seemed odd to replace a general expression like:
         *  `WHEN { 'a': { 'b': 1} }.a IS STRUCT THEN { 'a': { 'b': 1} }.a.b`. We can discuss this later, but I'm
         *  currently limiting the scope of this intentionally.
         */
        private fun foldCaseBranch(condition: Rex, result: Rex): Rex.Op.Case.Branch {
            val call = condition.op as? Rex.Op.Call ?: return rexOpCaseBranch(condition, result)
            when (call) {
                is Rex.Op.Call.Dynamic -> {
                    val rex = call.candidates.map { candidate ->
                        val fn = candidate.fn as? Fn.Resolved ?: return rexOpCaseBranch(condition, result)
                        if (fn.signature.name.equals("is_struct", ignoreCase = true).not()) {
                            return rexOpCaseBranch(condition, result)
                        }
                        val ref = call.args.getOrNull(0) ?: error("IS STRUCT requires an argument.")
                        // Replace the result's type
                        val type = AnyOfType(ref.type.allTypes.filterIsInstance<StructType>().toSet())
                        val replacementVal = ref.copy(type = type)
                        when (ref.op is Rex.Op.Var.Resolved) {
                            true -> RexReplacer.replace(result, ref, replacementVal)
                            false -> result
                        }
                    }
                    val type = rex.toUnionType().flatten()

                    return rexOpCaseBranch(condition, result.copy(type))
                }
                is Rex.Op.Call.Static -> {
                    val fn = call.fn as? Fn.Resolved ?: return rexOpCaseBranch(condition, result)
                    if (fn.signature.name.equals("is_struct", ignoreCase = true).not()) {
                        return rexOpCaseBranch(condition, result)
                    }
                    val ref = call.args.getOrNull(0) ?: error("IS STRUCT requires an argument.")
                    val simplifiedCondition = when {
                        ref.type.allTypes.all { it is StructType } -> rex(BOOL, rexOpLit(boolValue(true)))
                        ref.type.allTypes.none { it is StructType } -> rex(BOOL, rexOpLit(boolValue(false)))
                        else -> condition
                    }

                    // Replace the result's type
                    val type = AnyOfType(ref.type.allTypes.filterIsInstance<StructType>().toSet())
                    val replacementVal = ref.copy(type = type)
                    val rex = when (ref.op is Rex.Op.Var.Resolved) {
                        true -> RexReplacer.replace(result, ref, replacementVal)
                        false -> result
                    }
                    return rexOpCaseBranch(simplifiedCondition, rex)
                }
            }
        }

        override fun visitRexOpCollection(node: Rex.Op.Collection, ctx: StaticType?): Rex {
            if (ctx!! !is CollectionType) {
                handleUnexpectedType(ctx, setOf(StaticType.LIST, StaticType.BAG, StaticType.SEXP))
                return rex(StaticType.NULL_OR_MISSING, rexOpErr("Expected collection type"))
            }
            val values = node.values.map { visitRex(it, it.type) }
            val t = when (values.size) {
                0 -> ANY
                else -> values.toUnionType()
            }
            val type = when (ctx as CollectionType) {
                is BagType -> BagType(t)
                is ListType -> ListType(t)
                is SexpType -> SexpType(t)
            }
            return rex(type, rexOpCollection(values))
        }

        @OptIn(PartiQLValueExperimental::class)
        override fun visitRexOpStruct(node: Rex.Op.Struct, ctx: StaticType?): Rex {
            val fields = node.fields.map {
                val k = visitRex(it.k, it.k.type)
                val v = visitRex(it.v, it.v.type)
                rexOpStructField(k, v)
            }
            var structIsClosed = true
            val structTypeFields = mutableListOf<StructType.Field>()
            val structKeysSeent = mutableSetOf<String>()
            for (field in fields) {
                when (field.k.op) {
                    is Rex.Op.Lit -> {
                        // A field is only included in the StructType if its key is a text literal
                        val key = field.k.op
                        if (key.value is TextValue<*>) {
                            val name = key.value.string!!
                            val type = field.v.type
                            structKeysSeent.add(name)
                            structTypeFields.add(StructType.Field(name, type))
                        }
                    }
                    else -> {
                        if (field.k.type.allTypes.any { it.isText() }) {
                            // If the non-literal could be text, StructType will have open content.
                            structIsClosed = false
                        } else {
                            // A field with a non-literal key name is not included in the StructType.
                        }
                    }
                }
            }
            val type = StructType(
                fields = structTypeFields,
                contentClosed = structIsClosed,
                constraints = setOf(
                    TupleConstraint.Open(!structIsClosed),
                    TupleConstraint.UniqueAttrs(structKeysSeent.size == fields.size)
                ),
            )
            return rex(type, rexOpStruct(fields))
        }

        override fun visitRexOpPivot(node: Rex.Op.Pivot, ctx: StaticType?): Rex {
            val rel = node.rel.type(locals)
            val typeEnv = TypeEnv(rel.type.schema, ResolutionStrategy.LOCAL)
            val key = node.key.type(typeEnv)
            val value = node.value.type(typeEnv)
            val type = StructType(
                contentClosed = false,
                constraints = setOf(TupleConstraint.Open(true))
            )
            val op = rexOpPivot(key, value, rel)
            return rex(type, op)
        }

        override fun visitRexOpSubquery(node: Rex.Op.Subquery, ctx: StaticType?): Rex {
            val select = visitRexOpSelect(node.select, ctx).op as Rex.Op.Select
            val subquery = node.copy(select = select)
            return when (node.coercion) {
                Rex.Op.Subquery.Coercion.SCALAR -> visitRexOpSubqueryScalar(subquery, select.constructor.type)
                Rex.Op.Subquery.Coercion.ROW -> visitRexOpSubqueryRow(subquery, select.constructor.type)
            }
        }

        /**
         * Calculate output type of a row-value subquery.
         */
        private fun visitRexOpSubqueryRow(subquery: Rex.Op.Subquery, cons: StaticType): Rex {
            if (cons !is StructType) {
                return rexErr("Subquery with non-SQL SELECT cannot be coerced to a row-value expression. Found constructor type: $cons")
            }
            // Do a simple cardinality check for the moment.
            // TODO we can only check cardinality if we know we are in a a comparison operator.
            // val n = coercion.columns.size
            // val m = cons.fields.size
            // if (n != m) {
            //     return rexErr("Cannot coercion subquery with $m attributes to a row-value-expression with $n attributes")
            // }
            // If we made it this far, then we can coerce this subquery to the desired complex value
            val type = StaticType.LIST
            val op = subquery
            return rex(type, op)
        }

        /**
         * Calculate output type of a scalar subquery.
         */
        private fun visitRexOpSubqueryScalar(subquery: Rex.Op.Subquery, cons: StaticType): Rex {
            if (cons !is StructType) {
                return rexErr("Subquery with non-SQL SELECT cannot be coerced to a scalar. Found constructor type: $cons")
            }
            val n = cons.fields.size
            if (n != 1) {
                return rexErr("SELECT constructor with $n attributes cannot be coerced to a scalar. Found constructor type: $cons")
            }
            // If we made it this far, then we can coerce this subquery to a scalar
            val type = cons.fields.first().value
            val op = subquery
            return rex(type, op)
        }

        override fun visitRexOpSelect(node: Rex.Op.Select, ctx: StaticType?): Rex {
            val rel = node.rel.type(locals)
            val typeEnv = TypeEnv(rel.type.schema, ResolutionStrategy.LOCAL)
            var constructor = node.constructor.type(typeEnv)
            var constructorType = constructor.type
            // add the ordered property to the constructor
            if (constructorType is StructType) {
                // TODO: We shouldn't need to copy the ordered constraint.
                constructorType = constructorType.copy(
                    constraints = constructorType.constraints + setOf(TupleConstraint.Ordered)
                )
                constructor = rex(constructorType, constructor.op)
            }
            val type = when (rel.isOrdered()) {
                true -> ListType(constructor.type)
                else -> BagType(constructor.type)
            }
            return rex(type, rexOpSelect(constructor, rel))
        }

        override fun visitRexOpTupleUnion(node: Rex.Op.TupleUnion, ctx: StaticType?): Rex {
            val args = node.args.map { visitRex(it, ctx) }
            val type = when (args.size) {
                0 -> StructType(
                    fields = emptyMap(), contentClosed = true,
                    constraints = setOf(
                        TupleConstraint.Open(false), TupleConstraint.UniqueAttrs(true), TupleConstraint.Ordered
                    )
                )
                else -> {
                    val argTypes = args.map { it.type }
                    val potentialTypes = buildArgumentPermutations(argTypes).map { argumentList ->
                        calculateTupleUnionOutputType(argumentList)
                    }
                    StaticType.unionOf(potentialTypes.toSet()).flatten()
                }
            }
            val op = rexOpTupleUnion(args)
            return rex(type, op)
        }

        override fun visitRexOpErr(node: Rex.Op.Err, ctx: StaticType?): PlanNode {
            val type = ctx ?: ANY
            return rex(type, node)
        }

        // Helpers

        /**
         * Given a list of [args], this calculates the output type of `TUPLEUNION(args)`. NOTE: This does NOT handle union
         * types intentionally. This function expects that all arguments be flattened, and, if need be, that you invoke
         * this function multiple times based on the permutations of arguments.
         *
         * The signature of TUPLEUNION is: (LIST<STRUCT>) -> STRUCT.
         *
         * If any of the arguments are NULL (or potentially NULL), we return NULL.
         * If any of the arguments are non-struct, we return MISSING.
         *
         * Now, assuming all the other arguments are STRUCT, then we compute the output based on a number of factors:
         * - closed content
         * - ordering
         * - unique attributes
         *
         * If all arguments are closed content, then the output is closed content.
         * If all arguments are ordered, then the output is ordered.
         * If all arguments contain unique attributes AND all arguments are closed AND no fields clash, the output has
         *  unique attributes.
         */
        private fun calculateTupleUnionOutputType(args: List<StaticType>): StaticType {
            val structFields = mutableListOf<StructType.Field>()
            var structAmount = 0
            var structIsClosed = true
            var structIsOrdered = true
            var uniqueAttrs = true
            val possibleOutputTypes = mutableListOf<StaticType>()
            args.forEach { arg ->
                when (arg) {
                    is StructType -> {
                        structAmount += 1
                        structFields.addAll(arg.fields)
                        structIsClosed = structIsClosed && arg.constraints.contains(TupleConstraint.Open(false))
                        structIsOrdered = structIsOrdered && arg.constraints.contains(TupleConstraint.Ordered)
                        uniqueAttrs = uniqueAttrs && arg.constraints.contains(TupleConstraint.UniqueAttrs(true))
                    }
                    is AnyOfType -> {
                        onProblem.invoke(
                            Problem(
                                UNKNOWN_PROBLEM_LOCATION,
                                PlanningProblemDetails.CompileError("TupleUnion wasn't normalized to exclude union types.")
                            )
                        )
                        possibleOutputTypes.add(MISSING)
                    }
                    is NullType -> {
                        return NULL
                    }
                    else -> {
                        return MISSING
                    }
                }
            }
            uniqueAttrs = when {
                structIsClosed.not() && structAmount > 1 -> false
                else -> uniqueAttrs
            }
            uniqueAttrs = uniqueAttrs && (structFields.size == structFields.distinctBy { it.key }.size)
            val orderedConstraint = when (structIsOrdered) {
                true -> TupleConstraint.Ordered
                false -> null
            }
            val constraints = setOfNotNull(
                TupleConstraint.Open(!structIsClosed), TupleConstraint.UniqueAttrs(uniqueAttrs), orderedConstraint
            )
            return StructType(
                fields = structFields.map { it }, contentClosed = structIsClosed, constraints = constraints
            )
        }

        /**
         * We are essentially making permutations of arguments that maintain the same initial ordering. For example,
         * consider the following args:
         * ```
         * [ 0 = UNION(INT, STRING), 1 = (DECIMAL, TIMESTAMP) ]
         * ```
         * This function will return:
         * ```
         * [
         *   [ 0 = INT, 1 = DECIMAL ],
         *   [ 0 = INT, 1 = TIMESTAMP ],
         *   [ 0 = STRING, 1 = DECIMAL ],
         *   [ 0 = STRING, 1 = TIMESTAMP ]
         * ]
         * ```
         *
         * Essentially, this becomes useful specifically in the case of TUPLEUNION, since we can make sure that
         * the ordering of argument's attributes remains the same. For example:
         * ```
         * TUPLEUNION( UNION(STRUCT(a, b), STRUCT(c)), UNION(STRUCT(d, e), STRUCT(f)) )
         * ```
         *
         * Then, the output of the tupleunion will have the output types of all of the below:
         * ```
         * TUPLEUNION(STRUCT(a,b), STRUCT(d,e)) --> STRUCT(a, b, d, e)
         * TUPLEUNION(STRUCT(a,b), STRUCT(f)) --> STRUCT(a, b, f)
         * TUPLEUNION(STRUCT(c), STRUCT(d,e)) --> STRUCT(c, d, e)
         * TUPLEUNION(STRUCT(c), STRUCT(f)) --> STRUCT(c, f)
         * ```
         */
        private fun buildArgumentPermutations(args: List<StaticType>): Sequence<List<StaticType>> {
            val flattenedArgs = args.map { it.flatten().allTypes }
            return buildArgumentPermutations(flattenedArgs, accumulator = emptyList())
        }

        private fun buildArgumentPermutations(
            args: List<List<StaticType>>,
            accumulator: List<StaticType>,
        ): Sequence<List<StaticType>> {
            if (args.isEmpty()) {
                return sequenceOf(accumulator)
            }
            val first = args.first()
            val rest = when (args.size) {
                1 -> emptyList()
                else -> args.subList(1, args.size)
            }
            return sequence {
                first.forEach { argSubType ->
                    yieldAll(buildArgumentPermutations(rest, accumulator + listOf(argSubType)))
                }
            }
        }

        // Helpers

        /**
         * Logic is as follows:
         * 1. If [struct] is closed and ordered:
         *   - If no item is found, return [MissingType]
         *   - Else, grab first matching item and make sensitive.
         * 2. If [struct] is closed
         *   - AND no item is found, return [MissingType]
         *   - AND only one item is present -> grab item and make sensitive.
         *   - AND more than one item is present, keep sensitivity and grab item.
         * 3. If [struct] is open, return [AnyType]
         *
         * @return a [Pair] where the [Pair.first] represents the type of the [step] and the [Pair.second] represents
         * the disambiguated [key].
         */
        private fun inferStructLookup(struct: StructType, key: Identifier.Symbol): Pair<StaticType, Identifier.Symbol> {
            val binding = key.toBindingName()
            val isClosed = struct.constraints.contains(TupleConstraint.Open(false))
            val isOrdered = struct.constraints.contains(TupleConstraint.Ordered)
            val (name, type) = when {
                // 1. Struct is closed and ordered
                isClosed && isOrdered -> {
                    struct.fields.firstOrNull { entry -> binding.isEquivalentTo(entry.key) }?.let {
                        (sensitive(it.key) to it.value)
                    } ?: (key to MISSING)
                }
                // 2. Struct is closed
                isClosed -> {
                    val matches = struct.fields.filter { entry -> binding.isEquivalentTo(entry.key) }
                    when (matches.size) {
                        0 -> (key to MISSING)
                        1 -> matches.first().let { (sensitive(it.key) to it.value) }
                        else -> {
                            val firstKey = matches.first().key
                            val sharedKey = when (matches.all { it.key == firstKey }) {
                                true -> sensitive(firstKey)
                                false -> key
                            }
                            sharedKey to StaticType.unionOf(matches.map { it.value }.toSet()).flatten()
                        }
                    }
                }
                // 3. Struct is open
                else -> (key to ANY)
            }
            return type to name
        }

        private fun sensitive(str: String): Identifier.Symbol =
            identifierSymbol(str, Identifier.CaseSensitivity.SENSITIVE)

        /**
         * Resolution and typing of aggregation function calls.
         *
         * I've chosen to place this in RexTyper because all arguments will be typed using the same locals.
         * There's no need to create new RexTyper instances for each argument. There is no reason to limit aggregations
         * to a single argument (covar, corr, pct, etc.) but in practice we typically only have single <value expression>.
         *
         * This method is _very_ similar to scalar function resolution, so it is temping to DRY these two out; but the
         * separation is cleaner as the typing of NULLS is subtly different.
         *
         * SQL-99 6.16 General Rules on <set function specification>
         *     Let TX be the single-column table that is the result of applying the <value expression>
         *     to each row of T and eliminating null values <--- all NULL values are eliminated as inputs
         */
        fun resolveAgg(agg: Agg.Unresolved, arguments: List<Rex>): Pair<Rel.Op.Aggregate.Call, StaticType> {
            var missingArg = false
            val args = arguments.map {
                val arg = visitRex(it, null)
                if (arg.type.isMissable()) missingArg = true
                arg
            }

            //
            if (missingArg) {
                handleAlwaysMissing()
                return relOpAggregateCall(agg, listOf(rexErr("MISSING"))) to MissingType
            }

            // Try to match the arguments to functions defined in the catalog
            return when (val match = env.resolveAgg(agg, args)) {
                is FnMatch.Ok -> {
                    // Found a match!
                    val newAgg = aggResolved(match.signature)
                    val newArgs = rewriteFnArgs(match.mapping, args)
                    val returns = newAgg.signature.returns

                    // Return type with calculated nullability
                    var type = when {
                        newAgg.signature.isNullable -> returns.toStaticType()
                        else -> returns.toNonNullStaticType()
                    }

                    // Some operators can return MISSING during runtime
                    if (match.isMissable) {
                        type = StaticType.unionOf(type, MISSING).flatten()
                    }

                    // Finally, rewrite this node
                    relOpAggregateCall(newAgg, newArgs) to type
                }
                is FnMatch.Dynamic -> TODO("Dynamic aggregates not yet supported.")
                is FnMatch.Error -> {
                    handleUnknownFunction(match)
                    return relOpAggregateCall(agg, listOf(rexErr("MISSING"))) to MissingType
                }
            }
        }
    }

    // HELPERS

    private fun Rel.type(typeEnv: TypeEnv): Rel = RelTyper(typeEnv).visitRel(this, null)

    private fun Rex.type(typeEnv: TypeEnv) = RexTyper(typeEnv).visitRex(this, this.type)

    private fun rexErr(message: String) = rex(MISSING, rexOpErr(message))

    /**
     * I found decorating the tree with the binding names (for resolution) was easier than associating introduced
     * bindings with a node via an id->list<string> map. ONLY because right now I don't think we have a good way
     * of managing ids when trees are rewritten.
     *
     * We need a good answer for these questions before going for it:
     * - If you copy, should the id should come along for the ride?
     * - If someone writes their own pass and forgets to copy the id, then resolution could break.
     *
     * We may be able to eliminate this issue by keeping everything internal and running the typing pass first.
     * This is simple enough for now.
     */
    private fun Rel.Type.copyWithSchema(types: List<StaticType>): Rel.Type {
        assert(types.size == schema.size) { "Illegal copy, types size does not matching bindings list size" }
        return this.copy(schema = schema.mapIndexed { i, binding -> binding.copy(type = types[i]) })
    }

    private fun Identifier.toBindingPath() = when (this) {
        is Identifier.Qualified -> this.toBindingPath()
        is Identifier.Symbol -> BindingPath(listOf(this.toBindingName()))
    }

    private fun Identifier.Qualified.toBindingPath() = BindingPath(steps = listOf(this.root.toBindingName()) + steps.map { it.toBindingName() })

    private fun Identifier.Symbol.toBindingName() = BindingName(
        name = symbol,
        bindingCase = when (caseSensitivity) {
            Identifier.CaseSensitivity.SENSITIVE -> BindingCase.SENSITIVE
            Identifier.CaseSensitivity.INSENSITIVE -> BindingCase.INSENSITIVE
        }
    )

    private fun Rel.isOrdered(): Boolean = type.props.contains(Rel.Prop.ORDERED)

    /**
     * Produce a union type from all the
     */
    private fun List<Rex>.toUnionType(): StaticType = AnyOfType(map { it.type }.toSet()).flatten()

    private fun getElementTypeForFromSource(fromSourceType: StaticType): StaticType = when (fromSourceType) {
        is BagType -> fromSourceType.elementType
        is ListType -> fromSourceType.elementType
        is AnyType -> ANY
        is AnyOfType -> AnyOfType(fromSourceType.types.map { getElementTypeForFromSource(it) }.toSet())
        // All the other types coerce into a bag of themselves (including null/missing/sexp).
        else -> fromSourceType
    }

    /**
     * Rewrites function arguments, wrapping in the given function if exists.
     */
    private fun rewriteFnArgs(mapping: List<FunctionSignature.Scalar?>, args: List<Rex>): List<Rex> {
        if (mapping.size != args.size) {
            error("Fatal, malformed function mapping") // should be unreachable given how a mapping is generated.
        }
        val newArgs = mutableListOf<Rex>()
        for (i in mapping.indices) {
            var a = args[i]
            val m = mapping[i]
            if (m != null) {
                // rewrite
                val type = m.returns.toNonNullStaticType()
                val cast = rexOpCallStatic(fnResolved(m), listOf(a))
                a = rex(type, cast)
            }
            newArgs.add(a)
        }
        return newArgs
    }

    private fun assertAsInt(type: StaticType) {
        if (type.flatten().allTypes.any { variant -> variant is IntType }.not()) {
            handleUnexpectedType(type, setOf(StaticType.INT))
        }
    }

    // ERRORS

    private fun handleUndefinedVariable(name: BindingName) {
        onProblem(
            Problem(
                sourceLocation = UNKNOWN_PROBLEM_LOCATION,
                details = PlanningProblemDetails.UndefinedVariable(name.name, name.bindingCase == BindingCase.SENSITIVE)
            )
        )
    }

    private fun handleUnexpectedType(actual: StaticType, expected: Set<StaticType>) {
        onProblem(
            Problem(
                sourceLocation = UNKNOWN_PROBLEM_LOCATION,
                details = PlanningProblemDetails.UnexpectedType(actual, expected),
            )
        )
    }

    private fun handleUnknownFunction(match: FnMatch.Error<*>) {
        onProblem(
            Problem(
                sourceLocation = UNKNOWN_PROBLEM_LOCATION,
                details = PlanningProblemDetails.UnknownFunction(
                    match.identifier.normalize(),
                    match.args.map { a -> a.type },
                )
            )
        )
    }

    private fun handleAlwaysMissing() {
        onProblem(
            Problem(
                sourceLocation = UNKNOWN_PROBLEM_LOCATION,
                details = PlanningProblemDetails.ExpressionAlwaysReturnsNullOrMissing
            )
        )
    }

    private fun handleUnresolvedExcludeRoot(root: Identifier) {
        onProblem(
            Problem(
                sourceLocation = UNKNOWN_PROBLEM_LOCATION,
                details = PlanningProblemDetails.UnresolvedExcludeExprRoot(
                    when (root) {
                        is Identifier.Symbol -> root.symbol
                        is Identifier.Qualified -> root.toString()
                    }
                )
            )
        )
    }

    // HELPERS

    private fun Identifier.normalize(): String = when (this) {
        is Identifier.Qualified -> (listOf(root.normalize()) + steps.map { it.normalize() }).joinToString(".")
        is Identifier.Symbol -> when (caseSensitivity) {
            Identifier.CaseSensitivity.SENSITIVE -> symbol
            Identifier.CaseSensitivity.INSENSITIVE -> symbol.lowercase()
        }
    }

    /**
     * Indicates whether the given functions propagate Missing.
     *
     * Currently, Logical Functions : AND, OR, NOT, IS NULL, IS MISSING
     * the equal function, function do not propagate Missing.
     */
    private fun Fn.Unresolved.isNotMissable(): Boolean {
        return when (identifier) {
            is Identifier.Qualified -> false
            is Identifier.Symbol -> when (identifier.symbol) {
                "and" -> true
                "or" -> true
                "not" -> true
                "eq" -> true
                "is_null" -> true
                "is_missing" -> true
                else -> false
            }
        }
    }

    private fun Fn.Unresolved.isTypeAssertion(): Boolean {
        return (identifier is Identifier.Symbol && identifier.symbol.startsWith("is"))
    }

    /**
     * This will make all binding values nullables. If the value is a struct, each field will be nullable.
     *
     * Note, this does not handle union types or nullable struct types.
     */
    private fun List<Rel.Binding>.pad() = map {
        val type = when (val t = it.type) {
            is StructType -> t.withNullableFields()
            else -> t.asNullable()
        }
        relBinding(it.name, type)
    }

    private fun StructType.withNullableFields(): StructType {
        return copy(fields.map { it.copy(value = it.value.asNullable()) })
    }

    private fun excludeBindings(input: List<Rel.Binding>, item: Rel.Op.Exclude.Item): List<Rel.Binding> {
        var matchedRoot = false
        val output = input.map {
            when (val root = item.root) {
                is Rex.Op.Var.Unresolved -> {
                    when (val id = root.identifier) {
                        is Identifier.Symbol -> {
                            if (id.isEquivalentTo(it.name)) {
                                matchedRoot = true
                                // recompute the StaticType of this binding after apply the exclusions
                                val type = it.type.exclude(item.steps, false)
                                it.copy(type = type)
                            } else {
                                it
                            }
                        }
                        is Identifier.Qualified -> it
                    }
                }
                is Rex.Op.Var.Resolved -> it
            }
        }
        if (!matchedRoot && item.root is Rex.Op.Var.Unresolved) handleUnresolvedExcludeRoot(item.root.identifier)
        return output
    }

    private fun Identifier.Symbol.isEquivalentTo(other: String): Boolean = when (caseSensitivity) {
        Identifier.CaseSensitivity.SENSITIVE -> symbol.equals(other)
        Identifier.CaseSensitivity.INSENSITIVE -> symbol.equals(other, ignoreCase = true)
    }
}<|MERGE_RESOLUTION|>--- conflicted
+++ resolved
@@ -452,8 +452,7 @@
             }
             val type = resolvedVar.type
             val op = when (resolvedVar) {
-<<<<<<< HEAD
-                is ResolvedVar.Global -> rexOpGlobal(resolvedVar.ordinal)
+                is ResolvedVar.Global -> rexOpGlobal(catalogSymbolRef(resolvedVar.ordinal, resolvedVar.position))
                 is ResolvedVar.Local -> rexOpVarResolved(resolvedVar.ordinal) // resolvedLocalPath(resolvedVar)
             }
             val variable = rex(type, op)
@@ -468,10 +467,6 @@
                     }
                     visitRex(foldedPath, ctx)
                 }
-=======
-                is ResolvedVar.Global -> rexOpGlobal(catalogSymbolRef(resolvedVar.ordinal, resolvedVar.position))
-                is ResolvedVar.Local -> resolvedLocalPath(resolvedVar)
->>>>>>> c7c7972a
             }
         }
 
@@ -481,53 +476,12 @@
             return rex(type, node)
         }
 
-<<<<<<< HEAD
         override fun visitRexOpPathIndex(node: Rex.Op.Path.Index, ctx: StaticType?): Rex {
             val root = visitRex(node.root, node.root.type)
             val key = visitRex(node.key, node.key.type)
             if (key.type !is IntType) {
                 handleAlwaysMissing()
                 return rex(MISSING, rexOpErr("Collections must be indexed with integers, found ${key.type}"))
-=======
-        /**
-         * Match path as far as possible (rewriting the steps), then infer based on resolved root and rewritten steps.
-         */
-        override fun visitRexOpPath(node: Rex.Op.Path, ctx: StaticType?): Rex {
-            val visitedSteps = node.steps.map { visitRexOpPathStep(it, null) }
-            // 1. Resolve path prefix
-            val (root, steps) = when (val rootOp = node.root.op) {
-                is Rex.Op.Var.Unresolved -> {
-                    // Rewrite the root
-                    val path = rexPathToBindingPath(rootOp, visitedSteps)
-                    val resolvedVar = env.resolve(path, locals, rootOp.scope)
-                    if (resolvedVar == null) {
-                        handleUndefinedVariable(path.steps.last())
-                        return rex(ANY, node)
-                    }
-                    val type = resolvedVar.type
-                    val (op, steps) = when (resolvedVar) {
-                        // Root (and some steps) was a local. Replace the matched nodes with disambiguated steps
-                        // and return the remaining steps to continue typing.
-                        is ResolvedVar.Local -> {
-                            val amountRemaining = (visitedSteps.size + 1) - resolvedVar.depth
-                            val remainingSteps = visitedSteps.takeLast(amountRemaining)
-                            resolvedLocalPath(resolvedVar) to remainingSteps
-                        }
-                        is ResolvedVar.Global -> {
-                            // Root (and some steps) was a global; replace root and re-calculate remaining steps.
-                            val remainingFirstIndex = resolvedVar.depth - 1
-                            val remaining = when (remainingFirstIndex > visitedSteps.lastIndex) {
-                                true -> emptyList()
-                                false -> visitedSteps.subList(remainingFirstIndex, visitedSteps.size)
-                            }
-                            rexOpGlobal(catalogSymbolRef(resolvedVar.ordinal, resolvedVar.position)) to remaining
-                        }
-                    }
-                    // rewrite root
-                    rex(type, op) to steps
-                }
-                else -> visitRex(node.root, node.root.type) to visitedSteps
->>>>>>> c7c7972a
             }
             val elementTypes = root.type.allTypes.map { type ->
                 val rootType = type as? CollectionType ?: return@map MISSING
