--- conflicted
+++ resolved
@@ -21,23 +21,12 @@
 import org.partiql.errors.UNKNOWN_PROBLEM_LOCATION
 import org.partiql.planner.PlanningProblemDetails
 import org.partiql.planner.internal.Env
-<<<<<<< HEAD
-import org.partiql.planner.internal.ResolutionStrategy
-import org.partiql.planner.internal.ir.Agg
-import org.partiql.planner.internal.ir.Fn
-=======
->>>>>>> 6b17ff2a
 import org.partiql.planner.internal.ir.Identifier
 import org.partiql.planner.internal.ir.PlanNode
 import org.partiql.planner.internal.ir.Ref.Cast.Safety.UNSAFE
 import org.partiql.planner.internal.ir.Rel
 import org.partiql.planner.internal.ir.Rex
 import org.partiql.planner.internal.ir.Statement
-<<<<<<< HEAD
-import org.partiql.planner.internal.ir.aggResolved
-import org.partiql.planner.internal.ir.fnResolved
-=======
->>>>>>> 6b17ff2a
 import org.partiql.planner.internal.ir.identifierSymbol
 import org.partiql.planner.internal.ir.rel
 import org.partiql.planner.internal.ir.relBinding
@@ -125,11 +114,7 @@
         }
         // root TypeEnv has no bindings
         val typeEnv = TypeEnv(schema = emptyList())
-<<<<<<< HEAD
-        val root = statement.root.type(typeEnv)
-=======
         val root = statement.root.type(typeEnv, Scope.GLOBAL)
->>>>>>> 6b17ff2a
         return statementQuery(root)
     }
 
@@ -141,11 +126,7 @@
      */
     private inner class RelTyper(
         private val outer: TypeEnv,
-<<<<<<< HEAD
-        private val strategy: ResolutionStrategy,
-=======
         private val strategy: Scope,
->>>>>>> 6b17ff2a
     ) : PlanRewriter<Rel.Type?>() {
 
         override fun visitRel(node: Rel, ctx: Rel.Type?) = visitRelOp(node.op, node.type) as Rel
@@ -155,11 +136,7 @@
          */
         override fun visitRelOpScan(node: Rel.Op.Scan, ctx: Rel.Type?): Rel {
             // descend, with GLOBAL resolution strategy
-<<<<<<< HEAD
-            val rex = node.rex.type(outer, ResolutionStrategy.GLOBAL)
-=======
             val rex = node.rex.type(outer, Scope.GLOBAL)
->>>>>>> 6b17ff2a
             // compute rel type
             val valueT = getElementTypeForFromSource(rex.type)
             val type = ctx!!.copyWithSchema(listOf(valueT))
@@ -178,11 +155,7 @@
          */
         override fun visitRelOpScanIndexed(node: Rel.Op.ScanIndexed, ctx: Rel.Type?): Rel {
             // descend, with GLOBAL resolution strategy
-<<<<<<< HEAD
-            val rex = node.rex.type(outer, ResolutionStrategy.GLOBAL)
-=======
             val rex = node.rex.type(outer, Scope.GLOBAL)
->>>>>>> 6b17ff2a
             // compute rel type
             val valueT = getElementTypeForFromSource(rex.type)
             val indexT = StaticType.INT8
@@ -197,11 +170,7 @@
          */
         override fun visitRelOpUnpivot(node: Rel.Op.Unpivot, ctx: Rel.Type?): Rel {
             // descend, with GLOBAL resolution strategy
-<<<<<<< HEAD
-            val rex = node.rex.type(outer, ResolutionStrategy.GLOBAL)
-=======
             val rex = node.rex.type(outer, Scope.GLOBAL)
->>>>>>> 6b17ff2a
 
             // only UNPIVOT a struct
             if (rex.type !is StructType) {
@@ -277,11 +246,7 @@
             // compute input schema
             val input = visitRel(node.input, ctx)
             // type limit expression using outer scope with global resolution
-<<<<<<< HEAD
-            val limit = node.limit.type(outer, ResolutionStrategy.GLOBAL)
-=======
             val limit = node.limit.type(outer, Scope.GLOBAL)
->>>>>>> 6b17ff2a
             // check types
             assertAsInt(limit.type)
             // compute output schema
@@ -295,11 +260,7 @@
             // compute input schema
             val input = visitRel(node.input, ctx)
             // type offset expression using outer scope with global resolution
-<<<<<<< HEAD
-            val offset = node.offset.type(outer, ResolutionStrategy.GLOBAL)
-=======
             val offset = node.offset.type(outer, Scope.GLOBAL)
->>>>>>> 6b17ff2a
             // check types
             assertAsInt(offset.type)
             // compute output schema
@@ -313,11 +274,7 @@
             // compute input schema
             val input = visitRel(node.input, ctx)
             // type sub-nodes
-<<<<<<< HEAD
-            val typeEnv = TypeEnv(input.type.schema)
-=======
             val locals = TypeEnv(input.type.schema)
->>>>>>> 6b17ff2a
             val projections = node.projections.map {
                 it.type(locals)
             }
@@ -424,11 +381,7 @@
             val input = visitRel(node.input, ctx)
 
             // type the calls and groups
-<<<<<<< HEAD
-            val typer = RexTyper(TypeEnv(input.type.schema), ResolutionStrategy.LOCAL)
-=======
             val typer = RexTyper(TypeEnv(input.type.schema), Scope.LOCAL)
->>>>>>> 6b17ff2a
 
             // typing of aggregate calls is slightly more complicated because they are not expressions.
             val calls = node.calls.mapIndexed { i, call ->
@@ -467,11 +420,7 @@
     @OptIn(PartiQLValueExperimental::class)
     private inner class RexTyper(
         private val locals: TypeEnv,
-<<<<<<< HEAD
-        private val strategy: ResolutionStrategy,
-=======
         private val strategy: Scope,
->>>>>>> 6b17ff2a
     ) : PlanRewriter<StaticType?>() {
 
         override fun visitRex(node: Rex, ctx: StaticType?): Rex = visitRexOp(node.op, node.type) as Rex
@@ -489,17 +438,6 @@
 
         override fun visitRexOpVarUnresolved(node: Rex.Op.Var.Unresolved, ctx: StaticType?): Rex {
             val path = node.identifier.toBindingPath()
-<<<<<<< HEAD
-            val strategy = when (node.scope) {
-                Rex.Op.Var.Scope.DEFAULT -> strategy
-                Rex.Op.Var.Scope.LOCAL -> ResolutionStrategy.LOCAL
-            }
-            val resolvedVar = env.resolve(path, locals, strategy)
-            if (resolvedVar == null) {
-                handleUndefinedVariable(path.steps.last())
-                return rex(ANY, rexOpErr("Undefined variable ${node.identifier}"))
-            }
-=======
             val scope = when (node.scope) {
                 Rex.Op.Var.Scope.DEFAULT -> strategy
                 Rex.Op.Var.Scope.LOCAL -> Scope.LOCAL
@@ -512,7 +450,6 @@
                 handleUndefinedVariable(node.identifier)
                 return rexErr("Undefined variable `${node.identifier.debug()}`")
             }
->>>>>>> 6b17ff2a
             return visitRex(resolvedVar, null)
         }
 
@@ -580,22 +517,12 @@
             val paths = root.type.allTypes.map { type ->
                 val struct = type as? StructType ?: return@map rex(MISSING, rexOpLit(missingValue()))
                 val (pathType, replacementId) = inferStructLookup(
-<<<<<<< HEAD
-                    struct,
-                    identifierSymbol(node.key, Identifier.CaseSensitivity.INSENSITIVE)
-=======
                     struct, identifierSymbol(node.key, Identifier.CaseSensitivity.INSENSITIVE)
->>>>>>> 6b17ff2a
                 )
                 when (replacementId.caseSensitivity) {
                     Identifier.CaseSensitivity.INSENSITIVE -> rex(pathType, rexOpPathSymbol(root, replacementId.symbol))
                     Identifier.CaseSensitivity.SENSITIVE -> rex(
-<<<<<<< HEAD
-                        pathType,
-                        rexOpPathKey(root, rexString(replacementId.symbol))
-=======
                         pathType, rexOpPathKey(root, rexString(replacementId.symbol))
->>>>>>> 6b17ff2a
                     )
                 }
             }
@@ -684,42 +611,12 @@
          */
         @OptIn(FnExperimental::class)
         override fun visitRexOpCallStatic(node: Rex.Op.Call.Static, ctx: StaticType?): Rex {
-<<<<<<< HEAD
-            // Already resolved; unreachable but handle gracefully.
-            if (node.fn is Fn.Resolved) return rex(ctx!!, node)
-
-            // Type the arguments
-            val fn = node.fn as Fn.Unresolved
-            val isNotMissable = fn.isNotMissable()
-            val args = node.args.map { visitRex(it, null) }
-
-            // Try to match the arguments to functions defined in the catalog
-            return when (val match = env.resolveFn(fn, args)) {
-                is FnMatch.Ok -> toRexCall(match, args, isNotMissable)
-                is FnMatch.Dynamic -> {
-                    val types = mutableSetOf<StaticType>()
-                    if (match.isMissable && !isNotMissable) {
-                        types.add(MISSING)
-                    }
-                    val candidates = match.candidates.map { candidate ->
-                        val rex = toRexCall(candidate, args, isNotMissable)
-                        val staticCall = rex.op as? Rex.Op.Call.Static ?: error("ToRexCall should always return a static call.")
-                        val resolvedFn = staticCall.fn as? Fn.Resolved ?: error("This should have been resolved")
-                        types.add(rex.type)
-                        val coercions = candidate.mapping.map { it?.let { fnResolved(it) } }
-                        val originalInputTypes = candidate.inputParameterTypes
-                        rexOpCallDynamicCandidate(fn = resolvedFn, parameters = originalInputTypes, coercions = coercions)
-                    }
-                    val op = rexOpCallDynamic(args = args, candidates = candidates)
-                    rex(type = unionOf(types).flatten(), op = op)
-=======
             // Apply the coercions as explicit casts
             val args: List<Rex> = node.args.map {
                 // Propagate MISSING argument.
                 if (it.type == MissingType && node.fn.signature.isMissingCall) {
                     handleAlwaysMissing()
                     return rex(MISSING, node)
->>>>>>> 6b17ff2a
                 }
                 // Type the coercions
                 when (val op = it.op) {
@@ -956,14 +853,9 @@
         override fun visitRexOpPivot(node: Rex.Op.Pivot, ctx: StaticType?): Rex {
             val rel = node.rel.type(locals)
             val typeEnv = TypeEnv(rel.type.schema)
-<<<<<<< HEAD
-            val key = node.key.type(typeEnv)
-            val value = node.value.type(typeEnv)
-=======
             val typer = RexTyper(typeEnv, Scope.LOCAL)
             val key = typer.visitRex(node.key, null)
             val value = typer.visitRex(node.value, null)
->>>>>>> 6b17ff2a
             val type = StructType(
                 contentClosed = false, constraints = setOf(TupleConstraint.Open(true))
             )
@@ -1341,17 +1233,10 @@
 
     // HELPERS
 
-<<<<<<< HEAD
-    private fun Rel.type(locals: TypeEnv, strategy: ResolutionStrategy = ResolutionStrategy.LOCAL): Rel =
-        RelTyper(locals, strategy).visitRel(this, null)
-
-    private fun Rex.type(locals: TypeEnv, strategy: ResolutionStrategy = ResolutionStrategy.LOCAL) =
-=======
     private fun Rel.type(locals: TypeEnv, strategy: Scope = Scope.LOCAL): Rel =
         RelTyper(locals, strategy).visitRel(this, null)
 
     private fun Rex.type(locals: TypeEnv, strategy: Scope = Scope.LOCAL) =
->>>>>>> 6b17ff2a
         RexTyper(locals, strategy).visitRex(this, this.type)
 
     private fun rexErr(message: String) = rex(MISSING, rexOpErr(message))
