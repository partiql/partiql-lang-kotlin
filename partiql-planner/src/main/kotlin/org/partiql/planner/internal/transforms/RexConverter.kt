/*
 * Copyright Amazon.com, Inc. or its affiliates. All Rights Reserved.
 *
 * Licensed under the Apache License, Version 2.0 (the "License").
 * You may not use this file except in compliance with the License.
 * A copy of the License is located at
 *
 *     http://www.apache.org/licenses/LICENSE-2.0
 *
 * or in the "license" file accompanying this file. This file is distributed
 * on an "AS IS" BASIS, WITHOUT WARRANTIES OR CONDITIONS OF ANY KIND, either
 * express or implied. See the License for the specific language governing
 * permissions and limitations under the License.
 *
 */

package org.partiql.planner.internal.transforms

import org.partiql.ast.AstNode
import org.partiql.ast.DatetimeField
import org.partiql.ast.Expr
import org.partiql.ast.Select
import org.partiql.ast.Type
import org.partiql.ast.visitor.AstBaseVisitor
import org.partiql.planner.internal.Env
import org.partiql.planner.internal.ir.Identifier
import org.partiql.planner.internal.ir.Rel
import org.partiql.planner.internal.ir.Rex
import org.partiql.planner.internal.ir.builder.plan
import org.partiql.planner.internal.ir.identifierQualified
import org.partiql.planner.internal.ir.identifierSymbol
import org.partiql.planner.internal.ir.rel
import org.partiql.planner.internal.ir.relBinding
import org.partiql.planner.internal.ir.relOpJoin
import org.partiql.planner.internal.ir.relOpScan
import org.partiql.planner.internal.ir.relOpUnpivot
import org.partiql.planner.internal.ir.relType
import org.partiql.planner.internal.ir.rex
<<<<<<< HEAD
import org.partiql.planner.internal.ir.rexOpCallUnresolved
import org.partiql.planner.internal.ir.rexOpCastUnresolved
=======
import org.partiql.planner.internal.ir.rexOpCallStatic
import org.partiql.planner.internal.ir.rexOpCoalesce
>>>>>>> 679af95d
import org.partiql.planner.internal.ir.rexOpCollection
import org.partiql.planner.internal.ir.rexOpLit
import org.partiql.planner.internal.ir.rexOpNullif
import org.partiql.planner.internal.ir.rexOpPathIndex
import org.partiql.planner.internal.ir.rexOpPathKey
import org.partiql.planner.internal.ir.rexOpPathSymbol
import org.partiql.planner.internal.ir.rexOpSelect
import org.partiql.planner.internal.ir.rexOpStruct
import org.partiql.planner.internal.ir.rexOpStructField
import org.partiql.planner.internal.ir.rexOpSubquery
import org.partiql.planner.internal.ir.rexOpTupleUnion
import org.partiql.planner.internal.ir.rexOpVarLocal
import org.partiql.planner.internal.ir.rexOpVarUnresolved
import org.partiql.planner.internal.typer.toNonNullStaticType
import org.partiql.planner.internal.typer.toStaticType
import org.partiql.types.StaticType
import org.partiql.value.PartiQLValueExperimental
import org.partiql.value.PartiQLValueType
import org.partiql.value.StringValue
import org.partiql.value.boolValue
import org.partiql.value.int32Value
import org.partiql.value.int64Value
import org.partiql.value.io.PartiQLValueIonReaderBuilder
import org.partiql.value.nullValue
import org.partiql.value.stringValue

/**
 * Converts an AST expression node to a Plan Rex node; ignoring any typing.
 */
internal object RexConverter {

    internal fun apply(expr: Expr, context: Env): Rex = ToRex.visitExprCoerce(expr, context)

    internal fun applyRel(expr: Expr, context: Env): Rex = expr.accept(ToRex, context)

    @OptIn(PartiQLValueExperimental::class)
    @Suppress("PARAMETER_NAME_CHANGED_ON_OVERRIDE")
    private object ToRex : AstBaseVisitor<Rex, Env>() {

        override fun defaultReturn(node: AstNode, context: Env): Rex =
            throw IllegalArgumentException("unsupported rex $node")

        override fun visitExprLit(node: Expr.Lit, context: Env): Rex {
            val type = when (node.value.isNull) {
                true -> node.value.type.toStaticType()
                else -> node.value.type.toNonNullStaticType()
            }
            val op = rexOpLit(node.value)
            return rex(type, op)
        }

        override fun visitExprIon(node: Expr.Ion, ctx: Env): Rex {
            val value =
                PartiQLValueIonReaderBuilder
                    .standard().build(node.value).read()
            val type = when (value.isNull) {
                true -> value.type.toStaticType()
                else -> value.type.toNonNullStaticType()
            }
            return rex(type, rexOpLit(value))
        }

        /**
         * !! IMPORTANT !!
         *
         * This is the top-level visit for handling subquery coercion. The default behavior is to coerce to a scalar.
         * In some situations, ie comparison to complex types we may make assertions on the desired type.
         *
         * It is recommended that every method (except for the exceptional cases) recurse the tree from visitExprCoerce.
         *
         *  - RHS of comparison when LHS is an array or collection expression; and visa-versa
         *  - It is the collection expression of a FROM clause or JOIN
         *  - It is the RHS of an IN predicate
         *  - It is an argument of an OUTER set operator.
         *
         * @param node
         * @param ctx
         * @return
         */
        internal fun visitExprCoerce(node: Expr, ctx: Env, coercion: Rex.Op.Subquery.Coercion = Rex.Op.Subquery.Coercion.SCALAR): Rex {
            val rex = super.visitExpr(node, ctx)
<<<<<<< HEAD
            return when (isSqlSelect(node)) {
                true -> {
                    val select = rex.op as Rex.Op.Select
                    rex(
                        StaticType.ANY,
                        rexOpSubquery(
                            constructor = select.constructor,
                            rel = select.rel,
                            coercion = coercion
                        )
                    )
                }
                false -> rex
=======
            return when (rex.op is Rex.Op.Select) {
                true -> rex(StaticType.ANY, rexOpSubquery(rex.op, coercion))
                else -> rex
>>>>>>> 679af95d
            }
        }

        override fun visitExprVar(node: Expr.Var, context: Env): Rex {
            val type = (StaticType.ANY)
            val identifier = AstToPlan.convert(node.identifier)
            val scope = when (node.scope) {
                Expr.Var.Scope.DEFAULT -> Rex.Op.Var.Scope.DEFAULT
                Expr.Var.Scope.LOCAL -> Rex.Op.Var.Scope.LOCAL
            }
            val op = rexOpVarUnresolved(identifier, scope)
            return rex(type, op)
        }

        override fun visitExprUnary(node: Expr.Unary, context: Env): Rex {
            val type = (StaticType.ANY)
            // Args
            val arg = visitExprCoerce(node.expr, context)
            val args = listOf(arg)
            // Fn
            val id = identifierSymbol(node.op.name.lowercase(), Identifier.CaseSensitivity.INSENSITIVE)
            val op = rexOpCallUnresolved(id, args)
            return rex(type, op)
        }

        override fun visitExprBinary(node: Expr.Binary, context: Env): Rex {
            val type = (StaticType.ANY)
            val args = when (node.op) {
                Expr.Binary.Op.LT, Expr.Binary.Op.GT,
                Expr.Binary.Op.LTE, Expr.Binary.Op.GTE,
                Expr.Binary.Op.EQ, Expr.Binary.Op.NE -> {
                    when {
                        // Example: [1, 2] < (SELECT a, b FROM t)
                        isLiteralArray(node.lhs) && isSqlSelect(node.rhs) -> {
                            val lhs = visitExprCoerce(node.lhs, context)
                            val rhs = visitExprCoerce(node.rhs, context, Rex.Op.Subquery.Coercion.ROW)
                            listOf(lhs, rhs)
                        }
                        // Example: (SELECT a, b FROM t) < [1, 2]
                        isSqlSelect(node.lhs) && isLiteralArray(node.rhs) -> {
                            val lhs = visitExprCoerce(node.lhs, context, Rex.Op.Subquery.Coercion.ROW)
                            val rhs = visitExprCoerce(node.rhs, context)
                            listOf(lhs, rhs)
                        }
                        // Example: 1 < 2
                        else -> {
                            val lhs = visitExprCoerce(node.lhs, context)
                            val rhs = visitExprCoerce(node.rhs, context)
                            listOf(lhs, rhs)
                        }
                    }
                }
                // Example: 1 + 2
                else -> {
                    val lhs = visitExprCoerce(node.lhs, context)
                    val rhs = visitExprCoerce(node.rhs, context)
                    listOf(lhs, rhs)
                }
            }
            // Wrap if a NOT if necessary
            return when (node.op) {
                Expr.Binary.Op.NE -> {
                    val op = negate(call("eq", *args.toTypedArray()))
                    rex(type, op)
                }
                else -> {
                    val id = identifierSymbol(node.op.name.lowercase(), Identifier.CaseSensitivity.INSENSITIVE)
                    val op = rexOpCallUnresolved(id, args)
                    rex(type, op)
                }
            }
        }

        private fun isLiteralArray(node: Expr): Boolean = node is Expr.Collection && (node.type == Expr.Collection.Type.ARRAY || node.type == Expr.Collection.Type.LIST)

        private fun isSqlSelect(node: Expr): Boolean = node is Expr.SFW &&
            (
                node.select is Select.Project || node.select is Select.Star
                )

        private fun mergeIdentifiers(root: Identifier, steps: List<Identifier>): Identifier {
            if (steps.isEmpty()) {
                return root
            }
            val (newRoot, firstSteps) = when (root) {
                is Identifier.Symbol -> root to emptyList()
                is Identifier.Qualified -> root.root to root.steps
            }
            val followingSteps = steps.flatMap { step ->
                when (step) {
                    is Identifier.Symbol -> listOf(step)
                    is Identifier.Qualified -> listOf(step.root) + step.steps
                }
            }
            return identifierQualified(newRoot, firstSteps + followingSteps)
        }

        override fun visitExprPath(node: Expr.Path, context: Env): Rex {
            // Args
            val root = visitExprCoerce(node.root, context)

            // Attempt to create qualified identifier
            val (newRoot, newSteps) = when (val op = root.op) {
                is Rex.Op.Var.Unresolved -> {
                    val identifierSteps = mutableListOf<Identifier>()
                    run {
                        node.steps.forEach { step ->
                            if (step !is Expr.Path.Step.Symbol) {
                                return@run
                            }
                            identifierSteps.add(AstToPlan.convert(step.symbol))
                        }
                    }
                    when (identifierSteps.size) {
                        0 -> root to node.steps
                        else -> {
                            val newRoot = rex(
                                StaticType.ANY,
                                rexOpVarUnresolved(mergeIdentifiers(op.identifier, identifierSteps), op.scope)
                            )
                            val newSteps = node.steps.subList(identifierSteps.size, node.steps.size)
                            newRoot to newSteps
                        }
                    }
                }
                else -> root to node.steps
            }

            if (newSteps.isEmpty()) {
                return newRoot
            }

            val fromList = mutableListOf<Rel>()

            var varRefIndex = 0 // tracking var ref index

            val pathNavi = newSteps.fold(newRoot) { current, step ->
                val path = when (step) {
                    is Expr.Path.Step.Index -> {
                        val key = visitExprCoerce(step.key, context)
                        val op = when (val astKey = step.key) {
                            is Expr.Lit -> when (astKey.value) {
                                is StringValue -> rexOpPathKey(current, key)
                                else -> rexOpPathIndex(current, key)
                            }

                            is Expr.Cast -> when (astKey.asType is Type.String) {
                                true -> rexOpPathKey(current, key)
                                false -> rexOpPathIndex(current, key)
                            }

                            else -> rexOpPathIndex(current, key)
                        }
                        op
                    }

                    is Expr.Path.Step.Symbol -> {
                        val identifier = AstToPlan.convert(step.symbol)
                        val op = when (identifier.caseSensitivity) {
                            Identifier.CaseSensitivity.SENSITIVE -> rexOpPathKey(
                                current,
                                rexString(identifier.symbol)
                            )

                            Identifier.CaseSensitivity.INSENSITIVE -> rexOpPathSymbol(current, identifier.symbol)
                        }
                        op
                    }

                    // Unpivot and Wildcard steps trigger the rewrite
                    // According to spec Section 4.3
                    // ew1p1...wnpn
                    // rewrite to:
                    //  SELECT VALUE v_n.p_n
                    //  FROM
                    //       u_1 e as v_1
                    //       u_2 @v_1.p_1 as v_2
                    //       ...
                    //       u_n @v_(n-1).p_(n-1) as v_n
                    //  The From clause needs to be rewritten to
                    //                     Join <------------------- schema: [(k_1), v_1, (k_2), v_2, ..., (k_(n-1)) v_(n-1)]
                    //                  /       \
                    //               ...     un @v_(n-1).p_(n-1) <-- stack: [global, typeEnv: [outer: [global], schema: [(k_1), v_1, (k_2), v_2, ..., (k_(n-1)) v_(n-1)]]]
                    //                Join  <----------------------- schema: [(k_1), v_1, (k_2), v_2, (k_3), v_3]
                    //              /    \
                    //                   u_2 @v_1.p_1 as v2 <------- stack: [global, typeEnv: [outer: [global], schema: [(k_1), v_1, (k_2), v_2]]]
                    //          JOIN   <---------------------------- schema: [(k_1), v_1, (k_2), v_2]
                    //          /          \
                    //   u_1 e as v_1 < ----\----------------------- stack: [global]
                    //                    u_2 @v_1.p_1 as v2 <------ stack: [global, typeEnv: [outer: [global], schema: [(k_1), v_1]]]
                    //   while doing the traversal, instead of passing the stack,
                    //   each join will produce its own schema and pass the schema as a type Env.
                    // The (k_i) indicate the possible key binding produced by unpivot.
                    // We calculate the var ref on the fly.
                    is Expr.Path.Step.Unpivot -> {
                        // Unpivot produces two binding, in this context we want the value,
                        // which always going to be the second binding
                        val op = rexOpVarLocal(1, varRefIndex + 1)
                        varRefIndex += 2
                        val index = fromList.size
                        fromList.add(relFromUnpivot(current, index))
                        op
                    }
                    is Expr.Path.Step.Wildcard -> {
                        // Scan produce only one binding
                        val op = rexOpVarLocal(1, varRefIndex)
                        varRefIndex += 1
                        val index = fromList.size
                        fromList.add(relFromDefault(current, index))
                        op
                    }
                }
                rex(StaticType.ANY, path)
            }

            if (fromList.size == 0) return pathNavi
            val fromNode = fromList.reduce { acc, scan ->
                val schema = acc.type.schema + scan.type.schema
                val props = emptySet<Rel.Prop>()
                val type = relType(schema, props)
                rel(type, relOpJoin(acc, scan, rex(StaticType.BOOL, rexOpLit(boolValue(true))), Rel.Op.Join.Type.INNER))
            }

            // compute the ref used by select construct
            // always going to be the last binding
            val selectRef = fromNode.type.schema.size - 1

            val constructor = when (val op = pathNavi.op) {
                is Rex.Op.Path.Index -> rex(pathNavi.type, rexOpPathIndex(rex(op.root.type, rexOpVarLocal(0, selectRef)), op.key))
                is Rex.Op.Path.Key -> rex(pathNavi.type, rexOpPathKey(rex(op.root.type, rexOpVarLocal(0, selectRef)), op.key))
                is Rex.Op.Path.Symbol -> rex(pathNavi.type, rexOpPathSymbol(rex(op.root.type, rexOpVarLocal(0, selectRef)), op.key))
                is Rex.Op.Var.Local -> rex(pathNavi.type, rexOpVarLocal(0, selectRef))
                else -> throw IllegalStateException()
            }
            val op = rexOpSelect(constructor, fromNode)
            return rex(StaticType.ANY, op)
        }

        /**
         * Construct Rel(Scan([path])).
         *
         * The constructed rel would produce one binding: _v$[index]
         */
        private fun relFromDefault(path: Rex, index: Int): Rel {
            val schema = listOf(
                relBinding(
                    name = "_v$index", // fresh variable
                    type = path.type
                )
            )
            val props = emptySet<Rel.Prop>()
            val relType = relType(schema, props)
            return rel(relType, relOpScan(path))
        }

        /**
         * Construct Rel(Unpivot([path])).
         *
         * The constructed rel would produce two bindings: _k$[index] and _v$[index]
         */
        private fun relFromUnpivot(path: Rex, index: Int): Rel {
            val schema = listOf(
                relBinding(
                    name = "_k$index", // fresh variable
                    type = StaticType.STRING
                ),
                relBinding(
                    name = "_v$index", // fresh variable
                    type = path.type
                )
            )
            val props = emptySet<Rel.Prop>()
            val relType = relType(schema, props)
            return rel(relType, relOpUnpivot(path))
        }

        private fun rexString(str: String) = rex(StaticType.STRING, rexOpLit(stringValue(str)))

        override fun visitExprCall(node: Expr.Call, context: Env): Rex {
            val type = (StaticType.ANY)
            // Fn
            val id = AstToPlan.convert(node.function)
            if (id is Identifier.Symbol && id.symbol.equals("TUPLEUNION", ignoreCase = true)) {
                return visitExprCallTupleUnion(node, context)
            }
            // Args
            val args = node.args.map { visitExprCoerce(it, context) }
            // Rex
            val op = rexOpCallUnresolved(id, args)
            return rex(type, op)
        }

        private fun visitExprCallTupleUnion(node: Expr.Call, context: Env): Rex {
            val type = (StaticType.STRUCT)
            val args = node.args.map { visitExprCoerce(it, context) }.toMutableList()
            val op = rexOpTupleUnion(args)
            return rex(type, op)
        }

        override fun visitExprCase(node: Expr.Case, context: Env) = plan {
            val type = (StaticType.ANY)
            val rex = when (node.expr) {
                null -> null
                else -> visitExprCoerce(node.expr!!, context) // match `rex
            }

            // Converts AST CASE (x) WHEN y THEN z --> Plan CASE WHEN x = y THEN z
            val id = identifierSymbol(Expr.Binary.Op.EQ.name.lowercase(), Identifier.CaseSensitivity.SENSITIVE)
            val createBranch: (Rex, Rex) -> Rex.Op.Case.Branch = { condition: Rex, result: Rex ->
                val updatedCondition = when (rex) {
                    null -> condition
                    else -> rex(type, rexOpCallUnresolved(id, listOf(rex, condition)))
                }
                rexOpCaseBranch(updatedCondition, result)
            }

            val branches = node.branches.map {
                val branchCondition = visitExprCoerce(it.condition, context)
                val branchRex = visitExprCoerce(it.expr, context)
                createBranch(branchCondition, branchRex)
            }.toMutableList()

            val defaultRex = when (val default = node.default) {
                null -> rex(type = StaticType.NULL, op = rexOpLit(value = nullValue()))
                else -> visitExprCoerce(default, context)
            }
            val op = rexOpCase(branches = branches, default = defaultRex)
            rex(type, op)
        }

        override fun visitExprCollection(node: Expr.Collection, context: Env): Rex {
            val type = when (node.type) {
                Expr.Collection.Type.BAG -> StaticType.BAG
                Expr.Collection.Type.ARRAY -> StaticType.LIST
                Expr.Collection.Type.VALUES -> StaticType.LIST
                Expr.Collection.Type.LIST -> StaticType.LIST
                Expr.Collection.Type.SEXP -> StaticType.SEXP
            }
            val values = node.values.map { visitExprCoerce(it, context) }
            val op = rexOpCollection(values)
            return rex(type, op)
        }

        override fun visitExprStruct(node: Expr.Struct, context: Env): Rex {
            val type = (StaticType.STRUCT)
            val fields = node.fields.map {
                val k = visitExprCoerce(it.name, context)
                val v = visitExprCoerce(it.value, context)
                rexOpStructField(k, v)
            }
            val op = rexOpStruct(fields)
            return rex(type, op)
        }

        // SPECIAL FORMS

        /**
         * <arg0> NOT? LIKE <arg1> ( ESCAPE <arg2>)?
         */
        override fun visitExprLike(node: Expr.Like, ctx: Env): Rex {
            val type = StaticType.BOOL
            // Args
            val arg0 = visitExprCoerce(node.value, ctx)
            val arg1 = visitExprCoerce(node.pattern, ctx)
            val arg2 = node.escape?.let { visitExprCoerce(it, ctx) }
            // Call Variants
            var call = when (arg2) {
                null -> call("like", arg0, arg1)
                else -> call("like_escape", arg0, arg1, arg2)
            }
            // NOT?
            if (node.not == true) {
                call = negate(call)
            }
            return rex(type, call)
        }

        /**
         * <arg0> NOT? BETWEEN <arg1> AND <arg2>
         */
        override fun visitExprBetween(node: Expr.Between, ctx: Env): Rex = plan {
            val type = StaticType.BOOL
            // Args
            val arg0 = visitExprCoerce(node.value, ctx)
            val arg1 = visitExprCoerce(node.from, ctx)
            val arg2 = visitExprCoerce(node.to, ctx)
            // Call
            var call = call("between", arg0, arg1, arg2)
            // NOT?
            if (node.not == true) {
                call = negate(call)
            }
            rex(type, call)
        }

        /**
         * <arg0> NOT? IN <arg1>
         *
         * SQL Spec 1999 section 8.4
         * RVC IN IPV is equivalent to RVC = ANY IPV -> Quantified Comparison Predicate
         * Which means:
         * Let the expression be T in C, where C is [a1, ..., an]
         * T in C is true iff T = a_x is true for any a_x in [a1, ...., an]
         * T in C is false iff T = a_x is false for every a_x in [a1, ....., an ] or cardinality of the collection is 0.
         * Otherwise, T in C is unknown.
         *
         */
        override fun visitExprInCollection(node: Expr.InCollection, ctx: Env): Rex {
            val type = StaticType.BOOL
            // Args
            val arg0 = visitExprCoerce(node.lhs, ctx)
            val arg1 = visitExpr(node.rhs, ctx) // !! don't insert scalar subquery coercions

            // Call
            var call = call("in_collection", arg0, arg1)
            // NOT?
            if (node.not == true) {
                call = negate(call)
            }
            return rex(type, call)
        }

        /**
         * <arg0> IS <NOT>? <type>
         */
        override fun visitExprIsType(node: Expr.IsType, ctx: Env): Rex {
            val type = StaticType.BOOL
            // arg
            val arg0 = visitExprCoerce(node.value, ctx)

            var call = when (val targetType = node.type) {
                is Type.NullType -> call("is_null", arg0)
                is Type.Missing -> call("is_missing", arg0)
                is Type.Bool -> call("is_bool", arg0)
                is Type.Tinyint -> call("is_int8", arg0)
                is Type.Smallint, is Type.Int2 -> call("is_int16", arg0)
                is Type.Int4 -> call("is_int32", arg0)
                is Type.Bigint, is Type.Int8 -> call("is_int64", arg0)
                is Type.Int -> call("is_int", arg0)
                is Type.Real -> call("is_real", arg0)
                is Type.Float32 -> call("is_float32", arg0)
                is Type.Float64 -> call("is_float64", arg0)
                is Type.Decimal -> call("is_decimal", targetType.precision.toRex(), targetType.scale.toRex(), arg0)
                is Type.Numeric -> call("is_numeric", targetType.precision.toRex(), targetType.scale.toRex(), arg0)
                is Type.Char -> call("is_char", targetType.length.toRex(), arg0)
                is Type.Varchar -> call("is_varchar", targetType.length.toRex(), arg0)
                is Type.String -> call("is_string", targetType.length.toRex(), arg0)
                is Type.Symbol -> call("is_symbol", arg0)
                is Type.Bit -> call("is_bit", arg0)
                is Type.BitVarying -> call("is_bitVarying", arg0)
                is Type.ByteString -> call("is_byteString", arg0)
                is Type.Blob -> call("is_blob", arg0)
                is Type.Clob -> call("is_clob", arg0)
                is Type.Date -> call("is_date", arg0)
                is Type.Time -> call("is_time", arg0)
                // TODO: DO we want to seperate with time zone vs without time zone into two different type in the plan?
                //  leave the parameterized type out for now until the above is answered
                is Type.TimeWithTz -> call("is_timeWithTz", arg0)
                is Type.Timestamp -> call("is_timestamp", arg0)
                is Type.TimestampWithTz -> call("is_timestampWithTz", arg0)
                is Type.Interval -> call("is_interval", arg0)
                is Type.Bag -> call("is_bag", arg0)
                is Type.List -> call("is_list", arg0)
                is Type.Sexp -> call("is_sexp", arg0)
                is Type.Tuple -> call("is_tuple", arg0)
                is Type.Struct -> call("is_struct", arg0)
                is Type.Any -> call("is_any", arg0)
                is Type.Custom -> call("is_custom", arg0)
            }

            if (node.not == true) {
                call = negate(call)
            }

            return rex(type, call)
        }

        override fun visitExprCoalesce(node: Expr.Coalesce, ctx: Env): Rex {
            val type = StaticType.ANY
            val args = node.args.map { arg ->
                visitExprCoerce(arg, ctx)
            }
            val op = rexOpCoalesce(args)
            return rex(type, op)
        }

        override fun visitExprNullIf(node: Expr.NullIf, ctx: Env): Rex {
            val type = StaticType.ANY
<<<<<<< HEAD
            val expr1 = visitExpr(node.value, ctx)
            val expr2 = visitExpr(node.nullifier, ctx)
            val id = identifierSymbol(Expr.Binary.Op.EQ.name.lowercase(), Identifier.CaseSensitivity.SENSITIVE)
            val call = rexOpCallUnresolved(id, listOf(expr1, expr2))
            val branches = listOf(
                rexOpCaseBranch(rex(type, call), rex(type = StaticType.NULL, op = rexOpLit(value = nullValue()))),
            )
            val op = rexOpCase(branches.toMutableList(), expr1)
            rex(type, op)
=======
            val value = visitExprCoerce(node.value, ctx)
            val nullifier = visitExprCoerce(node.nullifier, ctx)
            val op = rexOpNullif(value, nullifier)
            return rex(type, op)
>>>>>>> 679af95d
        }

        /**
         * SUBSTRING(<arg0> (FROM <arg1> (FOR <arg2>)?)? )
         */
        override fun visitExprSubstring(node: Expr.Substring, ctx: Env): Rex {
            val type = StaticType.ANY
            // Args
            val arg0 = visitExprCoerce(node.value, ctx)
            val arg1 = node.start?.let { visitExprCoerce(it, ctx) } ?: rex(StaticType.INT, rexOpLit(int64Value(1)))
            val arg2 = node.length?.let { visitExprCoerce(it, ctx) }
            // Call Variants
            val call = when (arg2) {
                null -> call("substring", arg0, arg1)
                else -> call("substring", arg0, arg1, arg2)
            }
            return rex(type, call)
        }

        /**
         * POSITION(<arg0> IN <arg1>)
         */
        override fun visitExprPosition(node: Expr.Position, ctx: Env): Rex {
            val type = StaticType.ANY
            // Args
            val arg0 = visitExprCoerce(node.lhs, ctx)
            val arg1 = visitExprCoerce(node.rhs, ctx)
            // Call
            val call = call("position", arg0, arg1)
            return rex(type, call)
        }

        /**
         * TRIM([LEADING|TRAILING|BOTH]? (<arg1> FROM)? <arg0>)
         */
        override fun visitExprTrim(node: Expr.Trim, ctx: Env): Rex {
            val type = StaticType.TEXT
            // Args
            val arg0 = visitExprCoerce(node.value, ctx)
            val arg1 = node.chars?.let { visitExprCoerce(it, ctx) }
            // Call Variants
            val call = when (node.spec) {
                Expr.Trim.Spec.LEADING -> when (arg1) {
                    null -> call("trim_leading", arg0)
                    else -> call("trim_leading_chars", arg0, arg1)
                }
                Expr.Trim.Spec.TRAILING -> when (arg1) {
                    null -> call("trim_trailing", arg0)
                    else -> call("trim_trailing_chars", arg0, arg1)
                }
                // TODO: We may want to add a trim_both for trim(BOTH FROM arg)
                else -> when (arg1) {
                    null -> call("trim", arg0)
                    else -> call("trim_chars", arg0, arg1)
                }
            }
            return rex(type, call)
        }

        /**
         * SQL Spec 1999: Section 6.18 <string value function>
         *
         * <character overlay function> ::=
         *    OVERLAY <left paren> <character value expression>
         *    PLACING <character value expression>
         *    FROM <start position>
         *    [ FOR <string length> ] <right paren>
         *
         * The <character overlay function> is equivalent to:
         *
         *   SUBSTRING ( CV FROM 1 FOR SP - 1 ) || RS || SUBSTRING ( CV FROM SP + SL )
         *
         * Where CV is the first <character value expression>,
         * SP is the <start position>
         * RS is the second <character value expression>,
         * SL is the <string length> if specified, otherwise it is char_length(RS).
         */
        override fun visitExprOverlay(node: Expr.Overlay, ctx: Env): Rex {
            val cv = visitExprCoerce(node.value, ctx)
            val sp = visitExprCoerce(node.start, ctx)
            val rs = visitExprCoerce(node.overlay, ctx)
            val sl = node.length?.let { visitExprCoerce(it, ctx) } ?: rex(StaticType.ANY, call("char_length", rs))
            val p1 = rex(
                StaticType.ANY,
                call(
                    "substring",
                    cv,
                    rex(StaticType.INT4, rexOpLit(int32Value(1))),
                    rex(StaticType.ANY, call("minus", sp, rex(StaticType.INT4, rexOpLit(int32Value(1)))))
                )
            )
            val p2 = rex(StaticType.ANY, call("concat", p1, rs))
            return rex(
                StaticType.ANY,
                call(
                    "concat",
                    p2,
                    rex(StaticType.ANY, call("substring", cv, rex(StaticType.ANY, call("plus", sp, sl))))
                )
            )
        }

        override fun visitExprExtract(node: Expr.Extract, ctx: Env): Rex {
            val call = call("extract_${node.field.name.lowercase()}", visitExprCoerce(node.source, ctx))
            return rex(StaticType.ANY, call)
        }

        // TODO: Ignoring type parameter now
        override fun visitExprCast(node: Expr.Cast, ctx: Env): Rex {
            val type = node.asType
            val arg = visitExprCoerce(node.value, ctx)
            val target = when (type) {
                is Type.NullType -> PartiQLValueType.NULL
                is Type.Missing -> PartiQLValueType.MISSING
                is Type.Bool -> PartiQLValueType.BOOL
                is Type.Tinyint -> PartiQLValueType.INT8
                is Type.Smallint, is Type.Int2 -> PartiQLValueType.INT16
                is Type.Int4 -> PartiQLValueType.INT32
                is Type.Bigint, is Type.Int8 -> PartiQLValueType.INT64
                is Type.Int -> PartiQLValueType.INT
                is Type.Real -> PartiQLValueType.FLOAT64
                is Type.Float32 -> PartiQLValueType.FLOAT32
                is Type.Float64 -> PartiQLValueType.FLOAT64
                is Type.Decimal -> if (type.scale != null) PartiQLValueType.DECIMAL else PartiQLValueType.DECIMAL_ARBITRARY
                is Type.Numeric -> if (type.scale != null) PartiQLValueType.DECIMAL else PartiQLValueType.DECIMAL_ARBITRARY
                is Type.Char -> PartiQLValueType.CHAR
                is Type.Varchar -> PartiQLValueType.STRING
                is Type.String -> PartiQLValueType.STRING
                is Type.Symbol -> PartiQLValueType.SYMBOL
                is Type.Bit -> PartiQLValueType.BINARY
                is Type.BitVarying -> PartiQLValueType.BINARY
                is Type.ByteString -> PartiQLValueType.BINARY
                is Type.Blob -> PartiQLValueType.BLOB
                is Type.Clob -> PartiQLValueType.CLOB
                is Type.Date -> PartiQLValueType.DATE
                is Type.Time -> PartiQLValueType.TIME
                is Type.TimeWithTz -> PartiQLValueType.TIME
                is Type.Timestamp -> PartiQLValueType.TIMESTAMP
                is Type.TimestampWithTz -> PartiQLValueType.TIMESTAMP
                is Type.Interval -> PartiQLValueType.INTERVAL
                is Type.Bag -> PartiQLValueType.BAG
                is Type.List -> PartiQLValueType.LIST
                is Type.Sexp -> PartiQLValueType.SEXP
                is Type.Tuple -> PartiQLValueType.STRUCT
                is Type.Struct -> PartiQLValueType.STRUCT
                is Type.Any -> PartiQLValueType.ANY
                is Type.Custom -> TODO("Custom type not supported ")
            }
            return rex(StaticType.ANY, rexOpCastUnresolved(target, arg))
        }

        override fun visitExprCanCast(node: Expr.CanCast, ctx: Env): Rex {
            TODO("PartiQL Special Form CAN_CAST")
        }

        override fun visitExprCanLosslessCast(node: Expr.CanLosslessCast, ctx: Env): Rex {
            TODO("PartiQL Special Form CAN_LOSSLESS_CAST")
        }

        override fun visitExprDateAdd(node: Expr.DateAdd, ctx: Env): Rex {
            val type = StaticType.TIMESTAMP
            // Args
            val arg0 = visitExprCoerce(node.lhs, ctx)
            val arg1 = visitExprCoerce(node.rhs, ctx)
            // Call Variants
            val call = when (node.field) {
                DatetimeField.TIMEZONE_HOUR -> error("Invalid call DATE_ADD(TIMEZONE_HOUR, ...)")
                DatetimeField.TIMEZONE_MINUTE -> error("Invalid call DATE_ADD(TIMEZONE_MINUTE, ...)")
                else -> call("date_add_${node.field.name.lowercase()}", arg0, arg1)
            }
            return rex(type, call)
        }

        override fun visitExprDateDiff(node: Expr.DateDiff, ctx: Env): Rex {
            val type = StaticType.TIMESTAMP
            // Args
            val arg0 = visitExprCoerce(node.lhs, ctx)
            val arg1 = visitExprCoerce(node.rhs, ctx)
            // Call Variants
            val call = when (node.field) {
                DatetimeField.TIMEZONE_HOUR -> error("Invalid call DATE_DIFF(TIMEZONE_HOUR, ...)")
                DatetimeField.TIMEZONE_MINUTE -> error("Invalid call DATE_DIFF(TIMEZONE_MINUTE, ...)")
                else -> call("date_diff_${node.field.name.lowercase()}", arg0, arg1)
            }
            return rex(type, call)
        }

        override fun visitExprSessionAttribute(node: Expr.SessionAttribute, ctx: Env): Rex {
            val type = StaticType.ANY
            val fn = node.attribute.name.lowercase()
            val call = call(fn)
            return rex(type, call)
        }

        override fun visitExprSFW(node: Expr.SFW, context: Env): Rex = RelConverter.apply(node, context)

        // Helpers

        private fun negate(call: Rex.Op.Call): Rex.Op.Call {
            val name = Expr.Unary.Op.NOT.name
            val id = identifierSymbol(name.lowercase(), Identifier.CaseSensitivity.SENSITIVE)
            // wrap
            val arg = rex(StaticType.BOOL, call)
            // rewrite call
            return rexOpCallUnresolved(id, listOf(arg))
        }

        /**
         * Create a [Rex.Op.Call.Static] node which has a hidden unresolved Function.
         * The purpose of having such hidden function is to prevent usage of generated function name in query text.
         */
        private fun call(name: String, vararg args: Rex): Rex.Op.Call {
            val id = identifierSymbol(name, Identifier.CaseSensitivity.INSENSITIVE)
            return rexOpCallUnresolved(id, args.toList())
        }

        private fun Int?.toRex() = rex(StaticType.INT4, rexOpLit(int32Value(this)))
    }
}<|MERGE_RESOLUTION|>--- conflicted
+++ resolved
@@ -36,13 +36,9 @@
 import org.partiql.planner.internal.ir.relOpUnpivot
 import org.partiql.planner.internal.ir.relType
 import org.partiql.planner.internal.ir.rex
-<<<<<<< HEAD
 import org.partiql.planner.internal.ir.rexOpCallUnresolved
 import org.partiql.planner.internal.ir.rexOpCastUnresolved
-=======
-import org.partiql.planner.internal.ir.rexOpCallStatic
 import org.partiql.planner.internal.ir.rexOpCoalesce
->>>>>>> 679af95d
 import org.partiql.planner.internal.ir.rexOpCollection
 import org.partiql.planner.internal.ir.rexOpLit
 import org.partiql.planner.internal.ir.rexOpNullif
@@ -124,7 +120,6 @@
          */
         internal fun visitExprCoerce(node: Expr, ctx: Env, coercion: Rex.Op.Subquery.Coercion = Rex.Op.Subquery.Coercion.SCALAR): Rex {
             val rex = super.visitExpr(node, ctx)
-<<<<<<< HEAD
             return when (isSqlSelect(node)) {
                 true -> {
                     val select = rex.op as Rex.Op.Select
@@ -138,11 +133,6 @@
                     )
                 }
                 false -> rex
-=======
-            return when (rex.op is Rex.Op.Select) {
-                true -> rex(StaticType.ANY, rexOpSubquery(rex.op, coercion))
-                else -> rex
->>>>>>> 679af95d
             }
         }
 
@@ -631,22 +621,10 @@
 
         override fun visitExprNullIf(node: Expr.NullIf, ctx: Env): Rex {
             val type = StaticType.ANY
-<<<<<<< HEAD
-            val expr1 = visitExpr(node.value, ctx)
-            val expr2 = visitExpr(node.nullifier, ctx)
-            val id = identifierSymbol(Expr.Binary.Op.EQ.name.lowercase(), Identifier.CaseSensitivity.SENSITIVE)
-            val call = rexOpCallUnresolved(id, listOf(expr1, expr2))
-            val branches = listOf(
-                rexOpCaseBranch(rex(type, call), rex(type = StaticType.NULL, op = rexOpLit(value = nullValue()))),
-            )
-            val op = rexOpCase(branches.toMutableList(), expr1)
-            rex(type, op)
-=======
             val value = visitExprCoerce(node.value, ctx)
             val nullifier = visitExprCoerce(node.nullifier, ctx)
             val op = rexOpNullif(value, nullifier)
             return rex(type, op)
->>>>>>> 679af95d
         }
 
         /**
