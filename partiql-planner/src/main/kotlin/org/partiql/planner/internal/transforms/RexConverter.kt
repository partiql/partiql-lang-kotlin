--- conflicted
+++ resolved
@@ -273,17 +273,6 @@
          * @param ctx
          * @return
          */
-<<<<<<< HEAD
-        private fun visitExprCoerce(
-            node: Expr,
-            ctx: Env,
-            coercion: Rex.Op.Subquery.Coercion = Rex.Op.Subquery.Coercion.SCALAR,
-        ): Rex {
-            val rex = super.visitExpr(node, ctx)
-            return when (rex.op is Rex.Op.Select) {
-                true -> rex(StaticType.ANY, rexOpSubquery(rex.op, coercion))
-                else -> rex
-=======
         internal fun visitExprCoerce(node: Expr, ctx: Env, coercion: Rex.Op.Subquery.Coercion = Rex.Op.Subquery.Coercion.SCALAR): Rex {
             val rex = node.accept(this, ctx)
             return when (isSqlSelect(node)) {
@@ -299,7 +288,6 @@
                     )
                 }
                 false -> rex
->>>>>>> 9b6d7cc2
             }
         }
 
@@ -458,26 +446,6 @@
             // Attempt to create qualified identifier
             val (newRoot, nextStep) = when (val op = root.op) {
                 is Rex.Op.Var.Unresolved -> {
-<<<<<<< HEAD
-                    val identifierSteps = mutableListOf<Identifier>()
-                    run {
-                        node.steps.forEach { step ->
-                            if (step !is Expr.Path.Step.Symbol) {
-                                return@run
-                            }
-                            identifierSteps.add(AstToPlan.convert(step.symbol))
-                        }
-                    }
-                    when (identifierSteps.size) {
-                        0 -> root to node.steps
-                        else -> {
-                            val newRoot = rex(
-                                StaticType.ANY,
-                                rexOpVarUnresolved(mergeIdentifiers(op.identifier, identifierSteps), op.scope)
-                            )
-                            val newSteps = node.steps.subList(identifierSteps.size, node.steps.size)
-                            newRoot to newSteps
-=======
                     // convert consecutive symbol path steps to the root identifier
                     var i = 0
                     val parts = mutableListOf<Identifier.Part>()
@@ -486,7 +454,6 @@
                     while (curStep != null) {
                         if (curStep !is PathStep.Field) {
                             break
->>>>>>> 9b6d7cc2
                         }
                         parts.add(AstToPlan.part(curStep.field))
                         i += 1
@@ -526,16 +493,6 @@
                             }
                             else -> rexOpPathIndex(curPathNavi, key)
                         }
-<<<<<<< HEAD
-                        is Expr.Path.Step.Symbol -> {
-                            val identifier = AstToPlan.convert(step.symbol)
-                            when (identifier.caseSensitivity) {
-                                Identifier.CaseSensitivity.SENSITIVE -> rexOpPathKey(
-                                    current,
-                                    rexString(identifier.symbol)
-                                )
-                                Identifier.CaseSensitivity.INSENSITIVE -> rexOpPathSymbol(current, identifier.symbol)
-=======
                         op
                     }
 
@@ -548,7 +505,6 @@
                             false -> {
                                 // case-insensitive path step becomes a symbol lookup
                                 rexOpPathSymbol(curPathNavi, curStep.field.symbol)
->>>>>>> 9b6d7cc2
                             }
                         }
                     }
@@ -1074,81 +1030,6 @@
             return rex(ANY, rexOpCastUnresolved(type, arg))
         }
 
-<<<<<<< HEAD
-        // TODO: Ignoring type parameters (EXCEPT DECIMAL) now
-        override fun visitExprCast(node: Expr.Cast, ctx: Env): Rex {
-            val type = node.asType
-            val arg0 = visitExprCoerce(node.value, ctx)
-            return when (type) {
-                is Type.NullType -> error("Cannot cast any value to NULL")
-                is Type.Missing -> error("Cannot cast any value to MISSING")
-                is Type.Bool -> rex(StaticType.BOOL, call("cast_bool", arg0))
-                is Type.Tinyint -> TODO("Static Type does not have TINYINT type")
-                is Type.Smallint, is Type.Int2 -> rex(StaticType.INT2, call("cast_int16", arg0))
-                is Type.Int4 -> rex(StaticType.INT4, call("cast_int32", arg0))
-                is Type.Bigint, is Type.Int8 -> rex(StaticType.INT8, call("cast_int64", arg0))
-                is Type.Int -> rex(StaticType.INT, call("cast_int", arg0))
-                is Type.Real -> TODO("Static Type does not have REAL type")
-                is Type.Float32 -> TODO("Static Type does not have FLOAT32 type")
-                is Type.Float64 -> rex(StaticType.FLOAT, call("cast_float64", arg0))
-                is Type.Decimal -> {
-                    if (type.precision != null) {
-                        // CONSTRAINED — cast_decimal(arg, precision, scale)
-                        val p = rex(StaticType.INT4, rexOpLit(int32Value(type.precision)))
-                        val s = rex(StaticType.INT4, rexOpLit(int32Value(type.scale ?: 0)))
-                        rex(StaticType.DECIMAL, call("cast_decimal", arg0, p, s))
-                    } else {
-                        // UNCONSTRAINED — cast_decimal(arg)
-                        rex(StaticType.DECIMAL, call("cast_decimal", arg0))
-                    }
-                }
-                is Type.Numeric -> rex(StaticType.DECIMAL, call("cast_numeric", arg0))
-                is Type.Char -> rex(StaticType.CHAR, call("cast_char", arg0))
-                is Type.Varchar -> rex(StaticType.STRING, call("cast_varchar", arg0))
-                is Type.String -> rex(StaticType.STRING, call("cast_string", arg0))
-                is Type.Symbol -> rex(StaticType.SYMBOL, call("cast_symbol", arg0))
-                is Type.Bit -> TODO("Static Type does not have Bit type")
-                is Type.BitVarying -> TODO("Static Type does not have BitVarying type")
-                is Type.ByteString -> TODO("Static Type does not have ByteString type")
-                is Type.Blob -> rex(StaticType.BLOB, call("cast_blob", arg0))
-                is Type.Clob -> rex(StaticType.CLOB, call("cast_clob", arg0))
-                is Type.Date -> rex(StaticType.DATE, call("cast_date", arg0))
-                is Type.Time -> rex(StaticType.TIME, call("cast_time", arg0))
-                is Type.TimeWithTz -> rex(TimeType(null, true), call("cast_timeWithTz", arg0))
-                is Type.Timestamp -> TODO("Need to rebase main")
-                is Type.TimestampWithTz -> rex(StaticType.TIMESTAMP, call("cast_timeWithTz", arg0))
-                is Type.Interval -> TODO("Static Type does not have Interval type")
-                is Type.Bag -> rex(StaticType.BAG, call("cast_bag", arg0))
-                is Type.List -> rex(StaticType.LIST, call("cast_list", arg0))
-                is Type.Sexp -> rex(StaticType.SEXP, call("cast_sexp", arg0))
-                is Type.Tuple -> rex(StaticType.STRUCT, call("cast_tuple", arg0))
-                is Type.Struct -> rex(StaticType.STRUCT, call("cast_struct", arg0))
-                is Type.Any -> rex(StaticType.ANY, call("cast_any", arg0))
-                is Type.Custom -> TODO("Custom type not supported ")
-            }
-        }
-
-        override fun visitExprCanCast(node: Expr.CanCast, ctx: Env): Rex {
-            TODO("PartiQL Special Form CAN_CAST")
-        }
-
-        override fun visitExprCanLosslessCast(node: Expr.CanLosslessCast, ctx: Env): Rex {
-            TODO("PartiQL Special Form CAN_LOSSLESS_CAST")
-        }
-
-        override fun visitExprDateAdd(node: Expr.DateAdd, ctx: Env): Rex {
-            val type = StaticType.TIMESTAMP
-            // Args
-            val arg0 = visitExprCoerce(node.lhs, ctx)
-            val arg1 = visitExprCoerce(node.rhs, ctx)
-            // Call Variants
-            val call = when (node.field) {
-                DatetimeField.TIMEZONE_HOUR -> error("Invalid call DATE_ADD(TIMEZONE_HOUR, ...)")
-                DatetimeField.TIMEZONE_MINUTE -> error("Invalid call DATE_ADD(TIMEZONE_MINUTE, ...)")
-                else -> call("date_add_${node.field.name.lowercase()}", arg0, arg1)
-            }
-            return rex(type, call)
-=======
         private fun visitType(type: DataType): CompilerType {
             return when (type.code()) {
                 // <absent types>
@@ -1241,7 +1122,6 @@
                 DataType.USER_DEFINED -> TODO("Custom type not supported ")
                 else -> error("Unsupported DataType type: $type")
             }.toCType()
->>>>>>> 9b6d7cc2
         }
 
         private fun assertGtZeroAndCreate(type: Int, param: String, value: Int, create: (Int) -> PType): PType {
