package org.partiql.planner.internal.typer.predicate

import org.junit.jupiter.api.DynamicContainer
import org.junit.jupiter.api.TestFactory
import org.partiql.planner.internal.typer.PartiQLTyperTestBase
import org.partiql.planner.internal.typer.accumulateSuccess
import org.partiql.planner.internal.typer.accumulateSuccessNullCall
import org.partiql.planner.util.allSupportedType
import org.partiql.planner.util.cartesianProduct
import org.partiql.types.MissingType
import org.partiql.types.NullType
import org.partiql.types.StaticType
import java.util.stream.Stream

// TODO : Behavior when Missing is one operand needs to be finalized
//  For now, equal function does not propagates MISSING.
class OpComparisonTest : PartiQLTyperTestBase() {
    @TestFactory
    fun eq(): Stream<DynamicContainer> {
        val tests = listOf(
            "expr-07", // Equal
            "expr-08", // Not Equal !=
            "expr-09", // Not Equal <>
        ).map { inputs.get("basics", it)!! }
        val argsMap: Map<TestResult, Set<List<StaticType>>> = buildMap {
            val successArgs = cartesianProduct(allSupportedType, allSupportedType)
            successArgs.forEach { args: List<StaticType> ->
<<<<<<< HEAD
                when {
                    args.any { it is MissingType } && args.any { it is NullType } -> accumulateSuccess(StaticType.BOOL, args)
                    args.any { it is MissingType } && args.any { it is NullType } -> accumulateSuccess(StaticType.BOOL, args)
=======
                (this[TestResult.Success(StaticType.BOOL)] ?: setOf(args)).let {
                    put(TestResult.Success(StaticType.BOOL), it + setOf(args))
>>>>>>> a2d53989
                }
            }
        }

        return super.testGen("eq", tests, argsMap)
    }

    @TestFactory
    fun comparison(): Stream<DynamicContainer> {
        val tests = listOf(
            "expr-03", // Less than TODO: Less than currently only support numeric type
            "expr-04", // Less than or equal TODO: Less than or equal currently only support numeric type
            "expr-05", // Bigger than TODO: Bigger than currently only support numeric type
            "expr-06", // Bigger than or equal TODO: Bigger than or equal currently only support numeric type

        ).map { inputs.get("basics", it)!! }

        /**
         * 8.2 Comparison Predicate — SQL-99 page 287
         */
        val argsMap = buildMap {
            val successArgs =
                cartesianProduct(
                    StaticType.NUMERIC.allTypes,
                    StaticType.NUMERIC.allTypes
                ) + cartesianProduct(
<<<<<<< HEAD
                    StaticType.TEXT.allTypes + listOf(StaticType.NULL),
                    StaticType.TEXT.allTypes + listOf(StaticType.NULL)
=======
                    StaticType.TEXT.allTypes + listOf(StaticType.CLOB),
                    StaticType.TEXT.allTypes + listOf(StaticType.CLOB)
>>>>>>> a2d53989
                ) + cartesianProduct(
                    listOf(StaticType.BOOL),
                    listOf(StaticType.BOOL)
                ) + cartesianProduct(
                    listOf(StaticType.DATE),
                    listOf(StaticType.DATE)
                ) + cartesianProduct(
                    listOf(StaticType.TIME),
                    listOf(StaticType.TIME)
                ) + cartesianProduct(
                    listOf(StaticType.TIMESTAMP),
                    listOf(StaticType.TIMESTAMP)
                )

            val failureArgs = cartesianProduct(
                allSupportedType,
                allSupportedType,
            ).filterNot {
                successArgs.contains(it)
            }.toSet()

            successArgs.forEach { args: List<StaticType> ->
<<<<<<< HEAD
                accumulateSuccessNullCall(StaticType.BOOL, args)
=======
                (this[TestResult.Success(StaticType.BOOL)] ?: setOf(args)).let {
                    put(TestResult.Success(StaticType.BOOL), it + setOf(args))
                }
                Unit
>>>>>>> a2d53989
            }
            put(TestResult.Failure, failureArgs)
        }

        return super.testGen("comparison", tests, argsMap)
    }
}<|MERGE_RESOLUTION|>--- conflicted
+++ resolved
@@ -3,12 +3,9 @@
 import org.junit.jupiter.api.DynamicContainer
 import org.junit.jupiter.api.TestFactory
 import org.partiql.planner.internal.typer.PartiQLTyperTestBase
-import org.partiql.planner.internal.typer.accumulateSuccess
 import org.partiql.planner.internal.typer.accumulateSuccessNullCall
 import org.partiql.planner.util.allSupportedType
 import org.partiql.planner.util.cartesianProduct
-import org.partiql.types.MissingType
-import org.partiql.types.NullType
 import org.partiql.types.StaticType
 import java.util.stream.Stream
 
@@ -25,15 +22,7 @@
         val argsMap: Map<TestResult, Set<List<StaticType>>> = buildMap {
             val successArgs = cartesianProduct(allSupportedType, allSupportedType)
             successArgs.forEach { args: List<StaticType> ->
-<<<<<<< HEAD
-                when {
-                    args.any { it is MissingType } && args.any { it is NullType } -> accumulateSuccess(StaticType.BOOL, args)
-                    args.any { it is MissingType } && args.any { it is NullType } -> accumulateSuccess(StaticType.BOOL, args)
-=======
-                (this[TestResult.Success(StaticType.BOOL)] ?: setOf(args)).let {
-                    put(TestResult.Success(StaticType.BOOL), it + setOf(args))
->>>>>>> a2d53989
-                }
+                accumulateSuccessNullCall(StaticType.BOOL, args)
             }
         }
 
@@ -59,13 +48,8 @@
                     StaticType.NUMERIC.allTypes,
                     StaticType.NUMERIC.allTypes
                 ) + cartesianProduct(
-<<<<<<< HEAD
-                    StaticType.TEXT.allTypes + listOf(StaticType.NULL),
-                    StaticType.TEXT.allTypes + listOf(StaticType.NULL)
-=======
-                    StaticType.TEXT.allTypes + listOf(StaticType.CLOB),
-                    StaticType.TEXT.allTypes + listOf(StaticType.CLOB)
->>>>>>> a2d53989
+                    StaticType.TEXT.allTypes,
+                    StaticType.TEXT.allTypes
                 ) + cartesianProduct(
                     listOf(StaticType.BOOL),
                     listOf(StaticType.BOOL)
@@ -88,14 +72,7 @@
             }.toSet()
 
             successArgs.forEach { args: List<StaticType> ->
-<<<<<<< HEAD
                 accumulateSuccessNullCall(StaticType.BOOL, args)
-=======
-                (this[TestResult.Success(StaticType.BOOL)] ?: setOf(args)).let {
-                    put(TestResult.Success(StaticType.BOOL), it + setOf(args))
-                }
-                Unit
->>>>>>> a2d53989
             }
             put(TestResult.Failure, failureArgs)
         }
