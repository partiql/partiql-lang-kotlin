--- conflicted
+++ resolved
@@ -1,146 +1,68 @@
-package org.partiql.planner.internal
-
-<<<<<<< HEAD
-import org.junit.jupiter.api.Assertions.assertNull
-import org.junit.jupiter.api.BeforeEach
-import org.junit.jupiter.api.Test
-import org.partiql.planner.PartiQLPlanner
-import org.partiql.planner.internal.ir.Catalog
-import org.partiql.planner.internal.typer.TypeEnv
-import org.partiql.plugins.local.LocalConnector
-import org.partiql.spi.BindingCase
-import org.partiql.spi.BindingName
-import org.partiql.spi.BindingPath
-import org.partiql.types.StaticType
-import java.util.Random
-import kotlin.io.path.toPath
-import kotlin.test.assertEquals
-import kotlin.test.assertNotNull
-
-class EnvTest {
-
-    companion object {
-
-        private val root = this::class.java.getResource("/catalogs/default/pql")!!.toURI().toPath()
-
-        private val EMPTY_TYPE_ENV = TypeEnv(schema = emptyList())
-
-        private val GLOBAL_OS = Catalog(
-            name = "pql",
-            symbols = listOf(
-                Catalog.Symbol(path = listOf("main", "os"), type = StaticType.STRING)
-            )
-        )
-    }
-
-    private lateinit var env: Env
-
-    @BeforeEach
-    fun init() {
-        env = Env(
-            PartiQLPlanner.Session(
-                queryId = Random().nextInt().toString(),
-                userId = "test-user",
-                currentCatalog = "pql",
-                currentDirectory = listOf("main"),
-                catalogs = mapOf(
-                    "pql" to LocalConnector.Metadata(root)
-                ),
-            )
-        )
-    }
-
-    @Test
-    fun testGlobalMatchingSensitiveName() {
-        val path = BindingPath(listOf(BindingName("os", BindingCase.SENSITIVE)))
-        assertNotNull(env.resolve(path, EMPTY_TYPE_ENV, ResolutionStrategy.GLOBAL))
-        assertEquals(1, env.catalogs.size)
-        assert(env.catalogs.contains(GLOBAL_OS))
-    }
-
-    @Test
-    fun testGlobalMatchingInsensitiveName() {
-        val path = BindingPath(listOf(BindingName("oS", BindingCase.INSENSITIVE)))
-        assertNotNull(env.resolve(path, EMPTY_TYPE_ENV, ResolutionStrategy.GLOBAL))
-        assertEquals(1, env.catalogs.size)
-        assert(env.catalogs.contains(GLOBAL_OS))
-    }
-
-    @Test
-    fun testGlobalNotMatchingSensitiveName() {
-        val path = BindingPath(listOf(BindingName("oS", BindingCase.SENSITIVE)))
-        assertNull(env.resolve(path, EMPTY_TYPE_ENV, ResolutionStrategy.GLOBAL))
-        assert(env.catalogs.isEmpty())
-    }
-
-    @Test
-    fun testGlobalNotMatchingInsensitiveName() {
-        val path = BindingPath(listOf(BindingName("nonexistent", BindingCase.INSENSITIVE)))
-        assertNull(env.resolve(path, EMPTY_TYPE_ENV, ResolutionStrategy.GLOBAL))
-        assert(env.catalogs.isEmpty())
-    }
-=======
-class EnvTest {
-
-    // companion object {
-    //
-    //     private val root = this::class.java.getResource("/catalogs/default/pql")!!.toURI().toPath()
-    //
-    //     private val EMPTY_TYPE_ENV = TypeEnv(schema = emptyList())
-    //
-    //     private val GLOBAL_OS = Catalog(
-    //         name = "pql",
-    //         symbols = listOf(
-    //             Catalog.Symbol(path = listOf("main", "os"), type = StaticType.STRING)
-    //         )
-    //     )
-    // }
-    //
-    // private lateinit var env: Env
-    //
-    // @BeforeEach
-    // fun init() {
-    //     env = Env(
-    //         PartiQLPlanner.Session(
-    //             queryId = Random().nextInt().toString(),
-    //             userId = "test-user",
-    //             currentCatalog = "pql",
-    //             currentDirectory = listOf("main"),
-    //             catalogs = mapOf(
-    //                 "pql" to LocalConnector.Metadata(root)
-    //             ),
-    //         )
-    //     )
-    // }
-    //
-    // @Test
-    // fun testGlobalMatchingSensitiveName() {
-    //     val path = BindingPath(listOf(BindingName("os", BindingCase.SENSITIVE)))
-    //     assertNotNull(env.resolve(path, EMPTY_TYPE_ENV, Scope.GLOBAL))
-    //     assertEquals(1, env.catalogs.size)
-    //     assert(env.catalogs.contains(GLOBAL_OS))
-    // }
-    //
-    // @Test
-    // fun testGlobalMatchingInsensitiveName() {
-    //     val path = BindingPath(listOf(BindingName("oS", BindingCase.INSENSITIVE)))
-    //     assertNotNull(env.resolve(path, EMPTY_TYPE_ENV, Scope.GLOBAL))
-    //     assertEquals(1, env.catalogs.size)
-    //     assert(env.catalogs.contains(GLOBAL_OS))
-    // }
-    //
-    // @Test
-    // fun testGlobalNotMatchingSensitiveName() {
-    //     val path = BindingPath(listOf(BindingName("oS", BindingCase.SENSITIVE)))
-    //     assertNull(env.resolve(path, EMPTY_TYPE_ENV, Scope.GLOBAL))
-    //     assert(env.catalogs.isEmpty())
-    // }
-    //
-    // @Test
-    // fun testGlobalNotMatchingInsensitiveName() {
-    //     val path = BindingPath(listOf(BindingName("nonexistent", BindingCase.INSENSITIVE)))
-    //     assertNull(env.resolve(path, EMPTY_TYPE_ENV, Scope.GLOBAL))
-    //     assert(env.catalogs.isEmpty())
-    // }
->>>>>>> 6b17ff2a
-}+// package org.partiql.planner.internal
+//
+// import org.partiql.plan.Catalog
+// import org.partiql.planner.internal.typer.TypeEnv
+//
+// class EnvTest {
+//
+//     companion object {
+//
+//         private val root = this::class.java.getResource("/catalogs/default/pql")!!.toURI().toPath()
+//
+//         private val EMPTY_TYPE_ENV = TypeEnv(schema = emptyList())
+//
+//         private val GLOBAL_OS = Catalog(
+//             name = "pql",
+//             symbols = listOf(
+//                 Catalog.Symbol(path = listOf("main", "os"), type = StaticType.STRING)
+//             )
+//         )
+//     }
+//
+//     private lateinit var env: Env
+//
+//     @BeforeEach
+//     fun init() {
+//         env = Env(
+//             PartiQLPlanner.Session(
+//                 queryId = Random().nextInt().toString(),
+//                 userId = "test-user",
+//                 currentCatalog = "pql",
+//                 currentDirectory = listOf("main"),
+//                 catalogs = mapOf(
+//                     "pql" to LocalConnector.Metadata(root)
+//                 ),
+//             )
+//         )
+//     }
+//
+//     @Test
+//     fun testGlobalMatchingSensitiveName() {
+//         val path = BindingPath(listOf(BindingName("os", BindingCase.SENSITIVE)))
+//         assertNotNull(env.resolve(path, EMPTY_TYPE_ENV, Scope.GLOBAL))
+//         assertEquals(1, env.catalogs.size)
+//         assert(env.catalogs.contains(GLOBAL_OS))
+//     }
+//
+//     @Test
+//     fun testGlobalMatchingInsensitiveName() {
+//         val path = BindingPath(listOf(BindingName("oS", BindingCase.INSENSITIVE)))
+//         assertNotNull(env.resolve(path, EMPTY_TYPE_ENV, Scope.GLOBAL))
+//         assertEquals(1, env.catalogs.size)
+//         assert(env.catalogs.contains(GLOBAL_OS))
+//     }
+//
+//     @Test
+//     fun testGlobalNotMatchingSensitiveName() {
+//         val path = BindingPath(listOf(BindingName("oS", BindingCase.SENSITIVE)))
+//         assertNull(env.resolve(path, EMPTY_TYPE_ENV, Scope.GLOBAL))
+//         assert(env.catalogs.isEmpty())
+//     }
+//
+//     @Test
+//     fun testGlobalNotMatchingInsensitiveName() {
+//         val path = BindingPath(listOf(BindingName("nonexistent", BindingCase.INSENSITIVE)))
+//         assertNull(env.resolve(path, EMPTY_TYPE_ENV, Scope.GLOBAL))
+//         assert(env.catalogs.isEmpty())
+//     }
+// }