--- conflicted
+++ resolved
@@ -222,39 +222,7 @@
         val wrapper = getTyper()
         val typer = wrapper.typer
         val input = statementQuery(
-<<<<<<< HEAD
             unresolvedSensitiveVar("closed_ordered_duplicates_struct").pathSymbol("DEFINITION")
-=======
-            root = rex(
-                type = StaticType.ANY,
-                op = rexOpPath(
-                    root = rex(
-                        StaticType.ANY,
-                        rexOpVarUnresolved(
-                            identifierSymbol("closed_ordered_duplicates_struct", Identifier.CaseSensitivity.SENSITIVE),
-                            Rex.Op.Var.Scope.DEFAULT
-                        )
-                    ),
-                    steps = listOf(
-                        rexOpPathStepSymbol(identifierSymbol("DEFINITION", Identifier.CaseSensitivity.INSENSITIVE)),
-                    )
-                )
-            )
-        )
-        val expected = statementQuery(
-            root = rex(
-                type = StaticType.STRING,
-                op = rexOpPath(
-                    root = rex(
-                        ORDERED_DUPLICATES_STRUCT,
-                        rexOpGlobal(0, 0)
-                    ),
-                    steps = listOf(
-                        rexOpPathStepSymbol(identifierSymbol("definition", Identifier.CaseSensitivity.SENSITIVE)),
-                    )
-                )
-            )
->>>>>>> c7c7972a
         )
         val expected = statementQuery(global(ORDERED_DUPLICATES_STRUCT).pathKey("definition", STRING))
 
@@ -266,43 +234,9 @@
     fun testOrderedDuplicatesWithSensitivity() {
         val wrapper = getTyper()
         val typer = wrapper.typer
-<<<<<<< HEAD
         val input = statementQuery(unresolvedSensitiveVar("closed_ordered_duplicates_struct").pathKey("DEFINITION"))
         val expected = statementQuery(global(ORDERED_DUPLICATES_STRUCT).pathKey("DEFINITION", DECIMAL))
 
-=======
-        val input = statementQuery(
-            root = rex(
-                type = StaticType.ANY,
-                op = rexOpPath(
-                    root = rex(
-                        StaticType.ANY,
-                        rexOpVarUnresolved(
-                            identifierSymbol("closed_ordered_duplicates_struct", Identifier.CaseSensitivity.SENSITIVE),
-                            Rex.Op.Var.Scope.DEFAULT
-                        )
-                    ),
-                    steps = listOf(
-                        rexOpPathStepSymbol(identifierSymbol("DEFINITION", Identifier.CaseSensitivity.SENSITIVE)),
-                    )
-                )
-            )
-        )
-        val expected = statementQuery(
-            root = rex(
-                type = StaticType.DECIMAL,
-                op = rexOpPath(
-                    root = rex(
-                        ORDERED_DUPLICATES_STRUCT,
-                        rexOpGlobal(0, 0)
-                    ),
-                    steps = listOf(
-                        rexOpPathStepSymbol(identifierSymbol("DEFINITION", Identifier.CaseSensitivity.SENSITIVE)),
-                    )
-                )
-            )
-        )
->>>>>>> c7c7972a
         val actual = typer.resolve(input)
         assertEquals(expected, actual)
     }
@@ -311,43 +245,9 @@
     fun testUnorderedDuplicates() {
         val wrapper = getTyper()
         val typer = wrapper.typer
-<<<<<<< HEAD
         val input = statementQuery(unresolvedSensitiveVar("closed_duplicates_struct").pathSymbol("DEFINITION"))
         val expected = statementQuery(global(DUPLICATES_STRUCT).pathSymbol("DEFINITION", StaticType.unionOf(STRING, FLOAT, DECIMAL)))
 
-=======
-        val input = statementQuery(
-            root = rex(
-                type = StaticType.ANY,
-                op = rexOpPath(
-                    root = rex(
-                        StaticType.ANY,
-                        rexOpVarUnresolved(
-                            identifierSymbol("closed_duplicates_struct", Identifier.CaseSensitivity.SENSITIVE),
-                            Rex.Op.Var.Scope.DEFAULT
-                        )
-                    ),
-                    steps = listOf(
-                        rexOpPathStepSymbol(identifierSymbol("DEFINITION", Identifier.CaseSensitivity.INSENSITIVE)),
-                    )
-                )
-            )
-        )
-        val expected = statementQuery(
-            root = rex(
-                type = StaticType.unionOf(StaticType.STRING, StaticType.FLOAT, StaticType.DECIMAL),
-                op = rexOpPath(
-                    root = rex(
-                        DUPLICATES_STRUCT,
-                        rexOpGlobal(0, 0)
-                    ),
-                    steps = listOf(
-                        rexOpPathStepSymbol(identifierSymbol("DEFINITION", Identifier.CaseSensitivity.INSENSITIVE)),
-                    )
-                )
-            )
-        )
->>>>>>> c7c7972a
         val actual = typer.resolve(input)
         assertEquals(expected, actual)
     }
@@ -356,43 +256,9 @@
     fun testUnorderedDuplicatesWithSensitivity() {
         val wrapper = getTyper()
         val typer = wrapper.typer
-<<<<<<< HEAD
         val input = statementQuery(unresolvedSensitiveVar("closed_duplicates_struct").pathKey("DEFINITION"))
         val expected = statementQuery(global(DUPLICATES_STRUCT).pathKey("DEFINITION", DECIMAL))
 
-=======
-        val input = statementQuery(
-            root = rex(
-                type = StaticType.ANY,
-                op = rexOpPath(
-                    root = rex(
-                        StaticType.ANY,
-                        rexOpVarUnresolved(
-                            identifierSymbol("closed_duplicates_struct", Identifier.CaseSensitivity.SENSITIVE),
-                            Rex.Op.Var.Scope.DEFAULT
-                        )
-                    ),
-                    steps = listOf(
-                        rexOpPathStepSymbol(identifierSymbol("DEFINITION", Identifier.CaseSensitivity.SENSITIVE)),
-                    )
-                )
-            )
-        )
-        val expected = statementQuery(
-            root = rex(
-                type = StaticType.DECIMAL,
-                op = rexOpPath(
-                    root = rex(
-                        DUPLICATES_STRUCT,
-                        rexOpGlobal(0, 0)
-                    ),
-                    steps = listOf(
-                        rexOpPathStepSymbol(identifierSymbol("DEFINITION", Identifier.CaseSensitivity.SENSITIVE)),
-                    )
-                )
-            )
-        )
->>>>>>> c7c7972a
         val actual = typer.resolve(input)
         assertEquals(expected, actual)
     }
@@ -401,43 +267,9 @@
     fun testUnorderedDuplicatesWithSensitivityAndDuplicateResults() {
         val wrapper = getTyper()
         val typer = wrapper.typer
-<<<<<<< HEAD
         val input = statementQuery(unresolvedSensitiveVar("closed_duplicates_struct").pathKey("definition"))
         val expected = statementQuery(global(DUPLICATES_STRUCT).pathKey("definition", StaticType.unionOf(StaticType.STRING, StaticType.FLOAT)))
 
-=======
-        val input = statementQuery(
-            root = rex(
-                type = StaticType.ANY,
-                op = rexOpPath(
-                    root = rex(
-                        StaticType.ANY,
-                        rexOpVarUnresolved(
-                            identifierSymbol("closed_duplicates_struct", Identifier.CaseSensitivity.SENSITIVE),
-                            Rex.Op.Var.Scope.DEFAULT
-                        )
-                    ),
-                    steps = listOf(
-                        rexOpPathStepSymbol(identifierSymbol("definition", Identifier.CaseSensitivity.SENSITIVE)),
-                    )
-                )
-            )
-        )
-        val expected = statementQuery(
-            root = rex(
-                type = StaticType.unionOf(StaticType.STRING, StaticType.FLOAT),
-                op = rexOpPath(
-                    root = rex(
-                        DUPLICATES_STRUCT,
-                        rexOpGlobal(0, 0)
-                    ),
-                    steps = listOf(
-                        rexOpPathStepSymbol(identifierSymbol("definition", Identifier.CaseSensitivity.SENSITIVE)),
-                    )
-                )
-            )
-        )
->>>>>>> c7c7972a
         val actual = typer.resolve(input)
         assertEquals(expected, actual)
     }
@@ -446,43 +278,9 @@
     fun testOpenDuplicates() {
         val wrapper = getTyper()
         val typer = wrapper.typer
-<<<<<<< HEAD
         val input = statementQuery(unresolvedSensitiveVar("open_duplicates_struct").pathKey("definition"))
         val expected = statementQuery(global(OPEN_DUPLICATES_STRUCT).pathKey("definition"))
 
-=======
-        val input = statementQuery(
-            root = rex(
-                type = StaticType.ANY,
-                op = rexOpPath(
-                    root = rex(
-                        StaticType.ANY,
-                        rexOpVarUnresolved(
-                            identifierSymbol("open_duplicates_struct", Identifier.CaseSensitivity.SENSITIVE),
-                            Rex.Op.Var.Scope.DEFAULT
-                        )
-                    ),
-                    steps = listOf(
-                        rexOpPathStepSymbol(identifierSymbol("definition", Identifier.CaseSensitivity.SENSITIVE)),
-                    )
-                )
-            )
-        )
-        val expected = statementQuery(
-            root = rex(
-                type = StaticType.ANY,
-                op = rexOpPath(
-                    root = rex(
-                        OPEN_DUPLICATES_STRUCT,
-                        rexOpGlobal(0, 0)
-                    ),
-                    steps = listOf(
-                        rexOpPathStepSymbol(identifierSymbol("definition", Identifier.CaseSensitivity.SENSITIVE)),
-                    )
-                )
-            )
-        )
->>>>>>> c7c7972a
         val actual = typer.resolve(input)
         assertEquals(expected, actual)
     }
@@ -491,43 +289,9 @@
     fun testUnionClosedDuplicates() {
         val wrapper = getTyper()
         val typer = wrapper.typer
-<<<<<<< HEAD
         val input = statementQuery(unresolvedSensitiveVar("closed_union_duplicates_struct").pathSymbol("definition"))
         val expected = statementQuery(global(CLOSED_UNION_DUPLICATES_STRUCT).pathSymbol("definition", StaticType.unionOf(STRING, FLOAT, DECIMAL, INT2)))
 
-=======
-        val input = statementQuery(
-            root = rex(
-                type = StaticType.ANY,
-                op = rexOpPath(
-                    root = rex(
-                        StaticType.ANY,
-                        rexOpVarUnresolved(
-                            identifierSymbol("closed_union_duplicates_struct", Identifier.CaseSensitivity.SENSITIVE),
-                            Rex.Op.Var.Scope.DEFAULT
-                        )
-                    ),
-                    steps = listOf(
-                        rexOpPathStepSymbol(identifierSymbol("definition", Identifier.CaseSensitivity.INSENSITIVE)),
-                    )
-                )
-            )
-        )
-        val expected = statementQuery(
-            root = rex(
-                type = StaticType.unionOf(StaticType.STRING, StaticType.FLOAT, StaticType.DECIMAL, StaticType.INT2),
-                op = rexOpPath(
-                    root = rex(
-                        CLOSED_UNION_DUPLICATES_STRUCT,
-                        rexOpGlobal(0, 0)
-                    ),
-                    steps = listOf(
-                        rexOpPathStepSymbol(identifierSymbol("definition", Identifier.CaseSensitivity.INSENSITIVE)),
-                    )
-                )
-            )
-        )
->>>>>>> c7c7972a
         val actual = typer.resolve(input)
         assertEquals(expected, actual)
     }
@@ -558,32 +322,12 @@
                 Rex.Op.Var.Scope.DEFAULT
             )
         )
-<<<<<<< HEAD
-    }
-
-    private fun global(type: StaticType, index: Int = 0): Rex {
+    }
+
+    private fun global(type: StaticType, catalogIndex: Int = 0, symbolIndex: Int = 0): Rex {
         return rex(
             type,
-            rexOpGlobal(index)
-=======
-        val expected = statementQuery(
-            root = rex(
-                type = StaticType.unionOf(StaticType.STRING, StaticType.FLOAT, StaticType.INT2),
-                op = rexOpPath(
-                    root = rex(
-                        CLOSED_UNION_DUPLICATES_STRUCT,
-                        rexOpGlobal(0, 0)
-                    ),
-                    steps = listOf(
-                        rexOpPathStepSymbol(identifierSymbol("definition", Identifier.CaseSensitivity.SENSITIVE)),
-                    )
-                )
-            )
->>>>>>> c7c7972a
-        )
-    }
-
-    private fun rexOpGlobal(catalog: Int, ref: Int) = rexOpGlobal(
-        catalogSymbolRef(catalog, ref)
-    )
+            rexOpGlobal(catalogSymbolRef(catalogIndex, symbolIndex))
+        )
+    }
 }