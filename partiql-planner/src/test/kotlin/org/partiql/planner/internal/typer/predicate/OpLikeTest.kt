package org.partiql.planner.internal.typer.predicate

import org.junit.jupiter.api.DynamicContainer
import org.junit.jupiter.api.TestFactory
import org.partiql.planner.internal.typer.PartiQLTyperTestBase
import org.partiql.planner.internal.typer.accumulateSuccessNullCall
import org.partiql.planner.util.allSupportedType
import org.partiql.planner.util.allTextType
import org.partiql.planner.util.cartesianProduct
import org.partiql.types.StaticType
import java.util.stream.Stream

class OpLikeTest : PartiQLTyperTestBase() {
    @TestFactory
    fun likeDoubleArg(): Stream<DynamicContainer> {
        val tests = listOf(
            "expr-32", // t1 LIKE t2
        ).map { inputs.get("basics", it)!! }

        val argsMap = buildMap {
            val successArgs = (allTextType)
                .let { cartesianProduct(it, it) }
            val failureArgs = cartesianProduct(
                allSupportedType,
                allSupportedType
            ).filterNot {
                successArgs.contains(it)
            }.toSet()

            successArgs.forEach { args: List<StaticType> ->
<<<<<<< HEAD
                accumulateSuccessNullCall(StaticType.BOOL, args)
=======
                (this[TestResult.Success(StaticType.BOOL)] ?: setOf(args)).let {
                    put(TestResult.Success(StaticType.BOOL), it + setOf(args))
                }
                Unit
>>>>>>> a2d53989
            }
            put(TestResult.Failure, failureArgs)
        }

        return super.testGen("like", tests, argsMap)
    }

    @TestFactory
    fun likeTripleArg(): Stream<DynamicContainer> {
        val tests = listOf(
            "expr-33", // t1 LIKE t2 ESCAPE t3
        ).map { inputs.get("basics", it)!! }

        val argsMap = buildMap {
            val successArgs = (allTextType)
                .let { cartesianProduct(it, it, it) }
            val failureArgs = cartesianProduct(
                allSupportedType,
                allSupportedType,
                allSupportedType,
            ).filterNot {
                successArgs.contains(it)
            }.toSet()

            successArgs.forEach { args: List<StaticType> ->
<<<<<<< HEAD
                accumulateSuccessNullCall(StaticType.BOOL, args)
=======
                (this[TestResult.Success(StaticType.BOOL)] ?: setOf(args)).let {
                    put(TestResult.Success(StaticType.BOOL), it + setOf(args))
                }
                Unit
>>>>>>> a2d53989
            }
            put(TestResult.Failure, failureArgs)
        }

        return super.testGen("like", tests, argsMap)
    }
}<|MERGE_RESOLUTION|>--- conflicted
+++ resolved
@@ -28,14 +28,7 @@
             }.toSet()
 
             successArgs.forEach { args: List<StaticType> ->
-<<<<<<< HEAD
                 accumulateSuccessNullCall(StaticType.BOOL, args)
-=======
-                (this[TestResult.Success(StaticType.BOOL)] ?: setOf(args)).let {
-                    put(TestResult.Success(StaticType.BOOL), it + setOf(args))
-                }
-                Unit
->>>>>>> a2d53989
             }
             put(TestResult.Failure, failureArgs)
         }
@@ -61,14 +54,7 @@
             }.toSet()
 
             successArgs.forEach { args: List<StaticType> ->
-<<<<<<< HEAD
                 accumulateSuccessNullCall(StaticType.BOOL, args)
-=======
-                (this[TestResult.Success(StaticType.BOOL)] ?: setOf(args)).let {
-                    put(TestResult.Success(StaticType.BOOL), it + setOf(args))
-                }
-                Unit
->>>>>>> a2d53989
             }
             put(TestResult.Failure, failureArgs)
         }
