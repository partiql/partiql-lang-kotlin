--- conflicted
+++ resolved
@@ -26,13 +26,8 @@
     companion object {
 
         private val planner = PartiQLPlanner.standard()
-<<<<<<< HEAD
-        private val parser = PartiQLParser.standard()
+        private val parser = V1PartiQLParser.standard()
         private val catalog = Catalog.builder().name("default").build()
-=======
-        private val parser = V1PartiQLParser.standard()
-        private val catalog = MemoryCatalog.builder().name("default").build()
->>>>>>> 6e7d5608
     }
 
     private fun getExcludeClause(statement: Operation): RelExclude {
