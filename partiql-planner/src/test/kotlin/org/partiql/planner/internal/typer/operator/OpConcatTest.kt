package org.partiql.planner.internal.typer.operator

import org.junit.jupiter.api.DynamicContainer
import org.junit.jupiter.api.TestFactory
import org.partiql.planner.internal.typer.PartiQLTyperTestBase
import org.partiql.planner.internal.typer.accumulateSuccessNullCall
import org.partiql.planner.util.CastType
import org.partiql.planner.util.allSupportedType
import org.partiql.planner.util.allTextType
import org.partiql.planner.util.cartesianProduct
import org.partiql.planner.util.castTable
import org.partiql.types.NullType
import org.partiql.types.StaticType
import org.partiql.types.SymbolType
import java.util.stream.Stream

class OpConcatTest : PartiQLTyperTestBase() {
    @TestFactory
    fun concat(): Stream<DynamicContainer> {
        val tests = listOf(
            "expr-35"
        ).map { inputs.get("basics", it)!! }

        val argsMap = buildMap {
            val successArgs = allTextType.let { cartesianProduct(it, it) }
            val failureArgs = cartesianProduct(
                allSupportedType,
                allSupportedType
            ).filterNot {
                successArgs.contains(it)
            }.toSet()

            successArgs.forEach { args: List<StaticType> ->
                val arg0 = args.first()
                val arg1 = args[1]
<<<<<<< HEAD
                val output = when {
                    arg0 is NullType && arg1 is NullType -> StaticType.STRING
                    arg0 == arg1 -> arg1
                    // This specifically needs to be added because STRING is higher on the precedence list. Therefore,
                    // since the NULL type is distinct from the value NULL, there is no exact match for (SYMBOL, NULL)
                    // and (NULL, SYMBOL). The implication is that we find the "best" match, in which case, this would
                    // be the (STRING, STRING) -> STRING function, since it is highest in precedence. Note that, this
                    // would be different if the input were (SYMBOL, SYMBOL?), but we don't support testing of this nature
                    // due to the limitations of StaticType.
                    args.any { it is SymbolType } && args.any { it is NullType } -> StaticType.STRING
                    castTable(arg1, arg0) == CastType.COERCION -> arg0
                    castTable(arg0, arg1) == CastType.COERCION -> arg1
                    else -> error("Arguments do not conform to parameters. Args: $args")
=======
                if (arg0 == arg1) {
                    (this[TestResult.Success(arg1)] ?: setOf(args)).let {
                        put(TestResult.Success(arg1), it + setOf(args))
                    }
                } else if (castTable(arg1, arg0) == CastType.COERCION) {
                    (this[TestResult.Success(arg0)] ?: setOf(args)).let {
                        put(TestResult.Success(arg0), it + setOf(args))
                    }
                } else {
                    (this[TestResult.Success(arg1)] ?: setOf(args)).let {
                        put(TestResult.Success(arg1), it + setOf(args))
                    }
>>>>>>> a2d53989
                }
                accumulateSuccessNullCall(output, args)
            }
            put(TestResult.Failure, failureArgs)
        }

        return super.testGen("concat", tests, argsMap)
    }
}<|MERGE_RESOLUTION|>--- conflicted
+++ resolved
@@ -9,9 +9,7 @@
 import org.partiql.planner.util.allTextType
 import org.partiql.planner.util.cartesianProduct
 import org.partiql.planner.util.castTable
-import org.partiql.types.NullType
 import org.partiql.types.StaticType
-import org.partiql.types.SymbolType
 import java.util.stream.Stream
 
 class OpConcatTest : PartiQLTyperTestBase() {
@@ -33,34 +31,11 @@
             successArgs.forEach { args: List<StaticType> ->
                 val arg0 = args.first()
                 val arg1 = args[1]
-<<<<<<< HEAD
                 val output = when {
-                    arg0 is NullType && arg1 is NullType -> StaticType.STRING
                     arg0 == arg1 -> arg1
-                    // This specifically needs to be added because STRING is higher on the precedence list. Therefore,
-                    // since the NULL type is distinct from the value NULL, there is no exact match for (SYMBOL, NULL)
-                    // and (NULL, SYMBOL). The implication is that we find the "best" match, in which case, this would
-                    // be the (STRING, STRING) -> STRING function, since it is highest in precedence. Note that, this
-                    // would be different if the input were (SYMBOL, SYMBOL?), but we don't support testing of this nature
-                    // due to the limitations of StaticType.
-                    args.any { it is SymbolType } && args.any { it is NullType } -> StaticType.STRING
                     castTable(arg1, arg0) == CastType.COERCION -> arg0
                     castTable(arg0, arg1) == CastType.COERCION -> arg1
                     else -> error("Arguments do not conform to parameters. Args: $args")
-=======
-                if (arg0 == arg1) {
-                    (this[TestResult.Success(arg1)] ?: setOf(args)).let {
-                        put(TestResult.Success(arg1), it + setOf(args))
-                    }
-                } else if (castTable(arg1, arg0) == CastType.COERCION) {
-                    (this[TestResult.Success(arg0)] ?: setOf(args)).let {
-                        put(TestResult.Success(arg0), it + setOf(args))
-                    }
-                } else {
-                    (this[TestResult.Success(arg1)] ?: setOf(args)).let {
-                        put(TestResult.Success(arg1), it + setOf(args))
-                    }
->>>>>>> a2d53989
                 }
                 accumulateSuccessNullCall(output, args)
             }
