--- conflicted
+++ resolved
@@ -121,8 +121,6 @@
         }
       }
     },
-<<<<<<< HEAD
-=======
     // TODO: Add support for SELECT * so we can assert on the schema
     '0004': {
       statement: '''
@@ -145,7 +143,6 @@
           ]
         }
       }
-    }
->>>>>>> 812c95e1
+    },
   },
 }