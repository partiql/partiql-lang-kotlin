imports::{
  kotlin: [
    partiql_value::'org.partiql.value.PartiQLValue',
    partiql_value_type::'org.partiql.value.PartiQLValueType',
    static_type::'org.partiql.types.StaticType',
  ],
}

parti_q_l_plan::{
  catalogs:   list::[catalog],      // (catalogs ...)
  statement:  statement,            // (statement ...)
}

catalog::{
  name:   string,
  items:  list::[item],
  _: [
    item::[
      value::{
        path: list::[string],
        type: static_type,
      },
      fn::{
        path:     list::[string],
        specific: string,
      },
    ]
  ]
}

// Reference to some item in a catalog.

ref::{
  catalog: int,
  symbol: int,
  _: [
    cast::{
      input: partiql_value_type,
      target: partiql_value_type,
    }
  ]
}

// Statements

statement::[
  query::{
    root: rex,
  },
]

// Identifiers

identifier::[
  symbol::{
    symbol:           string,
    case_sensitivity: case_sensitivity,
  },
  qualified::{
    root:   symbol,
    steps:  list::[symbol],
  },
  _::[
    case_sensitivity::[
      SENSITIVE,
      INSENSITIVE,
    ],
  ],
]

// Rex
rex::{
  type: static_type,
  op:[

    lit::{
      value: partiql_value,
    },

    var::{
      ref: int,
    },

    global::{
      ref: ref,
    },

    path::[
      // The key MUST be an integer expression. Ex: a[0], a[1 + 1]
      index::{ root: rex, key: rex },

      // Case-sensitive lookup. The key MUST be a string expression. Ex: a["b"], a."b", a[CAST(b AS STRING)]
      key::{ root: rex, key: rex },

      // Case-insensitive lookup. The key MUST be a literal string. Ex: a.b
      symbol::{ root: rex, key: string },
    ],

    cast::{
      cast: '.ref.cast',
      arg: rex,
    },

    call::[
      static::{
        fn: ref,
        args: list::[rex],
      },

      // Represents a dynamic function call. If all candidates are exhausted, dynamic calls will return MISSING.
      //
      // args: represent the original typed arguments. These will eventually be wrapped by coercions from [candidates].
      // candidates: represent the potentially applicable resolved functions with coercions. Each of these candidates
      //  should be overloaded functions of the same name and number of arguments.
      dynamic::{
        args: list::[rex],
        candidates: list::[candidate],
        _: [
          // Represents a potential candidate for dynamic dispatch. AKA `SELECT abs(a) FROM << 1, 2.0 >> AS a` can invoke
          // ABS(INT32) -> INT32 or ABS(DEC) -> DEC. In this scenario, we maintain the two potential candidates.
          //
          // @param fn - represents the function to invoke (ex: ABS(INT32) -> INT32)
          // @param parameters - represents the input type(s) to match. (ex: INT32)
          // @param coercions - represents the optional coercion to use on the argument(s). It will be NULL if no coercion
          //  is necessary.
          candidate::{
<<<<<<< HEAD
            fn: fn,
            parameters: list::[partiql_value_type],
            coercions: list::[optional::fn]
=======
            fn: ref,
            coercions: list::[optional::'.ref.cast'],
>>>>>>> 6b17ff2a
          }
        ]
      },
    ],

    case::{
      branches: list::[branch],
      default: rex,
      _: [
        branch::{
          condition:  rex,
          rex:        rex,
        },
      ],
    },

    collection::{
      values: list::[rex],
    },

    struct::{
      fields: list::[field],
      _: [
        field::{
          k: rex,
          v: rex,
        },
      ],
    },

    pivot::{
      key:    rex,
      value:  rex,
      rel:    rel,
    },

    subquery::{
      select:   select,
      coercion: [ SCALAR, ROW ],
    },

    select::{
      constructor:  rex,
      rel:          rel,
    },

    // SELECT v1.*, e2 AS a, v3.*
    //
    // SELECT VALUE TUPLEUNION(
    //   CASE WHEN v1 IS TUPLE THEN v1 ELSE {'_1': v1} END,
    //   {'a':e2 },
    //   CASE WHEN v3 IS TUPLE THEN v3 ELSE {'_2': v3} END
    // )
    //
    // Tuple Union Function Signature: (Array<Struct>) -> Struct
    tuple_union::{
      args: list::[rex],
    },

    err::{
      message: string,
    },
  ],
}

// Rel

rel::{
  type: {
    schema: list::[binding],
    props:  set::[prop],
  },
  op: [

    scan::{
      rex: rex,
    },

    scan_indexed::{
      rex: rex,
    },

    unpivot::{
      rex:  rex,
    },

    distinct::{
      input: rel,
    },

    filter::{
      input:      rel,
      predicate:  rex,
    },

    sort::{
      input: rel,
      specs: list::[spec],
      _: [
        spec::{
          rex: rex,
          order: order,
        },
        order::[
          ASC_NULLS_LAST,
          ASC_NULLS_FIRST,
          DESC_NULLS_LAST,
          DESC_NULLS_FIRST,
        ],
      ],
    },

    union::{
      lhs: rel,
      rhs: rel,
    },

    intersect::{
      lhs: rel,
      rhs: rel,
    },

    except::{
      lhs: rel,
      rhs: rel,
    },

    limit::{
      input:  rel,
      limit:  rex,
    },

    offset::{
      input:  rel,
      offset: rex,
    },

    project::{
      input:        rel,
      projections:  list::[rex],
    },

    join::{
      lhs: rel,
      rhs: rel,
      rex: rex, // The Join Expression (required) (can be set to TRUE)
      type: [
        INNER, // Inner Join
        LEFT,  // Left Outer Join
        RIGHT, // Right Outer Join
        FULL   // Full Outer Join
      ],
    },

    aggregate::{
      input:    rel,
      strategy: [ FULL, PARTIAL ],
      calls:    list::[call],
      groups:   list::[rex],
      _: [
        call::{
          agg:  string,
          args: list::[rex],
        },
      ],
    },

    exclude::{
      input: rel,
      items: list::[item],
      _: [
        item::{
          root: '.rex.op.var',
          steps: list::[step],
        },
        step::[
          struct_field::{ symbol: '.identifier.symbol' },
          coll_index::{ index: int },
          struct_wildcard::{},
          coll_wildcard::{},
        ],
      ],
    },

    err::{
      message: string,
    },
  ],
  _: [
    prop::[
      ORDERED,
    ],
    binding::{
      name: string,
      type: static_type,
    },
  ]
}<|MERGE_RESOLUTION|>--- conflicted
+++ resolved
@@ -124,14 +124,8 @@
           // @param coercions - represents the optional coercion to use on the argument(s). It will be NULL if no coercion
           //  is necessary.
           candidate::{
-<<<<<<< HEAD
-            fn: fn,
-            parameters: list::[partiql_value_type],
-            coercions: list::[optional::fn]
-=======
             fn: ref,
             coercions: list::[optional::'.ref.cast'],
->>>>>>> 6b17ff2a
           }
         ]
       },
