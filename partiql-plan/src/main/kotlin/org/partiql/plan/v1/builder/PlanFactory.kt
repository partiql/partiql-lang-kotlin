--- conflicted
+++ resolved
@@ -433,21 +433,11 @@
     public fun rexLit(value: Datum): RexLit = RexLitImpl(value)
 
     /**
-<<<<<<< HEAD
-<<<<<<< HEAD
-=======
-     * TODO REMOVE ME
-=======
      * Create a [RexNullIf] instance.
->>>>>>> 1dbb2038
      */
     public fun rexNullIf(value: Rex, nullifier: Rex): RexNullIf = RexNullIfImpl(value, nullifier)
 
     /**
-<<<<<<< HEAD
->>>>>>> c2cc48d5 (Ports evaluation changes to v1 plans)
-=======
->>>>>>> 1dbb2038
      * Create a [RexPathIndex] instance.
      *
      * @param operand
