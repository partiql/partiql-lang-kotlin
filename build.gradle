--- conflicted
+++ resolved
@@ -72,10 +72,6 @@
                 html.required.set(true)
                 html.outputLocation.set(file("${buildDir}/reports/jacoco/html"))
             }
-<<<<<<< HEAD
-
-=======
->>>>>>> c8c30405
             afterEvaluate {
                 classDirectories.setFrom(files(classDirectories.files.collect {
                     // exclude PIG generated files.
