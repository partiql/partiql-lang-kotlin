--- conflicted
+++ resolved
@@ -52,13 +52,9 @@
         val coercions: Array<Ref.Cast?>
     ) {
 
-<<<<<<< HEAD
         private val signatureParameters = fn.signature.parameters.map { it.type }.toTypedArray()
 
-        fun eval(originalArgs: Array<PartiQLValue>): PartiQLValue {
-=======
         fun eval(originalArgs: Array<PartiQLValue>, env: Environment): PartiQLValue {
->>>>>>> d749103b
             val args = originalArgs.mapIndexed { i, arg ->
                 when (val c = coercions[i]) {
                     null -> arg
