--- conflicted
+++ resolved
@@ -12,14 +12,11 @@
 import org.partiql.eval.internal.operator.rel.RelProject
 import org.partiql.eval.internal.operator.rel.RelScan
 import org.partiql.eval.internal.operator.rel.RelScanIndexed
-<<<<<<< HEAD
-import org.partiql.eval.internal.operator.rel.RelSort
-=======
 import org.partiql.eval.internal.operator.rel.RelScanIndexedPermissive
 import org.partiql.eval.internal.operator.rel.RelScanPermissive
+import org.partiql.eval.internal.operator.rel.RelSort
 import org.partiql.eval.internal.operator.rex.ExprCallDynamic
 import org.partiql.eval.internal.operator.rex.ExprCallStatic
->>>>>>> 27081a75
 import org.partiql.eval.internal.operator.rex.ExprCase
 import org.partiql.eval.internal.operator.rex.ExprCast
 import org.partiql.eval.internal.operator.rex.ExprCollection
@@ -43,22 +40,17 @@
 import org.partiql.plan.Statement
 import org.partiql.plan.debug.PlanPrinter
 import org.partiql.plan.visitor.PlanBaseVisitor
-<<<<<<< HEAD
-import org.partiql.spi.connector.ConnectorBindings
-import org.partiql.spi.connector.ConnectorObjectPath
+import org.partiql.spi.fn.FnExperimental
 import org.partiql.types.StaticType
-=======
-import org.partiql.spi.fn.FnExperimental
->>>>>>> 27081a75
 import org.partiql.value.PartiQLValueExperimental
 import org.partiql.value.PartiQLValueType
 import java.lang.IllegalStateException
 
 internal class Compiler(
     private val plan: PartiQLPlan,
-<<<<<<< HEAD
-    private val catalogs: Map<String, ConnectorBindings>,
-) : PlanBaseVisitor<Operator, StaticType?>() { // Current ctx is a StaticType to differentiate between collection types for Rex.Op.Collection
+    private val session: PartiQLEngine.Session,
+    private val symbols: Symbols
+) : PlanBaseVisitor<Operator, StaticType?>() {
 
     fun compile(): Operator.Expr {
         return visitPartiQLPlan(plan, null)
@@ -69,26 +61,6 @@
     }
 
     override fun visitRexOpErr(node: Rex.Op.Err, ctx: StaticType?): Operator {
-        throw IllegalStateException(node.message)
-    }
-
-    override fun visitRelOpErr(node: Rel.Op.Err, ctx: StaticType?): Operator {
-=======
-    private val session: PartiQLEngine.Session
-) : PlanBaseVisitor<Operator, Symbols>() {
-
-    fun compile(): Operator.Expr {
-        // 1. Validate all references
-        val symbols = Symbols.build(plan, session)
-        // 2. Compile with built symbols
-        return visitPartiQLPlan(plan, symbols)
-    }
-
-    override fun defaultReturn(node: PlanNode, ctx: Symbols): Operator {
-        TODO("Not yet implemented")
-    }
-
-    override fun visitRexOpErr(node: Rex.Op.Err, ctx: Symbols): Operator {
         val message = buildString {
             this.appendLine(node.message)
             PlanPrinter.append(this, plan)
@@ -96,54 +68,32 @@
         throw IllegalStateException(message)
     }
 
-    override fun visitRelOpErr(node: Rel.Op.Err, ctx: Symbols): Operator {
->>>>>>> 27081a75
+    override fun visitRelOpErr(node: Rel.Op.Err, ctx: StaticType?): Operator {
         throw IllegalStateException(node.message)
     }
 
     // TODO: Re-look at
-<<<<<<< HEAD
     override fun visitPartiQLPlan(node: PartiQLPlan, ctx: StaticType?): Operator.Expr {
-=======
-    override fun visitPartiQLPlan(node: PartiQLPlan, ctx: Symbols): Operator.Expr {
->>>>>>> 27081a75
         return visitStatement(node.statement, ctx) as Operator.Expr
     }
 
     // TODO: Re-look at
-<<<<<<< HEAD
     override fun visitStatementQuery(node: Statement.Query, ctx: StaticType?): Operator.Expr {
-        return visitRex(node.root, ctx)
-=======
-    override fun visitStatementQuery(node: Statement.Query, ctx: Symbols): Operator.Expr {
         return visitRex(node.root, ctx).modeHandled()
->>>>>>> 27081a75
     }
 
     // REX
 
-<<<<<<< HEAD
     override fun visitRex(node: Rex, ctx: StaticType?): Operator.Expr {
         return super.visitRexOp(node.op, node.type) as Operator.Expr
     }
 
     override fun visitRexOpCollection(node: Rex.Op.Collection, ctx: StaticType?): Operator {
-        val values = node.values.map { visitRex(it, ctx) }
+        val values = node.values.map { visitRex(it, ctx).modeHandled() }
         val type = ctx ?: error("No type provided in ctx")
         return ExprCollection(values, type)
     }
     override fun visitRexOpStruct(node: Rex.Op.Struct, ctx: StaticType?): Operator {
-=======
-    override fun visitRex(node: Rex, ctx: Symbols): Operator.Expr {
-        return super.visitRexOp(node.op, ctx) as Operator.Expr
-    }
-
-    override fun visitRexOpCollection(node: Rex.Op.Collection, ctx: Symbols): Operator {
-        val values = node.values.map { visitRex(it, ctx).modeHandled() }
-        return ExprCollection(values)
-    }
-    override fun visitRexOpStruct(node: Rex.Op.Struct, ctx: Symbols): Operator {
->>>>>>> 27081a75
         val fields = node.fields.map {
             val value = visitRex(it.v, ctx).modeHandled()
             ExprStruct.Field(visitRex(it.k, ctx), value)
@@ -151,24 +101,14 @@
         return ExprStruct(fields)
     }
 
-<<<<<<< HEAD
     override fun visitRexOpSelect(node: Rex.Op.Select, ctx: StaticType?): Operator {
         val rel = visitRel(node.rel, ctx)
         val ordered = node.rel.type.props.contains(Rel.Prop.ORDERED)
-        val constructor = visitRex(node.constructor, ctx)
+        val constructor = visitRex(node.constructor, ctx).modeHandled()
         return ExprSelect(rel, constructor, ordered)
     }
 
     override fun visitRexOpPivot(node: Rex.Op.Pivot, ctx: StaticType?): Operator {
-=======
-    override fun visitRexOpSelect(node: Rex.Op.Select, ctx: Symbols): Operator {
-        val rel = visitRel(node.rel, ctx)
-        val constructor = visitRex(node.constructor, ctx).modeHandled()
-        return ExprSelect(rel, constructor)
-    }
-
-    override fun visitRexOpPivot(node: Rex.Op.Pivot, ctx: Symbols): Operator {
->>>>>>> 27081a75
         val rel = visitRel(node.rel, ctx)
         val key = visitRex(node.key, ctx)
         val value = visitRex(node.value, ctx)
@@ -177,57 +117,33 @@
             PartiQLEngine.Mode.STRICT -> ExprPivot(rel, key, value)
         }
     }
-<<<<<<< HEAD
     override fun visitRexOpVar(node: Rex.Op.Var, ctx: StaticType?): Operator {
         return ExprVar(node.ref)
     }
 
-    override fun visitRexOpGlobal(node: Rex.Op.Global, ctx: StaticType?): Operator {
-        val catalog = plan.catalogs[node.ref.catalog]
-        val symbol = catalog.symbols[node.ref.symbol]
-        val path = ConnectorObjectPath(symbol.path)
-        val bindings = catalogs[catalog.name]!!
-        return ExprGlobal(path, bindings)
-    }
+    override fun visitRexOpGlobal(node: Rex.Op.Global, ctx: StaticType?): Operator = symbols.getGlobal(node.ref)
 
     override fun visitRexOpPathKey(node: Rex.Op.Path.Key, ctx: StaticType?): Operator {
-=======
-    override fun visitRexOpVar(node: Rex.Op.Var, ctx: Symbols): Operator {
-        return ExprVar(node.ref)
-    }
-
-    override fun visitRexOpGlobal(node: Rex.Op.Global, ctx: Symbols): Operator = ctx.getGlobal(node.ref)
-
-    override fun visitRexOpPathKey(node: Rex.Op.Path.Key, ctx: Symbols): Operator {
->>>>>>> 27081a75
         val root = visitRex(node.root, ctx)
         val key = visitRex(node.key, ctx)
         return ExprPathKey(root, key)
     }
 
-<<<<<<< HEAD
     override fun visitRexOpPathSymbol(node: Rex.Op.Path.Symbol, ctx: StaticType?): Operator {
-=======
-    override fun visitRexOpPathSymbol(node: Rex.Op.Path.Symbol, ctx: Symbols): Operator {
->>>>>>> 27081a75
         val root = visitRex(node.root, ctx)
         val symbol = node.key
         return ExprPathSymbol(root, symbol)
     }
 
-<<<<<<< HEAD
     override fun visitRexOpPathIndex(node: Rex.Op.Path.Index, ctx: StaticType?): Operator {
-=======
-    override fun visitRexOpPathIndex(node: Rex.Op.Path.Index, ctx: Symbols): Operator {
->>>>>>> 27081a75
         val root = visitRex(node.root, ctx)
         val index = visitRex(node.key, ctx)
         return ExprPathIndex(root, index)
     }
 
     @OptIn(FnExperimental::class, PartiQLValueExperimental::class)
-    override fun visitRexOpCallStatic(node: Rex.Op.Call.Static, ctx: Symbols): Operator {
-        val fn = ctx.getFn(node.fn)
+    override fun visitRexOpCallStatic(node: Rex.Op.Call.Static, ctx: StaticType?): Operator {
+        val fn = symbols.getFn(node.fn)
         val args = node.args.map { visitRex(it, ctx) }.toTypedArray()
         val fnTakesInMissing = fn.signature.parameters.any {
             it.type == PartiQLValueType.MISSING || it.type == PartiQLValueType.ANY
@@ -239,10 +155,10 @@
     }
 
     @OptIn(FnExperimental::class, PartiQLValueExperimental::class)
-    override fun visitRexOpCallDynamic(node: Rex.Op.Call.Dynamic, ctx: Symbols): Operator {
+    override fun visitRexOpCallDynamic(node: Rex.Op.Call.Dynamic, ctx: StaticType?): Operator {
         val args = node.args.map { visitRex(it, ctx).modeHandled() }.toTypedArray()
         val candidates = node.candidates.map { candidate ->
-            val fn = ctx.getFn(candidate.fn)
+            val fn = symbols.getFn(candidate.fn)
             val types = fn.signature.parameters.map { it.type }.toTypedArray()
             val coercions = candidate.coercions.toTypedArray()
             ExprCallDynamic.Candidate(fn, types, coercions)
@@ -250,24 +166,16 @@
         return ExprCallDynamic(candidates, args)
     }
 
-<<<<<<< HEAD
+    override fun visitRexOpCast(node: Rex.Op.Cast, ctx: StaticType?): Operator {
+        return ExprCast(visitRex(node.arg, ctx), node.cast)
+    }
+
+    // REL
     override fun visitRel(node: Rel, ctx: StaticType?): Operator.Relation {
         return super.visitRelOp(node.op, ctx) as Operator.Relation
     }
 
     override fun visitRelOpScan(node: Rel.Op.Scan, ctx: StaticType?): Operator {
-=======
-    override fun visitRexOpCast(node: Rex.Op.Cast, ctx: Symbols): Operator {
-        return ExprCast(visitRex(node.arg, ctx), node.cast)
-    }
-
-    // REL
-    override fun visitRel(node: Rel, ctx: Symbols): Operator.Relation {
-        return super.visitRelOp(node.op, ctx) as Operator.Relation
-    }
-
-    override fun visitRelOpScan(node: Rel.Op.Scan, ctx: Symbols): Operator {
->>>>>>> 27081a75
         val rex = visitRex(node.rex, ctx)
         return when (session.mode) {
             PartiQLEngine.Mode.PERMISSIVE -> RelScanPermissive(rex)
@@ -275,21 +183,13 @@
         }
     }
 
-<<<<<<< HEAD
     override fun visitRelOpProject(node: Rel.Op.Project, ctx: StaticType?): Operator {
-=======
-    override fun visitRelOpProject(node: Rel.Op.Project, ctx: Symbols): Operator {
->>>>>>> 27081a75
         val input = visitRel(node.input, ctx)
         val projections = node.projections.map { visitRex(it, ctx).modeHandled() }
         return RelProject(input, projections)
     }
 
-<<<<<<< HEAD
     override fun visitRelOpScanIndexed(node: Rel.Op.ScanIndexed, ctx: StaticType?): Operator {
-=======
-    override fun visitRelOpScanIndexed(node: Rel.Op.ScanIndexed, ctx: Symbols): Operator {
->>>>>>> 27081a75
         val rex = visitRex(node.rex, ctx)
         return when (session.mode) {
             PartiQLEngine.Mode.PERMISSIVE -> RelScanIndexedPermissive(rex)
@@ -297,20 +197,12 @@
         }
     }
 
-<<<<<<< HEAD
     override fun visitRexOpTupleUnion(node: Rex.Op.TupleUnion, ctx: StaticType?): Operator {
-=======
-    override fun visitRexOpTupleUnion(node: Rex.Op.TupleUnion, ctx: Symbols): Operator {
->>>>>>> 27081a75
         val args = node.args.map { visitRex(it, ctx) }.toTypedArray()
         return ExprTupleUnion(args)
     }
 
-<<<<<<< HEAD
     override fun visitRelOpJoin(node: Rel.Op.Join, ctx: StaticType?): Operator {
-=======
-    override fun visitRelOpJoin(node: Rel.Op.Join, ctx: Symbols): Operator {
->>>>>>> 27081a75
         val lhs = visitRel(node.lhs, ctx)
         val rhs = visitRel(node.rhs, ctx)
         val condition = visitRex(node.rex, ctx)
@@ -322,11 +214,7 @@
         }
     }
 
-<<<<<<< HEAD
     override fun visitRexOpCase(node: Rex.Op.Case, ctx: StaticType?): Operator {
-=======
-    override fun visitRexOpCase(node: Rex.Op.Case, ctx: Symbols): Operator {
->>>>>>> 27081a75
         val branches = node.branches.map { branch ->
             visitRex(branch.condition, ctx) to visitRex(branch.rex, ctx)
         }
@@ -335,43 +223,26 @@
     }
 
     @OptIn(PartiQLValueExperimental::class)
-<<<<<<< HEAD
     override fun visitRexOpLit(node: Rex.Op.Lit, ctx: StaticType?): Operator {
         return ExprLiteral(node.value)
     }
 
     override fun visitRelOpDistinct(node: Rel.Op.Distinct, ctx: StaticType?): Operator {
-=======
-    override fun visitRexOpLit(node: Rex.Op.Lit, ctx: Symbols): Operator {
-        return ExprLiteral(node.value)
-    }
-
-    override fun visitRelOpDistinct(node: Rel.Op.Distinct, ctx: Symbols): Operator {
->>>>>>> 27081a75
         val input = visitRel(node.input, ctx)
         return RelDistinct(input)
     }
 
-<<<<<<< HEAD
     override fun visitRelOpFilter(node: Rel.Op.Filter, ctx: StaticType?): Operator {
-=======
-    override fun visitRelOpFilter(node: Rel.Op.Filter, ctx: Symbols): Operator {
->>>>>>> 27081a75
         val input = visitRel(node.input, ctx)
         val condition = visitRex(node.predicate, ctx)
         return RelFilter(input, condition)
     }
 
-<<<<<<< HEAD
     override fun visitRelOpExclude(node: Rel.Op.Exclude, ctx: StaticType?): Operator {
-=======
-    override fun visitRelOpExclude(node: Rel.Op.Exclude, ctx: Symbols): Operator {
->>>>>>> 27081a75
         val input = visitRel(node.input, ctx)
         return RelExclude(input, node.paths)
     }
 
-<<<<<<< HEAD
     override fun visitRelOpSort(node: Rel.Op.Sort, ctx: StaticType?): Operator {
         val input = visitRel(node.input, ctx)
         val compiledSpecs = node.specs.map { spec ->
@@ -380,7 +251,8 @@
             expr to order
         }
         return RelSort(input, compiledSpecs)
-=======
+    }
+
     // HELPERS
 
     private fun Operator.Expr.modeHandled(): Operator.Expr {
@@ -402,6 +274,5 @@
             error("Invalid catalog reference, $this for type ${T::class}")
         }
         return item
->>>>>>> 27081a75
     }
 }