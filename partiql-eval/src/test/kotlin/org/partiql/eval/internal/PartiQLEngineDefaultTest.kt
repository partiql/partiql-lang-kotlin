--- conflicted
+++ resolved
@@ -1191,15 +1191,11 @@
 
         internal fun assert() {
             val statement = parser.parse(input).root
-<<<<<<< HEAD
-            val catalog = MemoryCatalog.PartiQL().name("memory").build()
-=======
-            val catalogBuilder = MemoryCatalog.builder().name("memory")
+            val catalogBuilder = MemoryCatalog.PartiQL().name("memory")
             globals.forEach { global ->
                 catalogBuilder.define(global.name, global.type, loader.loadSingleElement(global.value))
             }
             val catalog = catalogBuilder.build()
->>>>>>> d749103b
             val connector = MemoryConnector(catalog)
             val connectorSession = object : ConnectorSession {
                 override fun getQueryId(): String = "q"
