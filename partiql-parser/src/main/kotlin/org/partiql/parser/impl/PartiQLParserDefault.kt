/*
 * Copyright Amazon.com, Inc. or its affiliates.  All rights reserved.
 *
 * Licensed under the Apache License, Version 2.0 (the "License").
 * You may not use this file except in compliance with the License.
 * A copy of the License is located at:
 *
 *      http://aws.amazon.com/apache2.0/
 *
 * or in the "license" file accompanying this file. This file is distributed on an "AS IS" BASIS,
 * WITHOUT WARRANTIES OR CONDITIONS OF ANY KIND, either express or implied. See the License for the specific
 * language governing permissions and limitations under the License.
 */

package org.partiql.parser.impl

import com.amazon.ionelement.api.IntElement
import com.amazon.ionelement.api.IntElementSize
import com.amazon.ionelement.api.IonElement
import com.amazon.ionelement.api.IonElementException
import com.amazon.ionelement.api.loadSingleElement
import org.antlr.v4.runtime.BailErrorStrategy
import org.antlr.v4.runtime.BaseErrorListener
import org.antlr.v4.runtime.CharStreams
import org.antlr.v4.runtime.CommonTokenStream
import org.antlr.v4.runtime.ParserRuleContext
import org.antlr.v4.runtime.RecognitionException
import org.antlr.v4.runtime.Recognizer
import org.antlr.v4.runtime.Token
import org.antlr.v4.runtime.TokenSource
import org.antlr.v4.runtime.TokenStream
import org.antlr.v4.runtime.atn.PredictionMode
import org.antlr.v4.runtime.misc.ParseCancellationException
import org.antlr.v4.runtime.tree.TerminalNode
import org.partiql.ast.Ast
import org.partiql.ast.AstNode
import org.partiql.ast.DatetimeField
import org.partiql.ast.Expr
import org.partiql.ast.From
import org.partiql.ast.GraphMatch
import org.partiql.ast.GroupBy
import org.partiql.ast.Identifier
import org.partiql.ast.Let
import org.partiql.ast.OnConflict
import org.partiql.ast.Path
import org.partiql.ast.Returning
import org.partiql.ast.Select
import org.partiql.ast.SetOp
import org.partiql.ast.SetQuantifier
import org.partiql.ast.Sort
import org.partiql.ast.Statement
import org.partiql.ast.TableDefinition
import org.partiql.ast.Type
import org.partiql.ast.builder.AstFactory
import org.partiql.parser.PartiQLLexerException
import org.partiql.parser.PartiQLParser
import org.partiql.parser.PartiQLParserException
import org.partiql.parser.PartiQLSyntaxException
import org.partiql.parser.SourceLocation
import org.partiql.parser.SourceLocations
import org.partiql.parser.antlr.PartiQLBaseVisitor
import org.partiql.parser.impl.util.DateTimeUtils
import org.partiql.value.NumericValue
import org.partiql.value.PartiQLValueExperimental
import org.partiql.value.StringValue
import org.partiql.value.boolValue
import org.partiql.value.dateValue
import org.partiql.value.datetime.DateTimeException
import org.partiql.value.datetime.DateTimeValue
import org.partiql.value.decimalValue
import org.partiql.value.intValue
import org.partiql.value.missingValue
import org.partiql.value.nullValue
import org.partiql.value.stringValue
import org.partiql.value.timeValue
import org.partiql.value.timestampValue
import java.math.BigDecimal
import java.math.BigInteger
import java.math.MathContext
import java.math.RoundingMode
import java.nio.channels.ClosedByInterruptException
import java.nio.charset.StandardCharsets
import java.time.LocalDate
import java.time.format.DateTimeFormatter
import java.time.format.DateTimeParseException
import org.partiql.parser.antlr.PartiQLParser as GeneratedParser
import org.partiql.parser.antlr.PartiQLTokens as GeneratedLexer

/**
 * ANTLR Based Implementation of a PartiQLParser
 *
 * SLL Prediction Mode
 * -------------------
 * The [PredictionMode.SLL] mode uses the [BailErrorStrategy]. The [GeneratedParser], upon seeing a syntax error,
 * will throw a [ParseCancellationException] due to the [GeneratedParser.getErrorHandler]
 * being a [BailErrorStrategy]. The purpose of this is to throw syntax errors as quickly as possible once encountered.
 * As noted by the [PredictionMode.SLL] documentation, to guarantee results, it is useful to follow up a failed parse
 * by parsing with [PredictionMode.LL]. See the JavaDocs for [PredictionMode.SLL] and [BailErrorStrategy] for more.
 *
 * LL Prediction Mode
 * ------------------
 * The [PredictionMode.LL] mode is capable of parsing all valid inputs for a grammar,
 * but is slower than [PredictionMode.SLL]. Upon seeing a syntax error, this parser throws a [PartiQLParserException].
 */
internal class PartiQLParserDefault : PartiQLParser {

    @Throws(PartiQLSyntaxException::class, InterruptedException::class)
    override fun parse(source: String): PartiQLParser.Result {
        try {
            return PartiQLParserDefault.parse(source)
        } catch (throwable: Throwable) {
            throw PartiQLSyntaxException.wrap(throwable)
        }
    }

    companion object {

        /**
         * To reduce latency costs, the [PartiQLParserDefault] attempts to use [PredictionMode.SLL] and falls back to
         * [PredictionMode.LL] if a [ParseCancellationException] is thrown by the [BailErrorStrategy].
         */
        private fun parse(source: String): PartiQLParser.Result = try {
            parse(source, PredictionMode.SLL)
        } catch (ex: ParseCancellationException) {
            parse(source, PredictionMode.LL)
        }

        /**
         * Parses an input string [source] using the given prediction mode.
         */
        private fun parse(source: String, mode: PredictionMode): PartiQLParser.Result {
            val tokens = createTokenStream(source)
            val parser = InterruptibleParser(tokens)
            parser.reset()
            parser.removeErrorListeners()
            parser.interpreter.predictionMode = mode
            when (mode) {
                PredictionMode.SLL -> parser.errorHandler = BailErrorStrategy()
                PredictionMode.LL -> parser.addErrorListener(ParseErrorListener())
                else -> throw IllegalArgumentException("Unsupported parser mode: $mode")
            }
            val tree = parser.root()
            return Visitor.translate(source, tokens, tree)
        }

        private fun createTokenStream(source: String): CountingTokenStream {
            val queryStream = source.byteInputStream(StandardCharsets.UTF_8)
            val inputStream = try {
                CharStreams.fromStream(queryStream)
            } catch (ex: ClosedByInterruptException) {
                throw InterruptedException()
            }
            val handler = TokenizeErrorListener()
            val lexer = GeneratedLexer(inputStream)
            lexer.removeErrorListeners()
            lexer.addErrorListener(handler)
            return CountingTokenStream(lexer)
        }
    }

    /**
     * Catches Lexical errors (unidentified tokens) and throws a [PartiQLParserException]
     */
    private class TokenizeErrorListener : BaseErrorListener() {
        @Throws(PartiQLParserException::class)
        override fun syntaxError(
            recognizer: Recognizer<*, *>?,
            offendingSymbol: Any?,
            line: Int,
            charPositionInLine: Int,
            msg: String,
            e: RecognitionException?
        ) {
            if (offendingSymbol is Token) {
                val token = offendingSymbol.text
                val tokenType = GeneratedParser.VOCABULARY.getSymbolicName(offendingSymbol.type)
                throw PartiQLLexerException(
                    token = token,
                    tokenType = tokenType,
                    message = msg,
                    cause = e,
                    location = SourceLocation(
                        line = line,
                        offset = charPositionInLine + 1,
                        length = token.length,
                        lengthLegacy = token.length,
                    ),
                )
            } else {
                throw IllegalArgumentException("Offending symbol is not a Token.")
            }
        }
    }

    /**
     * Catches Parser errors (malformed syntax) and throws a [PartiQLParserException]
     */
    private class ParseErrorListener : BaseErrorListener() {

        private val rules = GeneratedParser.ruleNames.asList()

        @Throws(PartiQLParserException::class)
        override fun syntaxError(
            recognizer: Recognizer<*, *>?,
            offendingSymbol: Any,
            line: Int,
            charPositionInLine: Int,
            msg: String,
            e: RecognitionException?
        ) {
            if (offendingSymbol is Token) {
                val rule = e?.ctx?.toString(rules) ?: "UNKNOWN"
                val token = offendingSymbol.text
                val tokenType = GeneratedParser.VOCABULARY.getSymbolicName(offendingSymbol.type)
                throw PartiQLParserException(
                    rule = rule,
                    token = token,
                    tokenType = tokenType,
                    message = msg,
                    cause = e,
                    location = SourceLocation(
                        line = line,
                        offset = charPositionInLine + 1,
                        length = msg.length,
                        lengthLegacy = offendingSymbol.text.length,
                    ),
                )
            } else {
                throw IllegalArgumentException("Offending symbol is not a Token.")
            }
        }
    }

    /**
     * A wrapped [GeneratedParser] to allow thread interruption during parse.
     */
    internal class InterruptibleParser(input: TokenStream) : GeneratedParser(input) {
        override fun enterRule(localctx: ParserRuleContext?, state: Int, ruleIndex: Int) {
            if (Thread.interrupted()) {
                throw InterruptedException()
            }
            super.enterRule(localctx, state, ruleIndex)
        }
    }

    /**
     * This token stream creates [parameterIndexes], which is a map, where the keys represent the
     * indexes of all [GeneratedLexer.QUESTION_MARK]'s and the values represent their relative index amongst all other
     * [GeneratedLexer.QUESTION_MARK]'s.
     */
    internal open class CountingTokenStream(tokenSource: TokenSource) : CommonTokenStream(tokenSource) {
        // TODO: Research use-case of parameters and implementation -- see https://github.com/partiql/partiql-docs/issues/23
        val parameterIndexes = mutableMapOf<Int, Int>()
        private var parametersFound = 0
        override fun LT(k: Int): Token? {
            val token = super.LT(k)
            token?.let {
                if (it.type == GeneratedLexer.QUESTION_MARK && parameterIndexes.containsKey(token.tokenIndex).not()) {
                    parameterIndexes[token.tokenIndex] = ++parametersFound
                }
            }
            return token
        }
    }

    /**
     * Translate an ANTLR ParseTree to a PartiQL
     */
    @OptIn(PartiQLValueExperimental::class)
    private class Visitor(
        private val locations: SourceLocations.Mutable,
        private val parameters: Map<Int, Int> = mapOf(),
    ) : PartiQLBaseVisitor<AstNode>() {

        // Use default factory
        private val factory = Ast

        companion object {

            private val rules = GeneratedParser.ruleNames.asList()

            /**
             * Expose an (internal) friendly entry point into the traversal; mostly for keeping mutable state contained.
             */
            fun translate(
                source: String,
                tokens: CountingTokenStream,
                tree: GeneratedParser.RootContext
            ): PartiQLParser.Result {
                val locations = SourceLocations.Mutable()
                val visitor = Visitor(locations, tokens.parameterIndexes)
<<<<<<< HEAD
                val root = visitor.visitAs<Statement>(tree)
=======
                val root = visitor.visitAs<AstNode>(tree) as Statement
>>>>>>> 6ec8503f
                return PartiQLParser.Result(
                    source = source,
                    root = root,
                    locations = locations.toMap(),
                )
            }

            fun error(
                ctx: ParserRuleContext,
                message: String,
                cause: Throwable? = null,
            ) = PartiQLParserException(
                rule = ctx.toStringTree(rules),
                token = ctx.start.text,
                tokenType = GeneratedParser.VOCABULARY.getSymbolicName(ctx.start.type),
                message = message,
                cause = cause,
                location = SourceLocation(
                    line = ctx.start.line,
                    offset = ctx.start.charPositionInLine + 1,
                    length = ctx.stop.stopIndex - ctx.start.startIndex,
                    lengthLegacy = ctx.start.text.length,
                ),
            )

            fun error(
                token: Token,
                message: String,
                cause: Throwable? = null,
            ) = PartiQLLexerException(
                token = token.text,
                tokenType = GeneratedParser.VOCABULARY.getSymbolicName(token.type),
                message = message,
                cause = cause,
                location = SourceLocation(
                    line = token.line,
                    offset = token.charPositionInLine + 1,
                    length = token.stopIndex - token.startIndex,
                    lengthLegacy = token.text.length,
                ),
            )

            internal val DATE_PATTERN_REGEX = Regex("\\d\\d\\d\\d-\\d\\d-\\d\\d")

            internal val GENERIC_TIME_REGEX = Regex("\\d\\d:\\d\\d:\\d\\d(\\.\\d*)?([+|-]\\d\\d:\\d\\d)?")
        }

        /**
         * Each visit attaches source locations from the given parse tree node; constructs nodes via the factory.
         */
        private inline fun <T : AstNode> translate(ctx: ParserRuleContext, block: AstFactory.() -> T): T {
            val node = factory.block()
            if (ctx.start != null) {
                locations[node._id] = SourceLocation(
                    line = ctx.start.line,
                    offset = ctx.start.charPositionInLine + 1,
                    length = (ctx.stop?.stopIndex ?: ctx.start.stopIndex) - ctx.start.startIndex + 1,
                    lengthLegacy = ctx.start.text.length, // LEGACY LENGTH
                )
            }
            return node
        }

        /**
         *
         * TOP LEVEL
         *
         */

        override fun visitQueryDql(ctx: GeneratedParser.QueryDqlContext): AstNode = visitDql(ctx.dql())

        override fun visitQueryDml(ctx: GeneratedParser.QueryDmlContext): AstNode = visit(ctx.dml())

        override fun visitRoot(ctx: GeneratedParser.RootContext) = translate(ctx) {
            when (ctx.EXPLAIN()) {
                null -> visit(ctx.statement()) as Statement
                else -> {
                    var type: String? = null
                    var format: String? = null
                    ctx.explainOption().forEach { option ->
                        val parameter = try {
                            ExplainParameters.valueOf(option.param.text.uppercase())
                        } catch (ex: java.lang.IllegalArgumentException) {
                            throw error(option.param, "Unknown EXPLAIN parameter.", ex)
                        }
                        when (parameter) {
                            ExplainParameters.TYPE -> {
                                type = parameter.getCompliantString(type, option.value)
                            }
                            ExplainParameters.FORMAT -> {
                                format = parameter.getCompliantString(format, option.value)
                            }
                        }
                    }
                    statementExplain(
                        target = statementExplainTargetDomain(
                            statement = visit(ctx.statement()) as Statement,
                            type = type,
                            format = format,
                        ),
                    )
                }
            }
        }

        /**
         *
         * COMMON USAGES
         *
         */

        override fun visitAsIdent(ctx: GeneratedParser.AsIdentContext) = visitSymbolPrimitive(ctx.symbolPrimitive())

        override fun visitAtIdent(ctx: GeneratedParser.AtIdentContext) = visitSymbolPrimitive(ctx.symbolPrimitive())

        override fun visitByIdent(ctx: GeneratedParser.ByIdentContext) = visitSymbolPrimitive(ctx.symbolPrimitive())

        override fun visitSymbolPrimitive(ctx: GeneratedParser.SymbolPrimitiveContext) = translate(ctx) {
            when (ctx.ident.type) {
                GeneratedParser.IDENTIFIER_QUOTED -> identifierSymbol(
                    ctx.IDENTIFIER_QUOTED().getStringValue(),
                    Identifier.CaseSensitivity.SENSITIVE,
                )
                GeneratedParser.IDENTIFIER -> identifierSymbol(
                    ctx.IDENTIFIER().getStringValue(),
                    Identifier.CaseSensitivity.INSENSITIVE,
                )
                else -> throw error(ctx, "Invalid symbol reference.")
            }
        }

        /**
         *
         * DATA DEFINITION LANGUAGE (DDL)
         *
         */

        override fun visitQueryDdl(ctx: GeneratedParser.QueryDdlContext): AstNode = visitDdl(ctx.ddl())

        override fun visitDropTable(ctx: GeneratedParser.DropTableContext) = translate(ctx) {
            val table = visitSymbolPrimitive(ctx.tableName().symbolPrimitive())
            statementDDLDropTable(table)
        }

        override fun visitDropIndex(ctx: GeneratedParser.DropIndexContext) = translate(ctx) {
            val table = visitSymbolPrimitive(ctx.on)
            val index = visitSymbolPrimitive(ctx.target)
            statementDDLDropIndex(index, table)
        }

        override fun visitCreateTable(ctx: GeneratedParser.CreateTableContext) = translate(ctx) {
            val table = visitSymbolPrimitive(ctx.tableName().symbolPrimitive())
            val definition = ctx.tableDef()?.let { visitTableDef(it) }
            statementDDLCreateTable(table, definition)
        }

        override fun visitCreateIndex(ctx: GeneratedParser.CreateIndexContext) = translate(ctx) {
            // TODO add index name to ANTLR grammar
            val name: Identifier? = null
            val table = visitSymbolPrimitive(ctx.symbolPrimitive())
            val fields = ctx.pathSimple().map { path -> visitPathSimple(path) }
            statementDDLCreateIndex(name, table, fields)
        }

        override fun visitTableDef(ctx: GeneratedParser.TableDefContext) = translate(ctx) {
            // Column Definitions are the only thing we currently allow as table definition parts
            val columns = ctx.tableDefPart().filterIsInstance<GeneratedParser.ColumnDeclarationContext>().map {
                visitColumnDeclaration(it)
            }
            tableDefinition(columns)
        }

        override fun visitColumnDeclaration(ctx: GeneratedParser.ColumnDeclarationContext) = translate(ctx) {
            val name = symbolToString(ctx.columnName().symbolPrimitive())
            val type = visit(ctx.type()) as Type
            val constraints = ctx.columnConstraint().map {
                visitColumnConstraint(it)
            }
            tableDefinitionColumn(name, type, constraints)
        }

        override fun visitColumnConstraint(ctx: GeneratedParser.ColumnConstraintContext) = translate(ctx) {
            val identifier = ctx.columnConstraintName()?.let { symbolToString(it.symbolPrimitive()) }
            val body = visit(ctx.columnConstraintDef()) as TableDefinition.Column.Constraint.Body
            tableDefinitionColumnConstraint(identifier, body)
        }

        override fun visitColConstrNotNull(ctx: GeneratedParser.ColConstrNotNullContext) = translate(ctx) {
            tableDefinitionColumnConstraintBodyNotNull()
        }

        override fun visitColConstrNull(ctx: GeneratedParser.ColConstrNullContext) = translate(ctx) {
            tableDefinitionColumnConstraintBodyNullable()
        }

        /**
         *
         * EXECUTE
         *
         */

        override fun visitQueryExec(ctx: GeneratedParser.QueryExecContext) = visitExecCommand(ctx.execCommand())

        /**
         * TODO EXEC accepts an `expr` as the procedure name so we have to unpack the string.
         *  - https://github.com/partiql/partiql-lang-kotlin/issues/707
         */
        override fun visitExecCommand(ctx: GeneratedParser.ExecCommandContext) = translate(ctx) {
            val expr = visitExpr(ctx.name)
            if (expr !is Expr.Var || expr.identifier !is Identifier.Symbol) {
                throw error(ctx, "EXEC procedure must be a symbol identifier")
            }
            val procedure = (expr.identifier as Identifier.Symbol).symbol
            val args = visitOrEmpty<Expr>(ctx.args)
            statementExec(procedure, args)
        }

        /**
         *
         * DATA MANIPULATION LANGUAGE (DML)
         *
         */

        /**
         * The PartiQL grammars allows for multiple DML commands in one UPDATE statement.
         * This function unwraps DML commands to the more limited DML.BatchLegacy.Op commands.
         */
        override fun visitDmlBaseWrapper(ctx: GeneratedParser.DmlBaseWrapperContext) = translate(ctx) {
            val table = when {
                ctx.updateClause() != null -> ctx.updateClause().tableBaseReference()
                ctx.fromClause() != null -> ctx.fromClause().tableReference()
                else -> throw error(ctx, "Expected UPDATE <table> or FROM <table>")
            }
            val from = visitOrNull<From>(table)
            var returning: Returning? = null
            val ops = ctx.dmlBaseCommand().map {
                val op = visitDmlBaseCommand(it)
                when (op) {
                    is Statement.DML.Update -> statementDMLBatchLegacyOpSet(op.assignments)
                    is Statement.DML.Remove -> statementDMLBatchLegacyOpRemove(op.target)
                    is Statement.DML.Delete -> statementDMLBatchLegacyOpDelete()
                    is Statement.DML.Insert -> statementDMLBatchLegacyOpInsert(
                        op.target, op.values, op.asAlias, op.onConflict
                    )
                    is Statement.DML.InsertLegacy -> statementDMLBatchLegacyOpInsertLegacy(
                        op.target, op.value, op.index, op.conflictCondition
                    )
                    is Statement.DML.BatchLegacy -> {
                        // UNPACK InsertLegacy with returning
                        assert(op.ops.size == 1) { "wrapped batch op can only have one item" }
                        returning = op.returning
                        op.ops[0]
                    }
                    else -> throw error(ctx, "Invalid DML operator in BatchLegacy update")
                }
            }
            val where = ctx.whereClause()?.let { visitExpr(it.expr()) }
            // outer returning
            if (ctx.returningClause() != null) {
                returning = visitReturningClause(ctx.returningClause()!!)
            }
            statementDMLBatchLegacy(ops, from, where, returning)
        }

        override fun visitDmlDelete(ctx: GeneratedParser.DmlDeleteContext) = visitDeleteCommand(ctx.deleteCommand())

        override fun visitDmlInsertReturning(ctx: GeneratedParser.DmlInsertReturningContext): Statement.DML =
            super.visit(ctx.insertCommandReturning()) as Statement.DML

        override fun visitDmlBase(ctx: GeneratedParser.DmlBaseContext) =
            super.visitDmlBaseCommand(ctx.dmlBaseCommand()) as Statement.DML

        override fun visitDmlBaseCommand(ctx: GeneratedParser.DmlBaseCommandContext) =
            super.visitDmlBaseCommand(ctx) as Statement.DML

        override fun visitRemoveCommand(ctx: GeneratedParser.RemoveCommandContext) = translate(ctx) {
            val target = visitPathSimple(ctx.pathSimple())
            statementDMLRemove(target)
        }

        override fun visitDeleteCommand(ctx: GeneratedParser.DeleteCommandContext) = translate(ctx) {
            val from = visitAs<Statement.DML.Delete.Target>(ctx.fromClauseSimple())
            val where = ctx.whereClause()?.let { visitExpr(it.arg) }
            val returning = ctx.returningClause()?.let { visitReturningClause(it) }
            statementDMLDelete(from, where, returning)
        }

        /**
         * Legacy INSERT with RETURNING clause is not represented in the AST as this grammar ..
         * .. only exists for backwards compatibility. The RETURNING clause is ignored.
         *
         * TODO remove insertCommandReturning grammar rule
         *  - https://github.com/partiql/partiql-lang-kotlin/issues/698
         *  - https://github.com/partiql/partiql-lang-kotlin/issues/708
         */
        override fun visitInsertCommandReturning(ctx: GeneratedParser.InsertCommandReturningContext) = translate(ctx) {
            val target = visitPathSimple(ctx.pathSimple())
            val value = visitExpr(ctx.value)
            val index = visitOrNull<Expr>(ctx.pos)
            val conflictCondition = ctx.onConflictLegacy()?.let { visitOnConflictLegacy(it) }
            if (ctx.returningClause() != null) {
                val returning = visitReturningClause(ctx.returningClause()!!)
                val insert = statementDMLBatchLegacyOpInsertLegacy(target, value, index, conflictCondition)
                statementDMLBatchLegacy(listOf(insert), null, null, returning)
            } else {
                statementDMLInsertLegacy(target, value, index, conflictCondition)
            }
        }

        override fun visitInsertStatementLegacy(ctx: GeneratedParser.InsertStatementLegacyContext) = translate(ctx) {
            val target = visitPathSimple(ctx.pathSimple())
            val value = visitExpr(ctx.value)
            val index = visitOrNull<Expr>(ctx.pos)
            val conflictCondition = ctx.onConflictLegacy()?.let { visitOnConflictLegacy(it) }
            statementDMLInsertLegacy(target, value, index, conflictCondition)
        }

        override fun visitInsertStatement(ctx: GeneratedParser.InsertStatementContext) = translate(ctx) {
            val target = visitSymbolPrimitive(ctx.symbolPrimitive())
            val values = visitExpr(ctx.value)
            val asAlias = visitOrNull<Identifier.Symbol>(ctx.asIdent())
            val onConflict = ctx.onConflict()?.let { visitOnConflictClause(it) }
            statementDMLInsert(target, values, asAlias, onConflict)
        }

        override fun visitReplaceCommand(ctx: GeneratedParser.ReplaceCommandContext) = translate(ctx) {
            val target = visitSymbolPrimitive(ctx.symbolPrimitive())
            val values = visitExpr(ctx.value)
            val asAlias = visitOrNull<Identifier.Symbol>(ctx.asIdent())
            statementDMLReplace(target, values, asAlias)
        }

        override fun visitUpsertCommand(ctx: GeneratedParser.UpsertCommandContext) = translate(ctx) {
            val target = visitSymbolPrimitive(ctx.symbolPrimitive())
            val values = visitExpr(ctx.value)
            val asAlias = visitOrNull<Identifier.Symbol>(ctx.asIdent())
            statementDMLUpsert(target, values, asAlias)
        }

        override fun visitReturningClause(ctx: GeneratedParser.ReturningClauseContext) = translate(ctx) {
            val columns = visitOrEmpty<Returning.Column>(ctx.returningColumn())
            returning(columns)
        }

        override fun visitReturningColumn(ctx: GeneratedParser.ReturningColumnContext) = translate(ctx) {
            val status = when (ctx.status.type) {
                GeneratedParser.MODIFIED -> Returning.Column.Status.MODIFIED
                GeneratedParser.ALL -> Returning.Column.Status.ALL
                else -> throw error(ctx.status, "Expected MODIFIED or ALL")
            }
            val age = when (ctx.age.type) {
                GeneratedParser.OLD -> Returning.Column.Age.OLD
                GeneratedParser.NEW -> Returning.Column.Age.NEW
                else -> throw error(ctx.status, "Expected OLD or NEW")
            }
            val value = when (ctx.ASTERISK()) {
                null -> returningColumnValueExpression(visitExpr(ctx.expr()))
                else -> returningColumnValueWildcard()
            }
            returningColumn(status, age, value)
        }

        private fun visitOnConflictClause(ctx: GeneratedParser.OnConflictContext) = ctx.accept(this) as OnConflict

        override fun visitOnConflict(ctx: GeneratedParser.OnConflictContext) = translate(ctx) {
            val target = ctx.conflictTarget()?.let { visitConflictTarget(it) }
            val action = visitConflictAction(ctx.conflictAction())
            onConflict(target, action)
        }

        /**
         * TODO Remove this when we remove INSERT LEGACY as no other conflict actions are allowed in PartiQL.g4.
         */
        override fun visitOnConflictLegacy(ctx: GeneratedParser.OnConflictLegacyContext) = translate(ctx) {
            visitExpr(ctx.expr())
        }

        override fun visitConflictTarget(ctx: GeneratedParser.ConflictTargetContext) = translate(ctx) {
            if (ctx.constraintName() != null) {
                onConflictTargetConstraint(visitSymbolPrimitive(ctx.constraintName().symbolPrimitive()))
            } else {
                val symbols = ctx.symbolPrimitive().map { visitSymbolPrimitive(it) }
                onConflictTargetSymbols(symbols)
            }
        }

        override fun visitConflictAction(ctx: GeneratedParser.ConflictActionContext) = when {
            ctx.NOTHING() != null -> translate(ctx) { onConflictActionDoNothing() }
            ctx.REPLACE() != null -> visitDoReplace(ctx.doReplace())
            ctx.UPDATE() != null -> visitDoUpdate(ctx.doUpdate())
            else -> throw error(ctx, "ON CONFLICT only supports `DO REPLACE` and `DO NOTHING` actions at the moment.")
        }

        override fun visitDoReplace(ctx: GeneratedParser.DoReplaceContext) = translate(ctx) {
            val condition = ctx.condition?.let { visitExpr(it) }
            onConflictActionDoReplace(condition)
        }

        override fun visitDoUpdate(ctx: GeneratedParser.DoUpdateContext) = translate(ctx) {
            val condition = ctx.condition?.let { visitExpr(it) }
            onConflictActionDoUpdate(condition)
        }

        override fun visitPathSimple(ctx: GeneratedParser.PathSimpleContext) = translate(ctx) {
            val root = visitSymbolPrimitive(ctx.symbolPrimitive())
            val steps = visitOrEmpty<Path.Step>(ctx.pathSimpleSteps())
            path(root, steps)
        }

        override fun visitPathSimpleLiteral(ctx: GeneratedParser.PathSimpleLiteralContext) = translate(ctx) {
            val v = visit(ctx.literal())
            if (v !is Expr.Lit) {
                throw error(ctx, "Expected a path element literal")
            }
            when (val i = v.value) {
                is NumericValue<*> -> pathStepIndex(i.int)
                is StringValue -> pathStepSymbol(
                    identifierSymbol(
                        i.value, Identifier.CaseSensitivity.SENSITIVE
                    )
                )
                else -> throw error(ctx, "Expected an integer or string literal, found literal ${i.type}")
            }
        }

        override fun visitPathSimpleSymbol(ctx: GeneratedParser.PathSimpleSymbolContext) = translate(ctx) {
            val identifier = visitSymbolPrimitive(ctx.symbolPrimitive())
            pathStepSymbol(identifier)
        }

        override fun visitPathSimpleDotSymbol(ctx: GeneratedParser.PathSimpleDotSymbolContext) = translate(ctx) {
            val identifier = visitSymbolPrimitive(ctx.symbolPrimitive())
            pathStepSymbol(identifier)
        }

        /**
         * TODO current PartiQL.g4 grammar models a SET with no UPDATE target as valid DML command.
         */
        override fun visitSetCommand(ctx: GeneratedParser.SetCommandContext) = translate(ctx) {
            // We put a blank target, because we'll have to unpack this.
            val target = path(
                root = identifierSymbol("_blank", Identifier.CaseSensitivity.INSENSITIVE),
                steps = emptyList(),
            )
            val assignments = visitOrEmpty<Statement.DML.Update.Assignment>(ctx.setAssignment())
            statementDMLUpdate(target, assignments)
        }

        override fun visitSetAssignment(ctx: GeneratedParser.SetAssignmentContext) = translate(ctx) {
            val target = visitPathSimple(ctx.pathSimple())
            val value = visitExpr(ctx.expr())
            statementDMLUpdateAssignment(target, value)
        }

        /**
         *
         * DATA QUERY LANGUAGE (DQL)
         *
         */

        override fun visitDql(ctx: GeneratedParser.DqlContext) = translate(ctx) {
            val expr = visitAs<Expr>(ctx.expr())
            statementQuery(expr)
        }

        override fun visitQueryBase(ctx: GeneratedParser.QueryBaseContext): AstNode = visit(ctx.exprSelect())

        override fun visitSfwQuery(ctx: GeneratedParser.SfwQueryContext) = translate(ctx) {
            val select = visit(ctx.select) as Select
            val from = visitFromClause(ctx.from)
            val let = visitOrNull<Let>(ctx.let)
            val where = visitOrNull<Expr>(ctx.where)
            val groupBy = ctx.group?.let { visitGroupClause(it) }
            val having = visitOrNull<Expr>(ctx.having?.arg)
            // TODO Add SQL UNION, INTERSECT, EXCEPT to PartiQL.g4
            val setOp: Expr.SFW.SetOp? = null
            val orderBy = ctx.order?.let { visitOrderByClause(it) }
            val limit = visitOrNull<Expr>(ctx.limit?.arg)
            val offset = visitOrNull<Expr>(ctx.offset?.arg)
            exprSFW(select, from, let, where, groupBy, having, setOp, orderBy, limit, offset)
        }

        /**
         *
         * SELECT & PROJECTIONS
         *
         */

        override fun visitSelectAll(ctx: GeneratedParser.SelectAllContext) = translate(ctx) {
            val quantifier = convertSetQuantifier(ctx.setQuantifierStrategy())
            selectStar(quantifier)
        }

        override fun visitSelectItems(ctx: GeneratedParser.SelectItemsContext) = translate(ctx) {
            val items = visitOrEmpty<Select.Project.Item>(ctx.projectionItems().projectionItem())
            val setq = convertSetQuantifier(ctx.setQuantifierStrategy())
            selectProject(items, setq)
        }

        override fun visitSelectPivot(ctx: GeneratedParser.SelectPivotContext) = translate(ctx) {
            val key = visitExpr(ctx.pivot)
            val value = visitExpr(ctx.at)
            selectPivot(key, value)
        }

        override fun visitSelectValue(ctx: GeneratedParser.SelectValueContext) = translate(ctx) {
            val constructor = visitExpr(ctx.expr())
            val setq = convertSetQuantifier(ctx.setQuantifierStrategy())
            selectValue(constructor, setq)
        }

        override fun visitProjectionItem(ctx: GeneratedParser.ProjectionItemContext) = translate(ctx) {
            val expr = visitExpr(ctx.expr())
            val alias = ctx.symbolPrimitive()?.let { visitSymbolPrimitive(it) }
            if (expr is Expr.Path) {
                convertPathToProjectionItem(ctx, expr, alias)
            } else {
                selectProjectItemExpression(expr, alias)
            }
        }

        /**
         *
         * SIMPLE CLAUSES
         *
         */

        override fun visitLimitClause(ctx: GeneratedParser.LimitClauseContext): Expr = visitAs<Expr>(ctx.arg)

        override fun visitExpr(ctx: GeneratedParser.ExprContext): Expr {
            if (Thread.interrupted()) {
                throw InterruptedException()
            }
            return visitAs<Expr>(ctx.exprBagOp())
        }

        override fun visitOffsetByClause(ctx: GeneratedParser.OffsetByClauseContext) = visitAs<Expr>(ctx.arg)

        override fun visitWhereClause(ctx: GeneratedParser.WhereClauseContext) = visitExpr(ctx.arg)

        override fun visitWhereClauseSelect(ctx: GeneratedParser.WhereClauseSelectContext) = visitAs<Expr>(ctx.arg)

        override fun visitHavingClause(ctx: GeneratedParser.HavingClauseContext) = visitAs<Expr>(ctx.arg)

        /**
         *
         * LET CLAUSE
         *
         */

        override fun visitLetClause(ctx: GeneratedParser.LetClauseContext) = translate(ctx) {
            val bindings = visitOrEmpty<Let.Binding>(ctx.letBinding())
            let(bindings)
        }

        override fun visitLetBinding(ctx: GeneratedParser.LetBindingContext) = translate(ctx) {
            val expr = visitAs<Expr>(ctx.expr())
            val alias = visitSymbolPrimitive(ctx.symbolPrimitive())
            letBinding(expr, alias)
        }

        /**
         *
         * ORDER BY CLAUSE
         *
         */

        override fun visitOrderByClause(ctx: GeneratedParser.OrderByClauseContext) = translate(ctx) {
            val sorts = visitOrEmpty<Sort>(ctx.orderSortSpec())
            orderBy(sorts)
        }

        override fun visitOrderSortSpec(ctx: GeneratedParser.OrderSortSpecContext) = translate(ctx) {
            val expr = visitAs<Expr>(ctx.expr())
            val dir = when {
                ctx.dir == null -> null
                ctx.dir.type == GeneratedParser.ASC -> Sort.Dir.ASC
                ctx.dir.type == GeneratedParser.DESC -> Sort.Dir.DESC
                else -> throw error(ctx.dir, "Invalid ORDER BY direction; expected ASC or DESC")
            }
            val nulls = when {
                ctx.nulls == null -> null
                ctx.nulls.type == GeneratedParser.FIRST -> Sort.Nulls.FIRST
                ctx.nulls.type == GeneratedParser.LAST -> Sort.Nulls.LAST
                else -> throw error(ctx.nulls, "Invalid ORDER BY null ordering; expected FIRST or LAST")
            }
            sort(expr, dir, nulls)
        }

        /**
         *
         * GROUP BY CLAUSE
         *
         */

        override fun visitGroupClause(ctx: GeneratedParser.GroupClauseContext) = translate(ctx) {
            val strategy = if (ctx.PARTIAL() != null) GroupBy.Strategy.PARTIAL else GroupBy.Strategy.FULL
            val keys = visitOrEmpty<GroupBy.Key>(ctx.groupKey())
            val alias = ctx.groupAlias()?.symbolPrimitive()?.let { visitSymbolPrimitive(it) }
            groupBy(strategy, keys, alias)
        }

        override fun visitGroupKey(ctx: GeneratedParser.GroupKeyContext) = translate(ctx) {
            val expr = visitAs<Expr>(ctx.key)
            val alias = ctx.symbolPrimitive()?.let { visitSymbolPrimitive(it) }
            groupByKey(expr, alias)
        }

        /**
         *
         * BAG OPERATIONS
         *
         */

        override fun visitIntersect(ctx: GeneratedParser.IntersectContext) = translate(ctx) {
            val setq = when {
                ctx.ALL() != null -> SetQuantifier.ALL
                ctx.DISTINCT() != null -> SetQuantifier.DISTINCT
                else -> null
            }
            val op = setOp(SetOp.Type.INTERSECT, setq)
            val lhs = visitAs<Expr>(ctx.lhs)
            val rhs = visitAs<Expr>(ctx.rhs)
            val outer = ctx.OUTER() != null
            exprBagOp(op, lhs, rhs, outer)
        }

        override fun visitExcept(ctx: GeneratedParser.ExceptContext) = translate(ctx) {
            val setq = when {
                ctx.ALL() != null -> SetQuantifier.ALL
                ctx.DISTINCT() != null -> SetQuantifier.DISTINCT
                else -> null
            }
            val op = setOp(SetOp.Type.EXCEPT, setq)
            val lhs = visitAs<Expr>(ctx.lhs)
            val rhs = visitAs<Expr>(ctx.rhs)
            val outer = ctx.OUTER() != null
            exprBagOp(op, lhs, rhs, outer)
        }

        override fun visitUnion(ctx: GeneratedParser.UnionContext) = translate(ctx) {
            val setq = when {
                ctx.ALL() != null -> SetQuantifier.ALL
                ctx.DISTINCT() != null -> SetQuantifier.DISTINCT
                else -> null
            }
            val op = setOp(SetOp.Type.UNION, setq)
            val lhs = visitAs<Expr>(ctx.lhs)
            val rhs = visitAs<Expr>(ctx.rhs)
            val outer = ctx.OUTER() != null
            exprBagOp(op, lhs, rhs, outer)
        }

        /**
         *
         * GRAPH PATTERN MANIPULATION LANGUAGE (GPML)
         *
         */

        override fun visitGpmlPattern(ctx: GeneratedParser.GpmlPatternContext) = translate(ctx) {
            val pattern = visitMatchPattern(ctx.matchPattern())
            val selector = visitOrNull<GraphMatch.Selector>(ctx.matchSelector())
            graphMatch(listOf(pattern), selector)
        }

        override fun visitGpmlPatternList(ctx: GeneratedParser.GpmlPatternListContext) = translate(ctx) {
            val patterns = ctx.matchPattern().map { pattern -> visitMatchPattern(pattern) }
            val selector = visitOrNull<GraphMatch.Selector>(ctx.matchSelector())
            graphMatch(patterns, selector)
        }

        override fun visitMatchPattern(ctx: GeneratedParser.MatchPatternContext) = translate(ctx) {
            val parts = visitOrEmpty<GraphMatch.Pattern.Part>(ctx.graphPart())
            val restrictor = ctx.restrictor?.let {
                when (ctx.restrictor.text.lowercase()) {
                    "trail" -> GraphMatch.Restrictor.TRAIL
                    "acyclic" -> GraphMatch.Restrictor.ACYCLIC
                    "simple" -> GraphMatch.Restrictor.SIMPLE
                    else -> throw error(ctx.restrictor, "Unrecognized pattern restrictor")
                }
            }
            val variable = visitOrNull<Identifier.Symbol>(ctx.variable)?.symbol
            graphMatchPattern(restrictor, null, variable, null, parts)
        }

        override fun visitPatternPathVariable(ctx: GeneratedParser.PatternPathVariableContext) =
            visitSymbolPrimitive(ctx.symbolPrimitive())

        override fun visitSelectorBasic(ctx: GeneratedParser.SelectorBasicContext) = translate(ctx) {
            when (ctx.mod.type) {
                GeneratedParser.ANY -> graphMatchSelectorAnyShortest()
                GeneratedParser.ALL -> graphMatchSelectorAllShortest()
                else -> throw error(ctx, "Unsupported match selector.")
            }
        }

        override fun visitSelectorAny(ctx: GeneratedParser.SelectorAnyContext) = translate(ctx) {
            when (ctx.k) {
                null -> graphMatchSelectorAny()
                else -> graphMatchSelectorAnyK(ctx.k.text.toLong())
            }
        }

        override fun visitSelectorShortest(ctx: GeneratedParser.SelectorShortestContext) = translate(ctx) {
            val k = ctx.k.text.toLong()
            when (ctx.GROUP()) {
                null -> graphMatchSelectorShortestK(k)
                else -> graphMatchSelectorShortestKGroup(k)
            }
        }

        override fun visitLabelSpecOr(ctx: GeneratedParser.LabelSpecOrContext) = translate(ctx) {
            val lhs = visit(ctx.labelSpec()) as GraphMatch.Label
            val rhs = visit(ctx.labelTerm()) as GraphMatch.Label
            graphMatchLabelDisj(lhs, rhs)
        }

        override fun visitLabelTermAnd(ctx: GeneratedParser.LabelTermAndContext) = translate(ctx) {
            val lhs = visit(ctx.labelTerm()) as GraphMatch.Label
            val rhs = visit(ctx.labelFactor()) as GraphMatch.Label
            graphMatchLabelConj(lhs, rhs)
        }

        override fun visitLabelFactorNot(ctx: GeneratedParser.LabelFactorNotContext) = translate(ctx) {
            val arg = visit(ctx.labelPrimary()) as GraphMatch.Label
            graphMatchLabelNegation(arg)
        }

        override fun visitLabelPrimaryName(ctx: GeneratedParser.LabelPrimaryNameContext) = translate(ctx) {
            val x = visitSymbolPrimitive(ctx.symbolPrimitive())
            graphMatchLabelName(x.symbol)
        }

        override fun visitLabelPrimaryWild(ctx: GeneratedParser.LabelPrimaryWildContext) = translate(ctx) {
            graphMatchLabelWildcard()
        }

        override fun visitLabelPrimaryParen(ctx: GeneratedParser.LabelPrimaryParenContext) =
            visit(ctx.labelSpec()) as GraphMatch.Label

        override fun visitPattern(ctx: GeneratedParser.PatternContext) = translate(ctx) {
            val restrictor = visitRestrictor(ctx.restrictor)
            val variable = visitOrNull<Identifier.Symbol>(ctx.variable)?.symbol
            val prefilter = ctx.where?.let { visitExpr(it.expr()) }
            val quantifier = ctx.quantifier?.let { visitPatternQuantifier(it) }
            val parts = visitOrEmpty<GraphMatch.Pattern.Part>(ctx.graphPart())
            graphMatchPattern(restrictor, prefilter, variable, quantifier, parts)
        }

        override fun visitEdgeAbbreviated(ctx: GeneratedParser.EdgeAbbreviatedContext) = translate(ctx) {
            val direction = visitEdge(ctx.edgeAbbrev())
            val quantifier = visitOrNull<GraphMatch.Quantifier>(ctx.quantifier)
            graphMatchPatternPartEdge(direction, quantifier, null, null, null)
        }

        override fun visitEdgeWithSpec(ctx: GeneratedParser.EdgeWithSpecContext) = translate(ctx) {
            val quantifier = visitOrNull<GraphMatch.Quantifier>(ctx.quantifier)
            val edge = visitOrNull<GraphMatch.Pattern.Part.Edge>(ctx.edgeWSpec())
            edge!!.copy(quantifier = quantifier)
        }

        override fun visitEdgeSpec(ctx: GeneratedParser.EdgeSpecContext) = translate(ctx) {
            val placeholderDirection = GraphMatch.Direction.RIGHT
            val variable = visitOrNull<Identifier.Symbol>(ctx.symbolPrimitive())?.symbol
            val prefilter = ctx.whereClause()?.let { visitExpr(it.expr()) }
            val label = visitOrNull<GraphMatch.Label>(ctx.labelSpec())
            graphMatchPatternPartEdge(placeholderDirection, null, prefilter, variable, label)
        }

        override fun visitEdgeSpecLeft(ctx: GeneratedParser.EdgeSpecLeftContext): AstNode {
            val edge = visitEdgeSpec(ctx.edgeSpec())
            return edge.copy(direction = GraphMatch.Direction.LEFT)
        }

        override fun visitEdgeSpecRight(ctx: GeneratedParser.EdgeSpecRightContext): AstNode {
            val edge = visitEdgeSpec(ctx.edgeSpec())
            return edge.copy(direction = GraphMatch.Direction.RIGHT)
        }

        override fun visitEdgeSpecBidirectional(ctx: GeneratedParser.EdgeSpecBidirectionalContext): AstNode {
            val edge = visitEdgeSpec(ctx.edgeSpec())
            return edge.copy(direction = GraphMatch.Direction.LEFT_OR_RIGHT)
        }

        override fun visitEdgeSpecUndirectedBidirectional(ctx: GeneratedParser.EdgeSpecUndirectedBidirectionalContext): AstNode {
            val edge = visitEdgeSpec(ctx.edgeSpec())
            return edge.copy(direction = GraphMatch.Direction.LEFT_UNDIRECTED_OR_RIGHT)
        }

        override fun visitEdgeSpecUndirected(ctx: GeneratedParser.EdgeSpecUndirectedContext): AstNode {
            val edge = visitEdgeSpec(ctx.edgeSpec())
            return edge.copy(direction = GraphMatch.Direction.UNDIRECTED)
        }

        override fun visitEdgeSpecUndirectedLeft(ctx: GeneratedParser.EdgeSpecUndirectedLeftContext): AstNode {
            val edge = visitEdgeSpec(ctx.edgeSpec())
            return edge.copy(direction = GraphMatch.Direction.LEFT_OR_UNDIRECTED)
        }

        override fun visitEdgeSpecUndirectedRight(ctx: GeneratedParser.EdgeSpecUndirectedRightContext): AstNode {
            val edge = visitEdgeSpec(ctx.edgeSpec())
            return edge.copy(direction = GraphMatch.Direction.UNDIRECTED_OR_RIGHT)
        }

        private fun visitEdge(ctx: GeneratedParser.EdgeAbbrevContext): GraphMatch.Direction = when {
            ctx.TILDE() != null && ctx.ANGLE_RIGHT() != null -> GraphMatch.Direction.UNDIRECTED_OR_RIGHT
            ctx.TILDE() != null && ctx.ANGLE_LEFT() != null -> GraphMatch.Direction.LEFT_OR_UNDIRECTED
            ctx.TILDE() != null -> GraphMatch.Direction.UNDIRECTED
            ctx.MINUS() != null && ctx.ANGLE_LEFT() != null && ctx.ANGLE_RIGHT() != null -> GraphMatch.Direction.LEFT_OR_RIGHT
            ctx.MINUS() != null && ctx.ANGLE_LEFT() != null -> GraphMatch.Direction.LEFT
            ctx.MINUS() != null && ctx.ANGLE_RIGHT() != null -> GraphMatch.Direction.RIGHT
            ctx.MINUS() != null -> GraphMatch.Direction.LEFT_UNDIRECTED_OR_RIGHT
            else -> throw error(ctx, "Unsupported edge type")
        }

        override fun visitGraphPart(ctx: GeneratedParser.GraphPartContext): GraphMatch.Pattern.Part {
            val part = super.visitGraphPart(ctx)
            if (part is GraphMatch.Pattern) {
                return translate(ctx) { graphMatchPatternPartPattern(part) }
            }
            return part as GraphMatch.Pattern.Part
        }

        override fun visitPatternQuantifier(ctx: GeneratedParser.PatternQuantifierContext) = translate(ctx) {
            when {
                ctx.quant == null -> graphMatchQuantifier(ctx.lower.text.toLong(), ctx.upper?.text?.toLong())
                ctx.quant.type == GeneratedParser.PLUS -> graphMatchQuantifier(1L, null)
                ctx.quant.type == GeneratedParser.ASTERISK -> graphMatchQuantifier(0L, null)
                else -> throw error(ctx, "Unsupported quantifier")
            }
        }

        override fun visitNode(ctx: GeneratedParser.NodeContext) = translate(ctx) {
            val variable = visitOrNull<Identifier.Symbol>(ctx.symbolPrimitive())?.symbol
            val prefilter = ctx.whereClause()?.let { visitExpr(it.expr()) }
            val label = visitOrNull<GraphMatch.Label>(ctx.labelSpec())
            graphMatchPatternPartNode(prefilter, variable, label)
        }

        private fun visitRestrictor(ctx: GeneratedParser.PatternRestrictorContext?): GraphMatch.Restrictor? {
            if (ctx == null) return null
            return when (ctx.restrictor.text.lowercase()) {
                "trail" -> GraphMatch.Restrictor.TRAIL
                "acyclic" -> GraphMatch.Restrictor.ACYCLIC
                "simple" -> GraphMatch.Restrictor.SIMPLE
                else -> throw error(ctx, "Unrecognized pattern restrictor")
            }
        }

        /**
         *
         * TABLE REFERENCES & JOINS & FROM CLAUSE
         *
         */

        override fun visitFromClause(ctx: GeneratedParser.FromClauseContext) = visitAs<From>(ctx.tableReference())

        override fun visitTableBaseRefClauses(ctx: GeneratedParser.TableBaseRefClausesContext) = translate(ctx) {
            val expr = visitAs<Expr>(ctx.source)
            val asAlias = ctx.asIdent()?.let { visitSymbolPrimitive(it.symbolPrimitive()) }
            val atAlias = ctx.atIdent()?.let { visitSymbolPrimitive(it.symbolPrimitive()) }
            val byAlias = ctx.byIdent()?.let { visitSymbolPrimitive(it.symbolPrimitive()) }
            fromValue(expr, From.Value.Type.SCAN, asAlias, atAlias, byAlias)
        }

        override fun visitTableBaseRefMatch(ctx: GeneratedParser.TableBaseRefMatchContext) = translate(ctx) {
            val expr = visitAs<Expr>(ctx.source)
            val asAlias = ctx.asIdent()?.let { visitSymbolPrimitive(it.symbolPrimitive()) }
            val atAlias = ctx.atIdent()?.let { visitSymbolPrimitive(it.symbolPrimitive()) }
            val byAlias = ctx.byIdent()?.let { visitSymbolPrimitive(it.symbolPrimitive()) }
            fromValue(expr, From.Value.Type.SCAN, asAlias, atAlias, byAlias)
        }

        /**
         * TODO Remove as/at/by aliases from DELETE command grammar in PartiQL.g4
         */
        override fun visitFromClauseSimpleExplicit(ctx: GeneratedParser.FromClauseSimpleExplicitContext) =
            translate(ctx) {
                val path = visitPathSimple(ctx.pathSimple())
                val asAlias = ctx.asIdent()?.let { visitAsIdent(it) }
                val atAlias = ctx.atIdent()?.let { visitAtIdent(it) }
                val byAlias = ctx.byIdent()?.let { visitByIdent(it) }
                statementDMLDeleteTarget(path, asAlias, atAlias, byAlias)
            }

        /**
         * TODO Remove fromClauseSimple rule from DELETE command grammar in PartiQL.g4
         */
        override fun visitFromClauseSimpleImplicit(ctx: GeneratedParser.FromClauseSimpleImplicitContext) =
            translate(ctx) {
                val path = visitPathSimple(ctx.pathSimple())
                val asAlias = visitSymbolPrimitive(ctx.symbolPrimitive())
                statementDMLDeleteTarget(path, asAlias, null, null)
            }

        override fun visitTableUnpivot(ctx: GeneratedParser.TableUnpivotContext) = translate(ctx) {
            val expr = visitAs<Expr>(ctx.expr())
            val asAlias = ctx.asIdent()?.let { visitSymbolPrimitive(it.symbolPrimitive()) }
            val atAlias = ctx.atIdent()?.let { visitSymbolPrimitive(it.symbolPrimitive()) }
            val byAlias = ctx.byIdent()?.let { visitSymbolPrimitive(it.symbolPrimitive()) }
            fromValue(expr, From.Value.Type.UNPIVOT, asAlias, atAlias, byAlias)
        }

        override fun visitTableCrossJoin(ctx: GeneratedParser.TableCrossJoinContext) = translate(ctx) {
            val lhs = visitAs<From>(ctx.lhs)
            val rhs = visitAs<From>(ctx.rhs)
            val type = convertJoinType(ctx.joinType())
            fromJoin(lhs, rhs, type, null)
        }

        private fun convertJoinType(ctx: GeneratedParser.JoinTypeContext?): From.Join.Type? {
            if (ctx == null) return null
            return when (ctx.mod.type) {
                GeneratedParser.INNER -> From.Join.Type.INNER
                GeneratedParser.LEFT -> when (ctx.OUTER()) {
                    null -> From.Join.Type.LEFT
                    else -> From.Join.Type.LEFT_OUTER
                }
                GeneratedParser.RIGHT -> when (ctx.OUTER()) {
                    null -> From.Join.Type.RIGHT
                    else -> From.Join.Type.RIGHT_OUTER
                }
                GeneratedParser.FULL -> when (ctx.OUTER()) {
                    null -> From.Join.Type.FULL
                    else -> From.Join.Type.FULL_OUTER
                }
                GeneratedParser.OUTER -> {
                    // TODO https://github.com/partiql/partiql-spec/issues/41
                    // TODO https://github.com/partiql/partiql-lang-kotlin/issues/1013
                    From.Join.Type.FULL_OUTER
                }
                else -> null
            }
        }

        override fun visitTableQualifiedJoin(ctx: GeneratedParser.TableQualifiedJoinContext) = translate(ctx) {
            val lhs = visitAs<From>(ctx.lhs)
            val rhs = visitAs<From>(ctx.rhs)
            val type = convertJoinType(ctx.joinType())
            val condition = ctx.joinSpec()?.let { visitExpr(it.expr()) }
            fromJoin(lhs, rhs, type, condition)
        }

        override fun visitTableBaseRefSymbol(ctx: GeneratedParser.TableBaseRefSymbolContext) = translate(ctx) {
            val expr = visitAs<Expr>(ctx.source)
            val asAlias = visitSymbolPrimitive(ctx.symbolPrimitive())
            fromValue(expr, From.Value.Type.SCAN, asAlias, null, null)
        }

        override fun visitTableWrapped(ctx: GeneratedParser.TableWrappedContext): AstNode = visit(ctx.tableReference())

        override fun visitJoinSpec(ctx: GeneratedParser.JoinSpecContext) = visitExpr(ctx.expr())

        override fun visitJoinRhsTableJoined(ctx: GeneratedParser.JoinRhsTableJoinedContext) =
            visitAs<From>(ctx.tableReference())

        /**
         * SIMPLE EXPRESSIONS
         */

        override fun visitOr(ctx: GeneratedParser.OrContext) = translate(ctx) {
            convertBinaryExpr(ctx.lhs, ctx.rhs, Expr.Binary.Op.OR)
        }

        override fun visitAnd(ctx: GeneratedParser.AndContext) = translate(ctx) {
            convertBinaryExpr(ctx.lhs, ctx.rhs, Expr.Binary.Op.AND)
        }

        override fun visitNot(ctx: GeneratedParser.NotContext) = translate(ctx) {
            val expr = visit(ctx.exprNot()) as Expr
            exprUnary(Expr.Unary.Op.NOT, expr)
        }

        override fun visitMathOp00(ctx: GeneratedParser.MathOp00Context) = translate(ctx) {
            if (ctx.parent != null) return@translate visit(ctx.parent)
            convertBinaryExpr(ctx.lhs, ctx.rhs, convertBinaryOp(ctx.op))
        }

        override fun visitMathOp01(ctx: GeneratedParser.MathOp01Context) = translate(ctx) {
            if (ctx.parent != null) return@translate visit(ctx.parent)
            convertBinaryExpr(ctx.lhs, ctx.rhs, convertBinaryOp(ctx.op))
        }

        override fun visitMathOp02(ctx: GeneratedParser.MathOp02Context) = translate(ctx) {
            if (ctx.parent != null) return@translate visit(ctx.parent)
            convertBinaryExpr(ctx.lhs, ctx.rhs, convertBinaryOp(ctx.op))
        }

        override fun visitValueExpr(ctx: GeneratedParser.ValueExprContext) = translate(ctx) {
            if (ctx.parent != null) return@translate visit(ctx.parent)
            val expr = visit(ctx.rhs) as Expr
            exprUnary(convertUnaryOp(ctx.sign), expr)
        }

        private fun convertBinaryExpr(lhs: ParserRuleContext, rhs: ParserRuleContext, op: Expr.Binary.Op): Expr {
            val l = visit(lhs) as Expr
            val r = visit(rhs) as Expr
            return factory.exprBinary(op, l, r)
        }

        private fun convertBinaryOp(token: Token) = when (token.type) {
            GeneratedParser.AND -> Expr.Binary.Op.AND
            GeneratedParser.OR -> Expr.Binary.Op.OR
            GeneratedParser.ASTERISK -> Expr.Binary.Op.TIMES
            GeneratedParser.SLASH_FORWARD -> Expr.Binary.Op.DIVIDE
            GeneratedParser.PLUS -> Expr.Binary.Op.PLUS
            GeneratedParser.MINUS -> Expr.Binary.Op.MINUS
            GeneratedParser.PERCENT -> Expr.Binary.Op.MODULO
            GeneratedParser.CONCAT -> Expr.Binary.Op.CONCAT
            GeneratedParser.ANGLE_LEFT -> Expr.Binary.Op.LT
            GeneratedParser.LT_EQ -> Expr.Binary.Op.LTE
            GeneratedParser.ANGLE_RIGHT -> Expr.Binary.Op.GT
            GeneratedParser.GT_EQ -> Expr.Binary.Op.GTE
            GeneratedParser.NEQ -> Expr.Binary.Op.NE
            GeneratedParser.EQ -> Expr.Binary.Op.EQ
            else -> throw error(token, "Invalid binary operator")
        }

        private fun convertUnaryOp(token: Token) = when (token.type) {
            GeneratedParser.PLUS -> Expr.Unary.Op.POS
            GeneratedParser.MINUS -> Expr.Unary.Op.NEG
            GeneratedParser.NOT -> Expr.Unary.Op.NOT
            else -> throw error(token, "Invalid unary operator")
        }

        /**
         *
         * PREDICATES
         *
         */

        override fun visitPredicateComparison(ctx: GeneratedParser.PredicateComparisonContext) = translate(ctx) {
            val op = convertBinaryOp(ctx.op)
            convertBinaryExpr(ctx.lhs, ctx.rhs, op)
        }

        /**
         * TODO Fix the IN collection grammar, also label alternative forms
         *  - https://github.com/partiql/partiql-lang-kotlin/issues/1115
         *   - https://github.com/partiql/partiql-lang-kotlin/issues/1113
         */
        override fun visitPredicateIn(ctx: GeneratedParser.PredicateInContext) = translate(ctx) {
            val lhs = visitAs<Expr>(ctx.lhs)
            val rhs = visitAs<Expr>(ctx.rhs ?: ctx.expr()).let {
                // Wrap rhs in an array unless it's a query or already a collection
                if (it is Expr.SFW || it is Expr.Collection || ctx.PAREN_LEFT() == null) {
                    it
                } else {
                    // IN ( expr )
                    exprCollection(Expr.Collection.Type.LIST, listOf(it))
                }
            }
            val not = ctx.NOT() != null
            exprInCollection(lhs, rhs, not)
        }

        override fun visitPredicateIs(ctx: GeneratedParser.PredicateIsContext) = translate(ctx) {
            val value = visitAs<Expr>(ctx.lhs)
            val type = visitAs<Type>(ctx.type())
            val not = ctx.NOT() != null
            exprIsType(value, type, not)
        }

        override fun visitPredicateBetween(ctx: GeneratedParser.PredicateBetweenContext) = translate(ctx) {
            val value = visitAs<Expr>(ctx.lhs)
            val lower = visitAs<Expr>(ctx.lower)
            val upper = visitAs<Expr>(ctx.upper)
            val not = ctx.NOT() != null
            exprBetween(value, lower, upper, not)
        }

        override fun visitPredicateLike(ctx: GeneratedParser.PredicateLikeContext) = translate(ctx) {
            val value = visitAs<Expr>(ctx.lhs)
            val pattern = visitAs<Expr>(ctx.rhs)
            val escape = visitOrNull<Expr>(ctx.escape)
            val not = ctx.NOT() != null
            exprLike(value, pattern, escape, not)
        }

        /**
         *
         * PRIMARY EXPRESSIONS
         *
         */

        override fun visitExprTermWrappedQuery(ctx: GeneratedParser.ExprTermWrappedQueryContext): AstNode =
            visit(ctx.expr())

        override fun visitVariableIdentifier(ctx: GeneratedParser.VariableIdentifierContext) = translate(ctx) {
            val symbol = ctx.ident.getStringValue()
            val case = when (ctx.ident.type) {
                GeneratedParser.IDENTIFIER -> Identifier.CaseSensitivity.INSENSITIVE
                else -> Identifier.CaseSensitivity.SENSITIVE
            }
            val scope = when (ctx.qualifier) {
                null -> Expr.Var.Scope.DEFAULT
                else -> Expr.Var.Scope.LOCAL
            }
            exprVar(identifierSymbol(symbol, case), scope)
        }

        override fun visitVariableKeyword(ctx: GeneratedParser.VariableKeywordContext) = translate(ctx) {
            val symbol = ctx.key.text
            val case = Identifier.CaseSensitivity.INSENSITIVE
            val scope = when (ctx.qualifier) {
                null -> Expr.Var.Scope.DEFAULT
                else -> Expr.Var.Scope.LOCAL
            }
            exprVar(identifierSymbol(symbol, case), scope)
        }

        override fun visitParameter(ctx: GeneratedParser.ParameterContext) = translate(ctx) {
            val index = parameters[ctx.QUESTION_MARK().symbol.tokenIndex] ?: throw error(
                ctx,
                "Unable to find index of parameter."
            )
            exprParameter(index)
        }

        override fun visitSequenceConstructor(ctx: GeneratedParser.SequenceConstructorContext) = translate(ctx) {
            val expressions = visitOrEmpty<Expr>(ctx.expr())
            val type = when (ctx.datatype.type) {
                GeneratedParser.LIST -> Expr.Collection.Type.LIST
                GeneratedParser.SEXP -> Expr.Collection.Type.SEXP
                else -> throw error(ctx.datatype, "Invalid sequence type")
            }
            exprCollection(type, expressions)
        }

        override fun visitExprPrimaryPath(ctx: GeneratedParser.ExprPrimaryPathContext) = translate(ctx) {
            val base = visitAs<Expr>(ctx.exprPrimary())
            val steps = ctx.pathStep().map { visit(it) as Expr.Path.Step }
            exprPath(base, steps)
        }

        override fun visitPathStepIndexExpr(ctx: GeneratedParser.PathStepIndexExprContext) = translate(ctx) {
            val key = visitAs<Expr>(ctx.key)
            exprPathStepIndex(key)
        }

        override fun visitPathStepDotExpr(ctx: GeneratedParser.PathStepDotExprContext) = translate(ctx) {
            val symbol = visitSymbolPrimitive(ctx.symbolPrimitive())
            exprPathStepSymbol(symbol)
        }

        override fun visitPathStepIndexAll(ctx: GeneratedParser.PathStepIndexAllContext) = translate(ctx) {
            exprPathStepWildcard()
        }

        override fun visitPathStepDotAll(ctx: GeneratedParser.PathStepDotAllContext) = translate(ctx) {
            exprPathStepUnpivot()
        }

        override fun visitValues(ctx: GeneratedParser.ValuesContext) = translate(ctx) {
            val rows = visitOrEmpty<Expr.Collection>(ctx.valueRow())
            exprCollection(Expr.Collection.Type.BAG, rows)
        }

        override fun visitValueRow(ctx: GeneratedParser.ValueRowContext) = translate(ctx) {
            val expressions = visitOrEmpty<Expr>(ctx.expr())
            exprCollection(Expr.Collection.Type.LIST, expressions)
        }

        override fun visitValueList(ctx: GeneratedParser.ValueListContext) = translate(ctx) {
            val expressions = visitOrEmpty<Expr>(ctx.expr())
            exprCollection(Expr.Collection.Type.LIST, expressions)
        }

        override fun visitExprGraphMatchMany(ctx: GeneratedParser.ExprGraphMatchManyContext) = translate(ctx) {
            val graph = visit(ctx.exprPrimary()) as Expr
            val pattern = visitGpmlPatternList(ctx.gpmlPatternList())
            exprMatch(graph, pattern)
        }

        override fun visitExprGraphMatchOne(ctx: GeneratedParser.ExprGraphMatchOneContext) = translate(ctx) {
            val graph = visit(ctx.exprPrimary()) as Expr
            val pattern = visitGpmlPattern(ctx.gpmlPattern())
            exprMatch(graph, pattern)
        }

        override fun visitExprTermCurrentUser(ctx: GeneratedParser.ExprTermCurrentUserContext) = translate(ctx) {
            exprSessionAttribute(Expr.SessionAttribute.Attribute.CURRENT_USER)
        }

        /**
         *
         * FUNCTIONS
         *
         */

        override fun visitNullIf(ctx: GeneratedParser.NullIfContext) = translate(ctx) {
            val value = visitExpr(ctx.expr(0))
            val nullifier = visitExpr(ctx.expr(1))
            exprNullIf(value, nullifier)
        }

        override fun visitCoalesce(ctx: GeneratedParser.CoalesceContext) = translate(ctx) {
            val expressions = visitOrEmpty<Expr>(ctx.expr())
            exprCoalesce(expressions)
        }

        override fun visitCaseExpr(ctx: GeneratedParser.CaseExprContext) = translate(ctx) {
            val expr = ctx.case_?.let { visitExpr(it) }
            val branches = ctx.whens.indices.map { i ->
                // consider adding locations
                val w = visitExpr(ctx.whens[i])
                val t = visitExpr(ctx.thens[i])
                exprCaseBranch(w, t)
            }
            val default = ctx.else_?.let { visitExpr(it) }
            exprCase(expr, branches, default)
        }

        override fun visitCast(ctx: GeneratedParser.CastContext) = translate(ctx) {
            val expr = visitExpr(ctx.expr())
            val type = visitAs<Type>(ctx.type())
            exprCast(expr, type)
        }

        override fun visitCanCast(ctx: GeneratedParser.CanCastContext) = translate(ctx) {
            val expr = visitExpr(ctx.expr())
            val type = visitAs<Type>(ctx.type())
            exprCanCast(expr, type)
        }

        override fun visitCanLosslessCast(ctx: GeneratedParser.CanLosslessCastContext) = translate(ctx) {
            val expr = visitExpr(ctx.expr())
            val type = visitAs<Type>(ctx.type())
            exprCanLosslessCast(expr, type)
        }

        override fun visitFunctionCallIdent(ctx: GeneratedParser.FunctionCallIdentContext) = translate(ctx) {
            val function = visitSymbolPrimitive(ctx.name)
            val args = visitOrEmpty<Expr>(ctx.expr())
            exprCall(function, args)
        }

        override fun visitFunctionCallReserved(ctx: GeneratedParser.FunctionCallReservedContext) = translate(ctx) {
            val function = ctx.name.text.toIdentifier()
            val args = visitOrEmpty<Expr>(ctx.expr())
            exprCall(function, args)
        }

        /**
         *
         * FUNCTIONS WITH SPECIAL FORMS
         *
         */

        override fun visitDateFunction(ctx: GeneratedParser.DateFunctionContext) = translate(ctx) {
            val field = try {
                DatetimeField.valueOf(ctx.dt.text.uppercase())
            } catch (ex: IllegalArgumentException) {
                throw error(ctx.dt, "Expected one of: ${DatetimeField.values().joinToString()}", ex)
            }
            val lhs = visitExpr(ctx.expr(0))
            val rhs = visitExpr(ctx.expr(1))
            when {
                ctx.DATE_ADD() != null -> exprDateAdd(field, lhs, rhs)
                ctx.DATE_DIFF() != null -> exprDateDiff(field, lhs, rhs)
                else -> throw error(ctx, "Expected DATE_ADD or DATE_DIFF")
            }
        }

        /**
         * TODO Add labels to each alternative, https://github.com/partiql/partiql-lang-kotlin/issues/1113
         */
        override fun visitSubstring(ctx: GeneratedParser.SubstringContext) = translate(ctx) {
            if (ctx.FROM() == null) {
                // normal form
                val function = "SUBSTRING".toIdentifier()
                val args = visitOrEmpty<Expr>(ctx.expr())
                exprCall(function, args)
            } else {
                // special form
                val value = visitExpr(ctx.expr(0))
                val start = visitOrNull<Expr>(ctx.expr(1))
                val length = visitOrNull<Expr>(ctx.expr(2))
                exprSubstring(value, start, length)
            }
        }

        /**
         * TODO Add labels to each alternative, https://github.com/partiql/partiql-lang-kotlin/issues/1113
         */
        override fun visitPosition(ctx: GeneratedParser.PositionContext) = translate(ctx) {
            if (ctx.IN() == null) {
                // normal form
                val function = "POSITION".toIdentifier()
                val args = visitOrEmpty<Expr>(ctx.expr())
                exprCall(function, args)
            } else {
                // special form
                val lhs = visitExpr(ctx.expr(0))
                val rhs = visitExpr(ctx.expr(1))
                exprPosition(lhs, rhs)
            }
        }

        /**
         * TODO Add labels to each alternative, https://github.com/partiql/partiql-lang-kotlin/issues/1113
         */
        override fun visitOverlay(ctx: GeneratedParser.OverlayContext) = translate(ctx) {
            if (ctx.PLACING() == null) {
                // normal form
                val function = "OVERLAY".toIdentifier()
                val args = visitOrEmpty<Expr>(ctx.expr())
                exprCall(function, args)
            } else {
                // special form
                val value = visitExpr(ctx.expr(0))
                val overlay = visitExpr(ctx.expr(1))
                val start = visitExpr(ctx.expr(2))
                val length = visitOrNull<Expr>(ctx.expr(3))
                exprOverlay(value, overlay, start, length)
            }
        }

        /**
         * COUNT(*)
         */
        override fun visitCountAll(ctx: GeneratedParser.CountAllContext) = translate(ctx) {
            val function = "COUNT_STAR".toIdentifier()
            exprAgg(function, emptyList(), SetQuantifier.ALL)
        }

        override fun visitExtract(ctx: GeneratedParser.ExtractContext) = translate(ctx) {
            val field = try {
                DatetimeField.valueOf(ctx.IDENTIFIER().text.uppercase())
            } catch (ex: IllegalArgumentException) {
                throw error(ctx.IDENTIFIER().symbol, "Expected one of: ${DatetimeField.values().joinToString()}", ex)
            }
            val source = visitExpr(ctx.expr())
            exprExtract(field, source)
        }

        override fun visitTrimFunction(ctx: GeneratedParser.TrimFunctionContext) = translate(ctx) {
            val spec = ctx.mod?.let {
                try {
                    Expr.Trim.Spec.valueOf(it.text.uppercase())
                } catch (ex: IllegalArgumentException) {
                    throw error(it, "Expected on of: ${Expr.Trim.Spec.values().joinToString()}", ex)
                }
            }
            val (chars, value) = when (ctx.expr().size) {
                1 -> null to visitExpr(ctx.expr(0))
                2 -> visitExpr(ctx.expr(0)) to visitExpr(ctx.expr(1))
                else -> throw error(ctx, "Expected one or two TRIM expression arguments")
            }
            exprTrim(value, chars, spec)
        }

        override fun visitAggregateBase(ctx: GeneratedParser.AggregateBaseContext) = translate(ctx) {
            val function = ctx.func.text.toIdentifier()
            val args = listOf(visitExpr(ctx.expr()))
            val setq = convertSetQuantifier(ctx.setQuantifierStrategy())
            exprAgg(function, args, setq)
        }

        /**
         * Window Functions
         */

        override fun visitLagLeadFunction(ctx: GeneratedParser.LagLeadFunctionContext) = translate(ctx) {
            val function = when {
                ctx.LAG() != null -> Expr.Window.Function.LAG
                ctx.LEAD() != null -> Expr.Window.Function.LEAD
                else -> throw error(ctx, "Expected LAG or LEAD")
            }
            val expression = visitExpr(ctx.expr(0))
            val offset = visitOrNull<Expr>(ctx.expr(1))
            val default = visitOrNull<Expr>(ctx.expr(2))
            val over = visitOver(ctx.over())
            if (over.sorts == null) {
                throw error(ctx.over(), "$function requires Window ORDER BY")
            }
            exprWindow(function, expression, offset, default, over)
        }

        override fun visitOver(ctx: GeneratedParser.OverContext) = translate(ctx) {
            val partitions = ctx.windowPartitionList()?.let { visitOrEmpty<Expr>(it.expr()) }
            val sorts = ctx.windowSortSpecList()?.let { visitOrEmpty<Sort>(it.orderSortSpec()) }
            exprWindowOver(partitions, sorts)
        }

        /**
         *
         * LITERALS
         *
         */

        override fun visitBag(ctx: GeneratedParser.BagContext) = translate(ctx) {
            val expressions = visitOrEmpty<Expr>(ctx.expr())
            exprCollection(Expr.Collection.Type.BAG, expressions)
        }

        override fun visitLiteralDecimal(ctx: GeneratedParser.LiteralDecimalContext) = translate(ctx) {
            val decimal = try {
                val v = ctx.LITERAL_DECIMAL().text.trim()
                BigDecimal(v, MathContext(38, RoundingMode.HALF_EVEN))
            } catch (e: NumberFormatException) {
                throw error(ctx, "Invalid decimal literal", e)
            }
            exprLit(decimalValue(decimal))
        }

        override fun visitArray(ctx: GeneratedParser.ArrayContext) = translate(ctx) {
            val expressions = visitOrEmpty<Expr>(ctx.expr())
            exprCollection(Expr.Collection.Type.ARRAY, expressions)
        }

        override fun visitLiteralNull(ctx: GeneratedParser.LiteralNullContext) = translate(ctx) {
            exprLit(nullValue())
        }

        override fun visitLiteralMissing(ctx: GeneratedParser.LiteralMissingContext) = translate(ctx) {
            exprLit(missingValue())
        }

        override fun visitLiteralTrue(ctx: GeneratedParser.LiteralTrueContext) = translate(ctx) {
            exprLit(boolValue(true))
        }

        override fun visitLiteralFalse(ctx: GeneratedParser.LiteralFalseContext) = translate(ctx) {
            exprLit(boolValue(false))
        }

        override fun visitLiteralIon(ctx: GeneratedParser.LiteralIonContext) = translate(ctx) {
            val value = try {
                loadSingleElement(ctx.ION_CLOSURE().getStringValue())
            } catch (e: IonElementException) {
                throw error(ctx, "Unable to parse Ion value.", e)
            }
            exprIon(value)
        }

        override fun visitLiteralString(ctx: GeneratedParser.LiteralStringContext) = translate(ctx) {
            val value = ctx.LITERAL_STRING().getStringValue()
            exprLit(stringValue(value))
        }

        override fun visitLiteralInteger(ctx: GeneratedParser.LiteralIntegerContext) = translate(ctx) {
            val n = ctx.LITERAL_INTEGER().text.toInt()
            val v = intValue(n.toBigInteger())
            exprLit(v)
        }

        override fun visitLiteralDate(ctx: GeneratedParser.LiteralDateContext) = translate(ctx) {
            val pattern = ctx.LITERAL_STRING().symbol
            val dateString = ctx.LITERAL_STRING().getStringValue()
            if (DATE_PATTERN_REGEX.matches(dateString).not()) {
                throw error(pattern, "Expected DATE string to be of the format yyyy-MM-dd")
            }
            val value = try {
                LocalDate.parse(dateString, DateTimeFormatter.ISO_LOCAL_DATE)
            } catch (e: DateTimeParseException) {
                throw error(pattern, e.localizedMessage, e)
            } catch (e: IndexOutOfBoundsException) {
                throw error(pattern, e.localizedMessage, e)
            }
            val date = DateTimeValue.date(value.year, value.monthValue, value.dayOfMonth)
            exprLit(dateValue(date))
        }

        override fun visitLiteralTime(ctx: GeneratedParser.LiteralTimeContext) = translate(ctx) {
            val (timeString, precision) = getTimeStringAndPrecision(ctx.LITERAL_STRING(), ctx.LITERAL_INTEGER())
            val time = try {
                DateTimeUtils.parseTimeLiteral(timeString)
            } catch (e: DateTimeException) {
                throw error(ctx, "Invalid Date Time Literal", e)
            }
            val value = time.toPrecision(precision)
            exprLit(timeValue(value))
        }

        override fun visitLiteralTimestamp(ctx: GeneratedParser.LiteralTimestampContext) = translate(ctx) {
            val (timeString, precision) = getTimeStringAndPrecision(ctx.LITERAL_STRING(), ctx.LITERAL_INTEGER())
            val timestamp = try {
                DateTimeUtils.parseTimestamp(timeString)
            } catch (e: DateTimeException) {
                throw error(ctx, "Invalid Date Time Literal", e)
            }
            val value = timestamp.toPrecision(precision)
            exprLit(timestampValue(value))
        }

        override fun visitTuple(ctx: GeneratedParser.TupleContext) = translate(ctx) {
            val fields = ctx.pair().map {
                val k = visitExpr(it.lhs)
                val v = visitExpr(it.rhs)
                exprStructField(k, v)
            }
            exprStruct(fields)
        }

        /**
         *
         * TYPES
         *
         */

        override fun visitTypeAtomic(ctx: GeneratedParser.TypeAtomicContext) = translate(ctx) {
            when (ctx.datatype.type) {
                GeneratedParser.NULL -> typeNullType()
                GeneratedParser.BOOL, GeneratedParser.BOOLEAN -> typeBool()
                GeneratedParser.SMALLINT, GeneratedParser.INT2, GeneratedParser.INTEGER2 -> typeInt2()
                GeneratedParser.INT4, GeneratedParser.INTEGER4 -> typeInt4()
                GeneratedParser.BIGINT, GeneratedParser.INT8, GeneratedParser.INTEGER8 -> typeInt8()
                GeneratedParser.INT, GeneratedParser.INTEGER -> typeInt()
                GeneratedParser.FLOAT -> typeFloat32()
                GeneratedParser.DOUBLE -> typeFloat64()
                GeneratedParser.REAL -> typeReal()
                GeneratedParser.TIMESTAMP -> typeTimestamp(null)
                GeneratedParser.CHAR, GeneratedParser.CHARACTER -> typeChar(null)
                GeneratedParser.MISSING -> typeMissing()
                GeneratedParser.STRING -> typeString(null)
                GeneratedParser.SYMBOL -> typeSymbol()
                // TODO https://github.com/partiql/partiql-lang-kotlin/issues/1125
                GeneratedParser.BLOB -> typeBlob(null)
                GeneratedParser.CLOB -> typeClob(null)
                GeneratedParser.DATE -> typeDate()
                GeneratedParser.STRUCT -> typeStruct()
                GeneratedParser.TUPLE -> typeTuple()
                GeneratedParser.LIST -> typeList()
                GeneratedParser.SEXP -> typeSexp()
                GeneratedParser.BAG -> typeBag()
                GeneratedParser.ANY -> typeAny()
                else -> throw error(ctx, "Unknown atomic type.")
            }
        }

        override fun visitTypeVarChar(ctx: GeneratedParser.TypeVarCharContext) = translate(ctx) {
            val n = ctx.arg0?.text?.toInt()
            typeVarchar(n)
        }

        override fun visitTypeArgSingle(ctx: GeneratedParser.TypeArgSingleContext) = translate(ctx) {
            val n = ctx.arg0?.text?.toInt()
            when (ctx.datatype.type) {
                GeneratedParser.FLOAT -> when (n) {
                    32 -> typeFloat32()
                    64 -> typeFloat64()
                    else -> throw error(ctx.datatype, "Invalid FLOAT precision. Expected 32 or 64")
                }
                GeneratedParser.CHAR, GeneratedParser.CHARACTER -> typeChar(n)
                GeneratedParser.VARCHAR -> typeVarchar(n)
                else -> throw error(ctx.datatype, "Invalid datatype")
            }
        }

        override fun visitTypeArgDouble(ctx: GeneratedParser.TypeArgDoubleContext) = translate(ctx) {
            val arg0 = ctx.arg0?.text?.toInt()
            val arg1 = ctx.arg1?.text?.toInt()
            when (ctx.datatype.type) {
                GeneratedParser.DECIMAL, GeneratedParser.DEC -> typeDecimal(arg0, arg1)
                GeneratedParser.NUMERIC -> typeNumeric(arg0, arg1)
                else -> throw error(ctx.datatype, "Invalid datatype")
            }
        }

        override fun visitTypeTimeZone(ctx: GeneratedParser.TypeTimeZoneContext) = translate(ctx) {
            val precision = ctx.precision?.let {
                val p = ctx.precision.text.toInt()
                if (p < 0 || 9 < p) throw error(ctx.precision, "Unsupported time precision")
                p
            }
            when (ctx.ZONE()) {
                null -> typeTime(precision)
                else -> typeTimeWithTz(precision)
            }
        }

        override fun visitTypeCustom(ctx: GeneratedParser.TypeCustomContext) = translate(ctx) {
            typeCustom(ctx.text.uppercase())
        }

        private inline fun <reified T : AstNode> visitOrEmpty(ctx: List<ParserRuleContext>?): List<T> = when {
            ctx.isNullOrEmpty() -> emptyList()
            else -> ctx.map { visit(it) as T }
        }

        private inline fun <reified T : AstNode> visitOrNull(ctx: ParserRuleContext?): T? = ctx?.let { it.accept(this) as T }

        private inline fun <reified T : AstNode> visitAs(ctx: ParserRuleContext): T = visit(ctx) as T

        /**
         * Visiting a symbol to get a string, skip the wrapping, unwrapping, and location tracking.
         */
        private fun symbolToString(ctx: GeneratedParser.SymbolPrimitiveContext) = when (ctx.ident.type) {
            GeneratedParser.IDENTIFIER_QUOTED -> ctx.IDENTIFIER_QUOTED().getStringValue()
            GeneratedParser.IDENTIFIER -> ctx.IDENTIFIER().getStringValue()
            else -> throw error(ctx, "Invalid symbol reference.")
        }

        /**
         * Convert [ALL|DISTINCT] to SetQuantifier Enum
         */
        private fun convertSetQuantifier(ctx: GeneratedParser.SetQuantifierStrategyContext?): SetQuantifier? = when {
            ctx == null -> null
            ctx.ALL() != null -> SetQuantifier.ALL
            ctx.DISTINCT() != null -> SetQuantifier.DISTINCT
            else -> throw error(ctx, "Expected set quantifier ALL or DISTINCT")
        }

        /**
         * With the <string> and <int> nodes of a literal time expression, returns the parsed string and precision.
         * TIME (<int>)? (WITH TIME ZONE)? <string>
         */
        private fun getTimeStringAndPrecision(
            stringNode: TerminalNode,
            integerNode: TerminalNode?
        ): Pair<String, Int> {
            val timeString = stringNode.getStringValue()
            val precision = when (integerNode) {
                null -> {
                    try {
                        getPrecisionFromTimeString(timeString)
                    } catch (e: Exception) {
                        throw error(stringNode.symbol, "Unable to parse precision.", e)
                    }
                }
                else -> {
                    val p = integerNode.text.toBigInteger().toInt()
                    if (p < 0 || 9 < p) throw error(integerNode.symbol, "Precision out of bounds")
                    p
                }
            }
            return timeString to precision
        }

        private fun getPrecisionFromTimeString(timeString: String): Int {
            val matcher = GENERIC_TIME_REGEX.toPattern().matcher(timeString)
            if (!matcher.find()) {
                throw IllegalArgumentException("Time string does not match the format 'HH:MM:SS[.ddd....][+|-HH:MM]'")
            }
            val fraction = matcher.group(1)?.removePrefix(".")
            return fraction?.length ?: 0
        }

        /**
         * Converts a Path expression into a Projection Item (either ALL or EXPR). Note: A Projection Item only allows a
         * subset of a typical Path expressions. See the following examples.
         *
         * Examples of valid projections are:
         *
         * ```partiql
         *      SELECT * FROM foo
         *      SELECT foo.* FROM foo
         *      SELECT f.* FROM foo as f
         *      SELECT foo.bar.* FROM foo
         *      SELECT f.bar.* FROM foo as f
         * ```
         * Also validates that the expression is valid for select list context. It does this by making
         * sure that expressions looking like the following do not appear:
         *
         * ```partiql
         *      SELECT foo[*] FROM foo
         *      SELECT f.*.bar FROM foo as f
         *      SELECT foo[1].* FROM foo
         *      SELECT foo.*.bar FROM foo
         * ```
         */
        protected fun convertPathToProjectionItem(ctx: ParserRuleContext, path: Expr.Path, alias: Identifier.Symbol?) =
            translate(ctx) {
                val steps = mutableListOf<Expr.Path.Step>()
                var containsIndex = false
                path.steps.forEachIndexed { index, step ->
                    // Only last step can have a '.*'
                    if (step is Expr.Path.Step.Unpivot && index != path.steps.lastIndex) {
                        throw error(ctx, "Projection item cannot unpivot unless at end.")
                    }
                    // No step can have an indexed wildcard: '[*]'
                    if (step is Expr.Path.Step.Wildcard) {
                        throw error(ctx, "Projection item cannot index using wildcard.")
                    }
                    // TODO If the last step is '.*', no indexing is allowed
                    // if (step.metas.containsKey(IsPathIndexMeta.TAG)) {
                    //     containsIndex = true
                    // }
                    if (step !is Expr.Path.Step.Unpivot) {
                        steps.add(step)
                    }
                }
                if (path.steps.last() is Expr.Path.Step.Unpivot && containsIndex) {
                    throw error(ctx, "Projection item use wildcard with any indexing.")
                }
                when {
                    path.steps.last() is Expr.Path.Step.Unpivot && steps.isEmpty() -> {
                        selectProjectItemAll(path.root)
                    }
                    path.steps.last() is Expr.Path.Step.Unpivot -> {
                        selectProjectItemAll(factory.exprPath(path.root, steps))
                    }
                    else -> {
                        selectProjectItemExpression(path, alias)
                    }
                }
            }

        private fun TerminalNode.getStringValue(): String = this.symbol.getStringValue()

        private fun Token.getStringValue(): String = when (this.type) {
            GeneratedParser.IDENTIFIER -> this.text
            GeneratedParser.IDENTIFIER_QUOTED -> this.text.removePrefix("\"").removeSuffix("\"").replace("\"\"", "\"")
            GeneratedParser.LITERAL_STRING -> this.text.removePrefix("'").removeSuffix("'").replace("''", "'")
            GeneratedParser.ION_CLOSURE -> this.text.removePrefix("`").removeSuffix("`")
            else -> throw error(this, "Unsupported token for grabbing string value.")
        }

        private fun String.toIdentifier(): Identifier.Symbol = factory.identifierSymbol(
            symbol = this,
            caseSensitivity = Identifier.CaseSensitivity.INSENSITIVE,
        )

        private fun String.toBigInteger() = BigInteger(this, 10)

        private fun assertIntegerElement(token: Token?, value: IonElement?) {
            if (value == null || token == null) return
            if (value !is IntElement) throw error(token, "Expected an integer value.")
            if (value.integerSize == IntElementSize.BIG_INTEGER || value.longValue > Int.MAX_VALUE || value.longValue < Int.MIN_VALUE) throw error(
                token, "Type parameter exceeded maximum value"
            )
        }

        private enum class ExplainParameters {
            TYPE, FORMAT;

            fun getCompliantString(target: String?, input: Token): String = when (target) {
                null -> input.text!!
                else -> throw error(input, "Cannot set EXPLAIN parameter ${this.name} multiple times.")
            }
        }
    }
}<|MERGE_RESOLUTION|>--- conflicted
+++ resolved
@@ -289,11 +289,7 @@
             ): PartiQLParser.Result {
                 val locations = SourceLocations.Mutable()
                 val visitor = Visitor(locations, tokens.parameterIndexes)
-<<<<<<< HEAD
                 val root = visitor.visitAs<Statement>(tree)
-=======
-                val root = visitor.visitAs<AstNode>(tree) as Statement
->>>>>>> 6ec8503f
                 return PartiQLParser.Result(
                     source = source,
                     root = root,
