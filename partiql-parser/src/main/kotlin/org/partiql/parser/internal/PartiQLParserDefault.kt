--- conflicted
+++ resolved
@@ -201,31 +201,6 @@
 import org.partiql.parser.PartiQLLexerException
 import org.partiql.parser.PartiQLParser
 import org.partiql.parser.PartiQLParserException
-<<<<<<< HEAD
-import org.partiql.parser.PartiQLSyntaxException
-import org.partiql.parser.SourceLocation
-import org.partiql.parser.SourceLocations
-import org.partiql.parser.antlr.PartiQLParserBaseVisitor
-import org.partiql.parser.internal.util.DateTimeUtils
-import org.partiql.parser.internal.util.NumberUtils.negate
-import org.partiql.value.NumericValue
-import org.partiql.value.PartiQLValueExperimental
-import org.partiql.value.StringValue
-import org.partiql.value.boolValue
-import org.partiql.value.dateValue
-import org.partiql.value.datetime.DateTimeException
-import org.partiql.value.datetime.DateTimeValue
-import org.partiql.value.decimalValue
-import org.partiql.value.int32Value
-import org.partiql.value.int64Value
-import org.partiql.value.intValue
-import org.partiql.value.missingValue
-import org.partiql.value.nullValue
-import org.partiql.value.stringValue
-import org.partiql.value.timeValue
-import org.partiql.value.timestampValue
-import java.math.BigDecimal
-=======
 import org.partiql.parser.internal.antlr.PartiQLParserBaseVisitor
 import org.partiql.spi.Context
 import org.partiql.spi.SourceLocation
@@ -234,7 +209,6 @@
 import org.partiql.spi.errors.PErrorKind
 import org.partiql.spi.errors.PErrorListener
 import org.partiql.spi.errors.PErrorListenerException
->>>>>>> 9b6d7cc2
 import java.math.BigInteger
 import java.nio.channels.ClosedByInterruptException
 import java.nio.charset.StandardCharsets
@@ -549,18 +523,6 @@
             )
         }
 
-<<<<<<< HEAD
-        override fun visitQualifiedName(ctx: org.partiql.parser.antlr.PartiQLParser.QualifiedNameContext) =
-            translate(ctx) {
-                val qualifier = ctx.qualifier.map { visitSymbolPrimitive(it) }
-                val name = visitSymbolPrimitive(ctx.name)
-                if (qualifier.isEmpty()) {
-                    name
-                } else {
-                    val root = qualifier.first()
-                    val steps = qualifier.drop(1) + listOf(name)
-                    identifierQualified(root, steps)
-=======
         override fun visitQualifiedName(ctx: GeneratedParser.QualifiedNameContext) = translate(ctx) {
             val qualifier = ctx.qualifier.map { visitSymbolPrimitive(it) }
             val name = identifierChain(visitSymbolPrimitive(ctx.name), null)
@@ -569,9 +531,9 @@
             } else {
                 qualifier.reversed().fold(name) { acc, id ->
                     identifierChain(root = id, next = acc)
->>>>>>> 9b6d7cc2
-                }
-            }
+                }
+            }
+        }
 
         /**
          *
@@ -1479,41 +1441,9 @@
             convertToOperator(ctx.lhs, ctx.rhs, ctx.op.text)
         }
 
-<<<<<<< HEAD
-        override fun visitValueExpr(ctx: GeneratedParser.ValueExprContext) = translate(ctx) {
-            // expression
-            if (ctx.parent != null) {
-                return@translate visit(ctx.parent)
-            }
-            // unary expression
-            val op = when (ctx.sign.type) {
-                GeneratedParser.NOT -> Expr.Unary.Op.NOT
-                GeneratedParser.PLUS -> Expr.Unary.Op.POS
-                GeneratedParser.MINUS -> Expr.Unary.Op.NEG
-                else -> throw error(ctx.sign, "Invalid unary operator")
-            }
-            // If argument is not a literal, then return the op.
-            val arg = visit(ctx.rhs) as Expr
-            return when (arg) {
-                is Expr.Lit -> arg.negate(op)
-                // TODO should we unwrap and negate Ion values for -`-1`? I don't think so..
-                is Expr.Ion -> exprUnary(op, arg)
-                else -> exprUnary(op, arg)
-            }
-        }
-
-        private fun Expr.Lit.negate(op: Expr.Unary.Op): Expr {
-            val v = this.value
-            return when {
-                op == Expr.Unary.Op.POS && v is NumericValue<*> -> exprLit(v)
-                op == Expr.Unary.Op.NEG && v is NumericValue<*> -> exprLit(v.negate())
-                else -> exprUnary(op, exprLit(v))
-            }
-=======
         override fun visitMathOp03(ctx: GeneratedParser.MathOp03Context) = translate(ctx) {
             if (ctx.parent != null) return@translate visit(ctx.parent)
             convertToOperator(ctx.lhs, ctx.rhs, ctx.op.text)
->>>>>>> 9b6d7cc2
         }
 
         override fun visitValueExpr(ctx: GeneratedParser.ValueExprContext) = translate(ctx) {
