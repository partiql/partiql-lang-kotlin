--- conflicted
+++ resolved
@@ -136,11 +136,6 @@
             (path root::expr steps::(* path_step 1))
             (call func_name::symbol args::(* expr 1))
             (call_agg setq::set_quantifier func_name::symbol arg::expr)
-<<<<<<< HEAD
-
-=======
-            // window function, for now using symbol as function name
->>>>>>> upstream/window-function
             // TODO: In the feature, when we allow use of aggregation function as window function, we need to consider incorporate in setq
             (call_window func_name::symbol over::over args::(* expr 1))
             (cast value::expr as_type::type)
@@ -362,11 +357,7 @@
 
         // Over clause of a window function.
         // OVER ([PARTITION BY <expr> [, <expr>]... ] [ORDER BY <sort_spec> [, <sort_spec>]... ])
-        // TODO: In the future, we need to add support for custom declared frame clause
-<<<<<<< HEAD
-=======
         // TODO: Remove from experimental once https://github.com/partiql/partiql-docs/issues/31 is resolved and a RFC is approved
->>>>>>> upstream/window-function
         (product over partition_by::(? window_partition_list ) order_by::(? window_sort_spec_list ) )
 
         // <expr>[, <expr>]...
@@ -610,14 +601,9 @@
 
         (with expr
             // Remove the select and struct node from the `expr` sum type, which will be replaced below.
-<<<<<<< HEAD
             // Remove the call_window node from the `expr` sum type
             // During logical plan construction, we will convert each call_window node to a window operator.
             // the expression call_window will be replaced as an id that is the as alias
-=======
-            // Remove the call_window node from the `expr` sum type, because the call_window contains two parts:
-            // Window specification and window function, we want to define a stand alone operator for this
->>>>>>> upstream/window-function
             (exclude select struct call_window)
 
             (include
@@ -753,12 +739,6 @@
                  // Converts a bindings collection into a sorted bindings collection.
                 (sort source::bexpr sort_specs::(* sort_spec 1))
 
-                (window
-                    source:: bexpr
-                    window_specification:: over
-                    window_expression:: window_expression
-                )
-
                 // Skips `row_count` rows, then emits all remaining rows.
                 (offset row_count::expr source::bexpr)
 
@@ -807,7 +787,6 @@
         (with statement (exclude ddl))
 
         (exclude
-<<<<<<< HEAD
            group_by
            group_key
            group_key_list
@@ -823,23 +802,6 @@
            column_component
            returning_mapping
            assignment
-=======
-            group_by
-            group_key
-            group_key_list
-            order_by             // Replaced with SORT node
-            let
-            dml_op
-            dml_op_list
-            ddl_op
-            conflict_action
-            on_conflict
-            returning_expr
-            returning_elem
-            column_component
-            returning_mapping
-            assignment
->>>>>>> 3ecb0869
         )
     )
 )
@@ -981,20 +943,11 @@
                 (offset i::impl row_count::expr source::bexpr)
                 (limit i::impl row_count::expr source::bexpr)
                 (let i::impl source::bexpr bindings::(* let_binding 1))
-<<<<<<< HEAD
                 (window
                      i::impl
                      source:: bexpr
                      window_specification:: over
                      window_expression:: window_expression
-=======
-
-                (window
-                    i::impl
-                    source:: bexpr
-                    window_specification:: over
-                    window_expression:: window_expression
->>>>>>> 3ecb0869
                 )
             )
         )
