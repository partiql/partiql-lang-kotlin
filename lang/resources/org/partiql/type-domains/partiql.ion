/*
Domains defined in this file are listed below.  They are listed in transformation order and ultimately arrive at a
physical algebra that is ready to be evaluated.

- partiql_ast: the result of parsing the PartiQL query.  Structure resembles the PartiQL syntax.
- partiql_logical: a direct conversion from the partiql_ast to a logical query plan, with no semantic checking.
- partiql_logical_resolved: a variation of partiql_logical wherein all variable declarations have been allocated unique
identifiers and variable references have been resolved to a local or global variable and their unique identifiers have
been identified.  Partial push-downs of filters and projections may be applied here.
- partiql_physical: this is the same as partiql_logical_resolved, but with additional relational operators.  Also, all
relational operators include an operand to identify the algorithm to be used at evaluation time.  After transforming
from the logical algebra to physical, all operators will be set to use default implementations.  The physical algebra
may then be further optimized by selecting better implementations of each operator.

*/


// Domain transformations

// Makes PIG emit PartiqlAstToPartiqlLogicalVisitorTransform
(transform partiql_ast partiql_logical)

// Makes PIG emit PartiqlLogicalToPartiqlLogicalResolvedVisitorTransform
(transform partiql_logical partiql_logical_resolved)

// Makes PIG emit PartiqlLogicalResolvedToPartiqlPhysicalVisitorTransform
(transform partiql_logical_resolved partiql_physical)

/*
    The PartiQL AST.

    Within the partiql_ast type domain, the most fundamental of the data types is the `statement` sum type.  Start
    there and work your way to the other types.
*/
(define partiql_ast
    (domain
        // `statement` encompasses within it all possible PartiQL statements and expressions.
        //  Note that DDL and DML statements are not expressions and cannot be used in the context where an expression
        //  is required.  (For example, `1 + (DROP TABLE foo)`)
        (sum statement
            // any expression that can be used in a context that requires a result.
            (query expr::expr)

            // Data manipulation operations cannot be composed with other `expr` nodes, although they may
            // contain `expr` nodes themselves.
            // TODO:  The `dml` variant and `dml_op` sum type closely mirrors the historical `V0` AST. The disadvantage
            // of this approach is that different DML operations allow or require different combinations of FROM source
            // and WHERE predicate. For instance, DELETE requires FROM source while REMOVE does not. It may be
            // necessary to check the validity of these nodes during compilation or another phase.  In the future, we
            // should consider changing the modeling of these so such validity checks are not needed.
            (dml
                (operations ops::dml_op_list)
                (from from::(? from_source))
                (where where::(? expr))
                (returning returning::(? returning_expr)))

            // Data definition operations also cannot be composed with other `expr` nodes.
            (ddl op::ddl_op)

            // Stored procedure calls are only allowed at the top level of a query and cannot be used as an expression
            // Currently supports stored procedure calls with the unnamed argument syntax:
            //     EXEC <symbol> [<expr>.*]
            (exec procedure_name::symbol args::(* expr 0)))

        // The expressions that can result in values.
        (sum expr
            // The literal missing value.
            (missing)

            // A literal value.  Can be a literal in the PartiQL syntax or a back-tick quoted Ion literal.
            // Also represents a literal NULL value (i.e. `(lit null)`.)
            (lit value::ion)

            // A variable reference
            (id name::symbol case::case_sensitivity qualifier::scope_qualifier)

            // A parameter, i.e. `?`
            (parameter index::int)

            // Unary operators
            (not expr::expr)
            (pos expr::expr) // +
            (neg expr::expr) // -

            // Applies to all variants with a single (* expr 2) element below: https://github.com/partiql/partiql-lang-kotlin/issues/241
            // Arithmetic operators
            (plus operands::(* expr 2))
            (minus operands::(* expr 2))
            (times operands::(* expr 2))
            (divide operands::(* expr 2))
            (modulo operands::(* expr 2))
            (concat operands::(* expr 2))

            // Logical operators
            (and operands::(* expr 2))
            (or operands::(* expr 2))

            // Comparison operators
            (eq operands::(* expr 2))
            (ne operands::(* expr 2))
            (gt operands::(* expr 2))
            (gte operands::(* expr 2))
            (lt operands::(* expr 2))
            (lte operands::(* expr 2))
            (like value::expr pattern::expr escape::(? expr))
            (between value::expr from::expr to::expr)
            // The PartiQL `IN` operator cannot be named `in` since that is a Kotlin keyword.
            (in_collection operands::(* expr 2))
            // The PartiQL `IS` operator  cannot be named `is` since that is a Kotlin keyword.
            (is_type value::expr type::type)

            // CASE <expr> [ WHEN <expr> THEN <expr> ]... [ ELSE <expr> ] END
            (simple_case expr::expr cases::expr_pair_list default::(? expr))

            // CASE [ WHEN <expr> THEN <expr> ]... [ ELSE <expr> ] END
            (searched_case cases::expr_pair_list default::(? expr))

            // Constructors
            (struct fields::(* expr_pair 0))
            // https://github.com/partiql/partiql-lang-kotlin/issues/239
            (bag values::(* expr 0))
            (list values::(* expr 0))
            (sexp values::(* expr 0))

            // Constructors for DateTime types
            (date year::int month::int day::int)
            (lit_time value::time_value)

            // Bag operators
            (bag_op op::bag_op_type quantifier::set_quantifier operands::(* expr 2))

            // GPML graph pattern match:  <expr> MATCH <gpml_pattern>
            (graph_match expr::expr gpml_pattern::gpml_pattern)

            // Other expression types
            (path root::expr steps::(* path_step 1))
            (call func_name::symbol args::(* expr 1))
            (call_agg setq::set_quantifier func_name::symbol arg::expr)
            // TODO: In the feature, when we allow use of aggregation function as window function, we need to consider incorporate in setq
            (call_window func_name::symbol over::over args::(* expr 1))
            (cast value::expr as_type::type)
            (can_cast value::expr as_type::type)
            (can_lossless_cast value::expr as_type::type)
            (null_if expr1::expr expr2::expr)
            (coalesce args::(* expr 1))

            // `SELECT` and its parts.
            // Once variadic record element support is added (https://github.com/partiql/partiql-ir-generator/issues/44),
            // the let clauses may be modeled directly using let_binding.
            (select
                (setq (? set_quantifier))
                (project projection)
                (from from_source)
                (from_let (? let))
                (where (? expr))
                (group (? group_by))
                (having (? expr))
                (order (? order_by))
                (limit (? expr))
                (offset (? expr))))
        // end of sum expr

        // Time
        (product time_value hour::int minute::int second::int nano::int precision::int with_time_zone::bool tz_minutes::(? int))

        // A "step" within a path expression; that is the components of the expression following the root.
        (sum path_step
            // `someRoot[<expr>]`, or `someRoot.someField` which is equivalent to `someRoot['someField']`.
            (path_expr index::expr case::case_sensitivity)
            // `someRoot[*]`]
            (path_wildcard)
            // `someRoot.*`
            (path_unpivot))

        // Indicates the type of projection in a SFW query.
        (sum projection
            // SELECT *
            (project_star)
            // SELECT <project_item>... (SQL-92 style select list with optional AS aliases or <expr>.*)
            (project_list project_items::(* project_item 1))
            // PIVOT <id> AT <id>
            (project_pivot value::expr key::expr)
            // SELECT VALUE <expr>
            (project_value value::expr))

        // An item to be projected in a `SELECT`-list.
        (sum project_item
            // For `.*` in SELECT list
            (project_all expr::expr)
            // For `<expr> [AS <id>]`
            (project_expr expr::expr as_alias::(? symbol)))

        // A list of LET bindings
        (product let let_bindings::(* let_binding 1))

        // A LET binding
        (product let_binding expr::expr name::symbol)

        // Models the FROM clause of an SFW query
        // Note that modeling `scan` and `unpivot` separately is effectively re-introducing the same problem described
        // here: https://github.com/partiql/partiql-lang-kotlin/issues/39 . We should consider removing both the `scan`
        // and `unpivot` nodes and replacing them with `from_let` node that has an element indicating if it is a `scan
        // or from ``and add another element to scan to indicate if this `scan` or `unpivot`. Something along the lines of:
        // https://github.com/partiql/partiql-lang-kotlin/issues/242
        //     (sum from_let_type (scan) (unpivot))
        //     (sum from_source
        //          (from_let expr from_let_type (? symbol) (? symbol) (? symbol))
        //          (join ...))
        (sum from_source
            // <expr> [AS <id>] [AT <id>] [BY <id>]
            (scan expr::expr as_alias::(? symbol) at_alias::(? symbol) by_alias::(? symbol))

            // UNPIVOT <expr> [AS <id>] [AT <id>] [BY <id>]
            (unpivot expr::expr as_alias::(? symbol) at_alias::(? symbol) by_alias::(? symbol))

            // <from_source> JOIN [INNER | LEFT | RIGHT | FULL] <from_source> ON <expr>
            (join type::join_type left::from_source right::from_source predicate::(? expr))
        )

        // Indicates the logical type of join.
        (sum join_type (inner) (left) (right) (full))

        // The direction of an edge
        // | Orientation               | Edge pattern | Abbreviation |
        // |---------------------------+--------------+--------------|
        // | Pointing left             | <−[ spec ]−  | <−           |
        // | Undirected                | ~[ spec ]~   | ~            |
        // | Pointing right            | −[ spec ]−>  | −>           |
        // | Left or undirected        | <~[ spec ]~  | <~           |
        // | Undirected or right       | ~[ spec ]~>  | ~>           |
        // | Left or right             | <−[ spec ]−> | <−>          |
        // | Left, undirected or right | −[ spec ]−   | −            |
        //
        // Fig. 5. Table of edge patterns:
        // https://arxiv.org/abs/2112.06217
        (sum graph_match_direction
             (edge_left)
             (edge_undirected)
             (edge_right)
             (edge_left_or_undirected)
             (edge_undirected_or_right)
             (edge_left_or_right)
             (edge_left_or_undirected_or_right))

        // A part of a graph pattern
        (sum graph_match_pattern_part
             // A single node in a graph pattern.
             (node
                 prefilter::(? expr)   // an optional node pre-filter, e.g.: `WHERE c.name='Alarm'` in `MATCH (c WHERE c.name='Alarm')`
                 variable::(? symbol)  // the optional element variable of the node match, e.g.: `x` in `MATCH (x)`
                 label::(* symbol 0))  // the optional label(s) to match for the node, e.g.: `Entity` in `MATCH (x:Entity)`

             // A single edge in a graph pattern.
             (edge
                 direction::graph_match_direction       // edge direction
                 quantifier::(? graph_match_quantifier) // an optional quantifier for the entire pattern match, e.g. `{2,5}` in `MATCH (a:Account)−[:Transfer]−>{2,5}(b:Account)`
                 prefilter::(? expr)   // an optional edge pre-filter, e.g.: `WHERE t.capacity>100` in `MATCH −[t:hasSupply WHERE t.capacity>100]−>`
                 variable::(? symbol)  // the optional element variable of the edge match, e.g.: `t` in `MATCH −[t]−>`
                 label::(* symbol 0))  // the optional label(s) to match for the edge. e.g.: `Target` in `MATCH −[t:Target]−>`
             // A sub-pattern.
             (pattern pattern::graph_match_pattern))

        // A quantifier for graph edges or patterns. (e.g., the `{2,5}` in `MATCH (x)->{2,5}(y)`)
        (product graph_match_quantifier lower::int upper::(? int))

        // A path restrictor
        // | Keyword        | Description
        // |----------------+--------------
        // | TRAIL          | No repeated edges.
        // | ACYCLIC        | No repeated nodes.
        // | SIMPLE         | No repeated nodes, except that the ﬁrst and last nodes may be the same.
        //
        // Fig. 7. Table of restrictors:
        // https://arxiv.org/abs/2112.06217
        (sum graph_match_restrictor
             (restrictor_trail)
             (restrictor_acyclic)
             (restrictor_simple))

        // A single graph match pattern.
        (product graph_match_pattern
             restrictor::(? graph_match_restrictor)
             prefilter::(? expr)    // an optional pattern pre-filter, e.g.: `WHERE a.name=b.name` in `MATCH [(a)->(b) WHERE a.name=b.name]`
             variable::(? symbol)   // the optional element variable of the pattern, e.g.: `p` in `MATCH p = (a) −[t]−> (b)`
             quantifier::(? graph_match_quantifier) // an optional quantifier for the entire pattern match, e.g. `{2,5}` in `MATCH (a:Account)−[:Transfer]−>{2,5}(b:Account)`
             parts::(* graph_match_pattern_part 1)) // the ordered pattern parts

        // A path selector
        // | Keyword
        // |------------------
        // | ANY SHORTEST
        // | ALL SHORTEST
        // | ANY
        // | ANY k
        // | SHORTEST k
        // | SHORTEST k GROUP
        //
        // Fig. 8. Table of restrictors:
        // https://arxiv.org/abs/2112.06217
        (sum graph_match_selector
             (selector_any_shortest)
             (selector_all_shortest)
             (selector_any)
             (selector_any_k k::int)
             (selector_shortest_k k::int)
             (selector_shortest_k_group k::int))

        // A graph pattern as defined in GPML
        // See https://arxiv.org/abs/2112.06217
        (product gpml_pattern
                 selector::(? graph_match_selector)
                 patterns::(* graph_match_pattern 1))


        // A generic pair of expressions.  Used in the `struct`, `searched_case` and `simple_case` expr variants above.
        (product expr_pair first::expr second::expr)

        // A list of expr_pair. Used in the `struct`, `searched_case` and `simple_case` expr variants above.
        (product expr_pair_list pairs::(* expr_pair 0))

        // GROUP BY <grouping_strategy> <group_key_list>... [AS <symbol>]
        (product group_by
            strategy::grouping_strategy
            // Note that `group_key_list` is a separate type instead of a variadic element because of the
            // PIG limitation that product types cannot have both optional and variadic elements.
            key_list::group_key_list
            group_as_alias::(? symbol))  // `GROUP AS` alias

        // Desired grouping qualifier:  ALL or PARTIAL.  Note: the `group_` prefix is needed to avoid naming clashes.
        (sum grouping_strategy
            (group_full)
            (group_partial))

        // <group_key>[, <group_key>]...
        (product group_key_list keys::(* group_key 1))

        // <expr> [AS <symbol>]
        (product group_key expr::expr as_alias::(? symbol))

        // ORDER BY <sort_spec>...
        (product order_by sort_specs::(* sort_spec 1))

        // <expr> [ASC | DESC] [NULLS FIRST | NULLS LAST]
        (product sort_spec expr::expr ordering_spec::(? ordering_spec) nulls_spec::(? nulls_spec))

        // Desired ordering spec: ASC or DESC
        (sum ordering_spec
            (asc)
            (desc)
        )

        // Desired null/missing ordering spec: NULLS FIRST or NULLS LAST
        (sum nulls_spec
             (nulls_first)
             (nulls_last)
        )

        // Over clause of a window function.
        // OVER ([PARTITION BY <expr> [, <expr>]... ] [ORDER BY <sort_spec> [, <sort_spec>]... ])
        // TODO: In the future, we need to add support for custom declared frame clause
        // TODO: Remove from experimental once https://github.com/partiql/partiql-docs/issues/31 is resolved and a RFC is approved
        (product over partition_by::(? window_partition_list ) order_by::(? window_sort_spec_list ) )

        // <expr>[, <expr>]...
        (product window_partition_list exprs::(* expr 1 ))

        // <sort_spec>[, <sort_spec>]...
        (product window_sort_spec_list sort_specs::(* sort_spec 1 ))

        // Indicates if variable lookup should be case-sensitive or not.
        (sum case_sensitivity (case_sensitive) (case_insensitive))

        // Indicates scope search order when resolving variables.  Has no effect except within `FROM` sources.
        (sum scope_qualifier
            // Use the default search order.
            (unqualified)
            // Skip the globals first check within FROM sources and resolve starting with the local scope.
            (locals_first))

        // Indicates if a set should be reduced to its distinct elements or not.
        (sum set_quantifier (all) (distinct))

        (sum bag_op_type (union) (intersect) (except) (outer_union) (outer_intersect) (outer_except))

        // A Data Manipulation Operation.
        // TODO:  domain of `expr` is too broad for several elements below: https://github.com/partiql/partiql-lang-kotlin/issues/243
        (product dml_op_list ops::(* dml_op 1))

        (sum dml_op
            // See the following RFC for more details:
            // https://github.com/partiql/partiql-docs/blob/main/RFCs/0011-partiql-insert.md
            (insert target::expr values::expr conflict_action::(? conflict_action))

            // `INSERT INTO <expr> VALUE <expr> [AT <expr>]` [ON CONFLICT WHERE <expr> DO NOTHING]`
            (insert_value target::expr value::expr index::(? expr) on_conflict::(? on_conflict))

            // `SET <assignment>...`
            (set assignment::assignment)

            // `REMOVE <expr>`
            (remove target::expr)

            // DELETE
            (delete)
         )

        // `ON CONFLICT WHERE <expr> <conflict_action>`
        (product on_conflict expr::expr conflict_action::conflict_action)

        // `CONFLICT_ACTION <action>`
        (sum conflict_action
            (do_replace value::on_conflict_value)
            (do_update value::on_conflict_value)
            (do_nothing))

        (sum on_conflict_value
            (excluded))

        // A data definition operation.
        (sum ddl_op
            // `CREATE TABLE <symbol>`
            (create_table table_name::symbol)

            // `DROP TABLE <identifier>`
            (drop_table table_name::identifier)

            // `CREATE INDEX ON <identifier> (<expr> [, <expr>]...)`
            // TODO: add optional table name
            (create_index index_name::identifier fields::(* expr 1))


            // DROP INDEX <identifier> ON <identifier>
            // In Statement, first <identifier> represents keys, second represents table
            (drop_index
                (table identifier)
                (keys identifier)))

        // `RETURNING (<returning_elem> [, <returning_elem>]...)`
        (product returning_expr elems::(* returning_elem 1))

        // `<returning mapping> (<expr> [, <expr>]...)`
        (product returning_elem mapping::returning_mapping column::column_component)

        (sum column_component
            (returning_wildcard)
            (returning_column expr::expr)
        )

        // ( MODIFIED | ALL ) ( NEW | OLD )
        (sum returning_mapping
            (modified_new)
            (modified_old)
            (all_new)
            (all_old)
        )

        // `identifier` can be used for names that need to be looked up with a notion of case-sensitivity.

        // For both `create_index` and `create_table`, there is no notion of case-sensitivity
        // for table identifiers since they are *defining* new identifiers.  However, for `drop_index` and
        // `drop_table` *do* have the notion of case sensitivity since they are referring to existing names.
        // Identifiers with case-sensitivity is already modeled with the `id` variant of `expr`,
        // but there is no way to specify to PIG that we want to only allow a single variant of a sum as
        // an element of a type.  (Even though in the Kotlin code each varaint is its own type.)  Hence, we
        // define an `identifier` type above which can be used without opening up an element's domain to all of
        // `expr`.
        (product identifier name::symbol case::case_sensitivity)

        // Represents `<expr> = <expr>` in a DML SET operation.  Note that in this case, `=` is representing
        // an assignment operation and *not* the equality operator.
        (product assignment target::expr value::expr)

        // Represents all possible PartiQL data types. (`_type` suffixes below prevent naming clashes.)
        (sum type

            // SQL-92 types
            // `NULL`
            (null_type)

            // `BOOL`
            (boolean_type)

            // `SMALLINT`
            (smallint_type)

            // `INT4` 4-byte integer
            (integer4_type)

            // `INT8` 8-byte integer
            (integer8_type)

            // `INT`
            (integer_type)

            // `FLOAT`
            (float_type precision::(? int))

            // `REAL`
            (real_type)

            // `DOUBLE_PRECISION`
            (double_precision_type)

            // `DECIMAL[(<int> [, int])]`.  Elements are precision then scale.
            (decimal_type precision::(? int) scale::(? int))

            // `NUMERIC[(<int> [, int])]`.  Elements are precision then scale.
            (numeric_type precision::(? int) scale::(? int))

            // `TIMESTAMP`
            (timestamp_type)

            // `CHAR(<int>)`
            (character_type length::(? int))

            // `VARCHAR`
            (character_varying_type length::(? int))

            // PartiQL types.
            (missing_type)
            (string_type)
            (symbol_type)
            (blob_type)
            (clob_type)
            (date_type)

            // TIME : timezoneSpecified is 1 if time zone is specified else 0
            //        precision is defaulted to the length of the mantissa of the second's value if the precision is not specified.
            // Note: This logic is implemented in SqlParser.
            (time_type precision::(? int))
            (time_with_time_zone_type precision::(? int))

            (struct_type)
            (tuple_type)
            (list_type)
            (sexp_type)
            (bag_type)

            // Special types
            (any_type)

            (custom_type name::symbol)
        )


    ) // end of domain
) // end of define

// Same as partiql_ast, but without the syntactic representation of SFW queries and introduces PartiQL's relational
// algebra.  Also removes some nodes not (yet) supported by the query planner and plan evaluator.
(define partiql_logical
    (permute_domain partiql_ast
        (include
            // This is the new top-level node for plans that are intended to be persisted to storage or survive across
            // boundaries.  These need to include a version number so at least it is possible to know if a persisted
            // plan is compatible with the current version of PartiQL.
            (record plan
                (stmt statement)
                (version symbol) // This should really be a string: https://github.com/partiql/partiql-ir-generator/issues/122
            )

            // Defines a field within a struct constructor or an expression which is expected to be a container
            // that is included in the final struct.
            (sum struct_part
                // For `.*` in SELECT list
                // If `<part_expr>` is a struct, the fields of that struct will be part of the merged struct.
                // If `<part_expr>` is not a struct, The field `_n` will be included in the struct, where `n` is the
                // ordinal of the field in the final merged struct. If `<part_expr>` returns a container that is not a
                // struct, field names will be assigned in the format of `_n` where `n` is the ordinal position of the
                // field within the merged struct.  If `<part_expr>` returns a scalar value, it will be coerced into a
                // singleton bag and the previous logic will apply.
                (struct_fields part_expr::expr)

                // For `<expr> [AS <id>]`.  If `field_name` returns a non-text value, in legacy mode an exception
                // will be thrown.  In permissive mode, the field will be excluded from the final struct.
                (struct_field field_name::expr value::expr))
        )

        (with expr
            // Remove the select and struct node from the `expr` sum type, which will be replaced below.
<<<<<<< HEAD
            // Remove the call_window node from the `expr` sum type, because the call_window contains two parts:
            // Window specification and window function, we want to define a stand alone operator for this
            (exclude select struct call_window)
=======
            (exclude select struct)
              
            // CallAgg's such as SUM, MIN, MAX, etc. either become calls to built-in-functions (example: call COLL_SUM)
            // or aggregate functions within the logical aggregate operator.
            (exclude call_agg)
>>>>>>> cbfcda9a

            (include
                // Invokes `exp` once in the context of every binding tuple returned by `query`, returning a
                // collection of values produced by `exp`.  The returned collection's type (bag or list) is the same
                // as the bindings collection returned by `query`.
                (bindings_to_values exp::expr query::bexpr)

                // `struct` is the primary struct constructor and also encapsulates semantics needed for
                // `SELECT <expr>.*`, and `SELECT <expr> AS y`.  It can be used as a regular struct constructor, or as
                // a struct-union expression.
                //
                // Example as struct constructor:
                //    (struct
                //        (struct_field (lit a) (lit 42))
                //        (struct_field (lit b) (lit 43)))
                // Returns: { a: 42, b: 43 }
                //
                // Example as a struct-union. Given a global environment with `foo` bound to `{ a: 42 }` and `bar`
                // bound to `{ b: 43}`, then:
                //     (struct
                //         (struct_fields (id foo))
                //         (struct_fields (id bar)))
                // Returns { a: 42, b: 43 }
                // Note that `struct_field` and `struct_fields` may be used in combination:
                //     (struct
                //         (struct_fields (id foo))
                //         (struct_fields (id bar))
                //         (struct_field (lit c) (lit 44)))
                // Returns { a: 42, b: 43, c: 44 }
                //
                // TODO:  in the future, when the legacy AST compiler has been removed and the AST is no longer
                // part of the public API, we should consider moving this definition to the partiql_ast domain.
                (struct parts::(* struct_part 1))

                // The PIVOT clause produces a single tuple whose attributes are the key and value expression evaluated
                //   for all input tuples. The tuple is a value, not a bindings expr, hence why this isn't an operator.
                (pivot input::bexpr key::expr value::expr)
            )
        )

        // These should be excluded as well since they were referenced only by the `select` variant of `expr`, which
        // was excluded above.
        (exclude
            project_item
            projection
            from_source
        )

        // Change let_binding so that it has a var_decl instead of only a name to represent bindings.
        (exclude let_binding)
        (include (product let_binding value::expr decl::var_decl))

        // Inputs to Aggregations
        (include
            (product group_key
                     expr::expr
                     as_var::var_decl
            )
            (product group_key_list
                     keys::(* group_key 1)
            )
            (product aggregate_function
                quantifier::set_quantifier
                name::symbol
                arg::expr
                as_var::var_decl
            )
            (product aggregate_function_list
                functions::(* aggregate_function 1)
            )
        )

        (include (product window_expression decl::var_decl func_name::symbol args::(* expr 1)))

        // Now we include new stuff, including PartiQL's relational algebra.
        (include
            // Every instance of `var_decl` introduces a new binding in the current scope.
            // Every part of the AST that can introduce a variable should be represented with one of these nodes.
            // Examples of variable declarations include:
            // - The `AS`, `AT`, and `BY` sub-clauses in `FROM`
            // - The `AS` sub-clauses in within a `LET` clause.
            // - The `AS` and `AT` names specified with, `PIVOT`, i.e. `PIVOT x AS y AT z`
            // Note that `AS` aliases specified in a select list (i.e. `SELECT x AS y`) are *not* variables, they are
            // fields.
            // Modeling this with a separate node (as opposed to just a symbol) is beneficial because it is easy to
            // identify all variable declarations within a logical plan during tree traversal, and because in later
            // permuted domains we can add information to this type such as the variable's assigned index.
            // Elements:
            // - `name`: the name of the variable as specified by the query author or determined statically.
            (product var_decl name::symbol)

            // The operators of PartiQL's relational algebra.
            (sum bexpr
                // Converts a value collection to a bindings collection.  Not used to perform physical reads.  (For
                // that, see bexpr.project in the partiql_physical domain.)  If evaluating `expr` results in a scalar
                // value, it is converted into a singleton bag.
                (scan expr::expr as_decl::var_decl at_decl::(? var_decl) by_decl::(? var_decl))

                 // Similar to scan, the unpivot operator converts a value collection to a binding collection.
                 // The logical plan uses unpivot operator in place of the AST's unpivot from_source node.
                (unpivot expr::expr as_decl::var_decl at_decl::(? var_decl) by_decl::(? var_decl))

                // Evaluates `predicate` within the scope of every row of `bexpr`, and only returns those
                // rows for which `predicate` returns true.
                (filter predicate::expr source::bexpr)

                // The relational algebra operator for aggregations. Using the output scope of the `source` and any
                //  passed input scope, we group on the `group_key_list` calculate aggregations using the
                //  `aggregate_function_list`. To note: GROUP AS is represented as an aggregation function
                (aggregate
                     source::bexpr
                     strategy::grouping_strategy
                     group_list::group_key_list
                     function_list::aggregate_function_list
                )

                // Basic join operator.  Covers cross, inner, left, right and full joins.
                // To represent a cross join, set `predicate` to `null`.
                (join
                    join_type::join_type
                    left::bexpr
                    right::bexpr
                    predicate::(? expr)
                )

                (window
                    source:: bexpr
                    window_specification:: over
                    window_expression_list:: (* window_expression 1)
                )

                 // Converts a bindings collection into a sorted bindings collection.
                (sort source::bexpr sort_specs::(* sort_spec 1))

                // Skips `row_count` rows, then emits all remaining rows.
                (offset row_count::expr source::bexpr)

                // Emits `row_count` rows, discards all remaining rows.
                (limit row_count::expr source::bexpr)

                // For every row of `source`, adds each specified `let_binding`.
                (let source::bexpr bindings::(* let_binding 1))
            )
        )

        (include
            // Indicates kind of DML operation.
            (sum dml_operation
                (dml_insert)
                (dml_delete)
                (dml_replace)
                (dml_update)
            )
        )

        // Redefine statement.dml to be a simpler subset of the full DML functionality expressed with PartiQL's DML
        // syntax.  Full functionality is out of scope for now.  This is factored minimally to support
        // `INSERT INTO` and `DELETE FROM ... [WHERE <predicate>]` but this may need refactoring when
        // `FROM ... UPDATE` and `UPDATE` is supported later.
        (with statement
            (exclude dml)
            (include
                // A DML operation, such as `INSERT`, `UPDATE` or `DELETE`
                (dml
                    // The target is an expression that is indicates the table whose data is to be manipulated.
                    // With current PartiQL Parser `SqlParser`, this can be an identifier or a simplified path expression
                    // consisting of only literal path steps (and with no wildcard or unpivot operators).
                    // Note: partiql_ast uses the `expr` sum type for this, which is too broad.  We're not
                    // changing that at this time because `partiql_ast` is established public API.
                    target::identifier
                    operation::dml_operation
                    rows::expr
                )
            )
        )

        // Nodes excluded below this line will eventually have a representation in the logical algebra, but not
        // initially.

        (with statement (exclude ddl))

        (exclude
            group_by
            group_key
            group_key_list
            order_by             // Replaced with SORT node
            let
            dml_op
            dml_op_list
            ddl_op
            conflict_action
            on_conflict
            returning_expr
            returning_elem
            column_component
            returning_mapping
            assignment
        )
    )
)

// partiql_logical_resolved is a variation of partiql_logical wherein all variable declarations have been allocated
// unique identifiers and variable references have been resolved.   The first set of optimizations such as partial
// push-downs of filters and projections may be applied to this domain.
(define partiql_logical_resolved
    (permute_domain partiql_logical
        // Add `locals` to `plan`.
        (exclude plan)
        (include
            (record plan
                (stmt statement)
                (version symbol) // This should really be a string: https://github.com/partiql/partiql-ir-generator/issues/122
                (locals (* local_variable 0))
            )

            // Local variables currently include a name and register index.  In the future, something to indicate the
            // static type of the variable may also be included here.  The index is included explicitly (instead of
            // allowing it to be identified by ordinal position) simply to allow it to be easily identified by humans
            // when examining plans with many local variables.
            (product local_variable name::symbol register_index::int)
        )


        // For `var_decl`, `name` with `index`.  The name of the variable can still be determined by looking at the
        // `local_variable` with the same index.
        (exclude var_decl scope_qualifier)
        (include
            (product var_decl index::int)
        )

        (with expr
            // At this point there should be no undefined variables in the plan.  All variables are rewritten to
            // `local_id`, `global_id`.
            (exclude id)
            (include
                // A resolved reference to a variable that was defined within a query.  Otherwise known as a local
                // variable. "Resolved" means that the variable is guaranteed to exist and we know its register index.
                // Elements:
                // - `index`: the index of the `var_decl` that this variable refers to, i.e. this always corresponds to
                // the `var_decl` with the same index.
                (local_id index::int)

                // Global variable reference--typically a table although it can actually be bound to any value.  Unlike
                // local variables, global variables are not stored in registers.  Instead, they are typically
                // retrieved from an implementation defined storage system, persistent or otherwise.  Evaluating a
                // `global_id` will return a value with an open iterator.  There is no syntactic representation of this
                // node in PartiQL--`global_id` nodes are produced by the planner during the variable resolution pass
                // when a variable is resolved to a global variable.
                // Elements:
                // - `name`: the original name of the variable, kept mostly just for error reporting purposes.
                // - `uniqueId`: any Ion value that uniquely identifies the global variable, typically a storage
                // defined UUID or the name of the table in its original letter case.
                // The value of `uniqueId` is PartiQL integration defined and can be any symbol that uniquely
                // identifies the global variable.  Examples include database object ids or the name of the variable
                // in its the original letter case (as it was defined).
                (global_id uniqueId::symbol)
            )
        )

        // Replace statement.dml.target with statement.dml.uniqueId (the "resolved" corollary).
        (with statement
            (exclude dml)
            (include (dml uniqueId::symbol operation::dml_operation rows::expr))
        )
    )
)

// Redefines `bexpr` of `partiql_logical_resolved` to include an `(impl ...)` node within every operator.  Following
// transformation from partiql_logical_resolved, the implementation of each `bexpr` will be `(impl default)`.
// Optimizations on this domain include but are not limited to: selection of `(impl ...)` other than `default` and
// rewriting of `filter/scan` `mapValues/scan` to perform final push-down of filters and projections, and optimal
// operator implementation selection (i.e. hash or merge join, etc)
(define partiql_physical
    (permute_domain partiql_logical_resolved
        (include
            // Identifies an implementation that has been selected for an instance of a physical operator and
            // identifies any static arguments required. This will initially have the `(impl default)` value, with
            // different implementations being selected as needed.
            // Elements:
            // - `name`: the unique name of the implementation.  Each relational operator has a different namespace
            // containing its default and custom implementations.
            // - `static_args`: Any static arguments.  These are arbitrary Ion values and are specific to the
            // implementation.  These values are made available to the implementation at compile-time and evaluation
            // time.
            (product impl name::symbol static_args::(* ion 0))
        )

        // drop DML stuff added in partiql_logical (these should be rewritten into queries).
        (exclude dml_operation)
        (with statement
            (exclude dml)
            (include
                // Include the dml_query variant, so that we know how to interpret the results of the query.
                (dml_query expr::expr))
        )

        // Every variant of bexpr changes by adding an `impl` element in the physical algebra, so let's replace it
        // entirely.
        (exclude bexpr)
        (include
            (sum bexpr
                // A generic physical read operation.  At the moment, implementations of this operator may only
                // bind each row read to `binding`.  In the future, `binding` might be replaced with multiple
                // projection templates (these are Ion like path extractors but are capable of extracting subsets of an
                // Ion container.)  Examples of physical read operations include:
                // - full scan
                // - index scan
                // - index range scan
                // - get-row-by-primary key
                // - and many, others.
                // The specific read operation represented by this node is determined by the `i::impl` element.
                (project i::impl binding::var_decl args::(* arguments::expr 0))

                // Operators below this point are the same as in the logical algebra, but also include an i::impl
                // element.
                (scan i::impl expr::expr as_decl::var_decl at_decl::(? var_decl) by_decl::(? var_decl))
                (unpivot i::impl expr::expr as_decl::var_decl at_decl::(? var_decl) by_decl::(? var_decl))
                (filter i::impl predicate::expr source::bexpr)
                (join
                    i::impl
                    join_type::join_type
                    left::bexpr
                    right::bexpr
                    predicate::(? expr))

                (sort i::impl source::bexpr sort_specs::(* sort_spec 1))

                (aggregate
                    i::impl
                    source::bexpr
                    strategy::grouping_strategy
                    group_list::group_key_list
                    function_list::aggregate_function_list
                )

                (offset i::impl row_count::expr source::bexpr)
                (limit i::impl row_count::expr source::bexpr)
                (let i::impl source::bexpr bindings::(* let_binding 1))
                // Notice that the physical window operator contains a list of window expression
                // That is because, we want to combine the window functions that are operating on the same window to a single window operator
                (window i::impl source:: bexpr window_specification:: over window_expression_list:: (* window_expression 1))
            )
        )
    )
)<|MERGE_RESOLUTION|>--- conflicted
+++ resolved
@@ -578,17 +578,13 @@
 
         (with expr
             // Remove the select and struct node from the `expr` sum type, which will be replaced below.
-<<<<<<< HEAD
             // Remove the call_window node from the `expr` sum type, because the call_window contains two parts:
             // Window specification and window function, we want to define a stand alone operator for this
             (exclude select struct call_window)
-=======
-            (exclude select struct)
               
             // CallAgg's such as SUM, MIN, MAX, etc. either become calls to built-in-functions (example: call COLL_SUM)
             // or aggregate functions within the logical aggregate operator.
             (exclude call_agg)
->>>>>>> cbfcda9a
 
             (include
                 // Invokes `exp` once in the context of every binding tuple returned by `query`, returning a
