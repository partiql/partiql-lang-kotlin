--- conflicted
+++ resolved
@@ -12,10 +12,7 @@
 import org.partiql.lang.domains.PartiqlPhysical
 import org.partiql.lang.errors.Problem
 import org.partiql.lang.errors.ProblemDetails
-<<<<<<< HEAD
-=======
 import org.partiql.lang.eval.BindingName
->>>>>>> 84951eb5
 import org.partiql.lang.util.SexpAstPrettyPrinter
 
 /**
@@ -48,13 +45,6 @@
     if (!expectedValue.equals(actualValue)) {
         Assert.fail(
             "Expected and actual values do not match: $message\n" +
-<<<<<<< HEAD
-                    "Expected:\n${SexpAstPrettyPrinter.format(expectedValue.asAnyElement().toIonValue(ION))}\n" +
-                    "Actual:\n${SexpAstPrettyPrinter.format(actualValue.asAnyElement().toIonValue(ION))}"
-        )
-    }
-}
-=======
                 "Expected:\n${SexpAstPrettyPrinter.format(expectedValue.asAnyElement().toIonValue(ION))}\n" +
                 "Actual:\n${SexpAstPrettyPrinter.format(actualValue.asAnyElement().toIonValue(ION))}"
         )
@@ -65,5 +55,4 @@
     Problem(
         SourceLocationMeta(line.toLong(), col.toLong()),
         PlanningProblemDetails.UnimplementedFeature(featureName)
-    )
->>>>>>> 84951eb5
+    )