package org.partiql.lang.planner.transforms

import com.amazon.ionelement.api.ionBool
import com.amazon.ionelement.api.ionInt
import com.amazon.ionelement.api.ionSymbol
import org.junit.jupiter.api.Assertions.assertEquals
import org.junit.jupiter.params.ParameterizedTest
import org.junit.jupiter.params.provider.ArgumentsSource
import org.partiql.lang.domains.PartiqlLogicalResolved
import org.partiql.lang.domains.PartiqlPhysical
import org.partiql.lang.errors.ProblemCollector
import org.partiql.lang.planner.DML_COMMAND_FIELD_ACTION
import org.partiql.lang.planner.DML_COMMAND_FIELD_ROWS
import org.partiql.lang.planner.DML_COMMAND_FIELD_TARGET_UNIQUE_ID
import org.partiql.lang.util.ArgumentsProviderBase
import kotlin.test.fail

class LogicalResolvedToDefaultPhysicalVisitorTransformTests {
    data class BexprTestCase(val input: PartiqlLogicalResolved.Bexpr, val expected: PartiqlPhysical.Bexpr)

    @ParameterizedTest
    @ArgumentsSource(ArgumentsForToPhysicalTests::class)
    fun `relational operators`(tc: BexprTestCase) {
        val problemHandler = ProblemCollector()
        assertEquals(tc.expected, LogicalResolvedToDefaultPhysicalVisitorTransform(problemHandler).transformBexpr(tc.input))
        assertEquals(0, problemHandler.problems.size)
    }

    class ArgumentsForToPhysicalTests : ArgumentsProviderBase() {
        override fun getParameters() = listOf(
            BexprTestCase(
                PartiqlLogicalResolved.build {
                    scan(
                        expr = globalId("foo"),
                        asDecl = varDecl(0),
                        atDecl = varDecl(1),
                        byDecl = varDecl(2)
                    )
                },
                PartiqlPhysical.build {
                    scan(
                        i = DEFAULT_IMPL,
                        expr = globalId("foo"),
                        asDecl = varDecl(0),
                        atDecl = varDecl(1),
                        byDecl = varDecl(2)
                    )
                }
            ),
            BexprTestCase(
                PartiqlLogicalResolved.build {
                    filter(
                        predicate = lit(ionBool(true)),
                        source = scan(
                            expr = globalId("foo"),
                            asDecl = varDecl(0),
                            atDecl = varDecl(1),
                            byDecl = varDecl(2)
                        )
                    )
                },
                PartiqlPhysical.build {
                    filter(
                        i = DEFAULT_IMPL,
                        predicate = lit(ionBool(true)),
                        source = scan(
                            i = DEFAULT_IMPL,
                            expr = globalId("foo"),
                            asDecl = varDecl(0),
                            atDecl = varDecl(1),
                            byDecl = varDecl(2)
                        )
                    )
                }
            ),
            BexprTestCase(
                PartiqlLogicalResolved.build {
<<<<<<< HEAD
                    unpivot(
                        expr = globalId("foo"),
                        asDecl = varDecl(0),
                        atDecl = varDecl(1),
                        byDecl = varDecl(2)
                    )
                },
                PartiqlPhysical.build {
                    unpivot(
                        i = DEFAULT_IMPL,
                        expr = globalId("foo"),
                        asDecl = varDecl(0),
                        atDecl = varDecl(1),
                        byDecl = varDecl(2)
                    )
                }
            ),
=======
                    sort(
                        source = scan(
                            expr = globalId("foo"),
                            asDecl = varDecl(0),
                            atDecl = varDecl(1),
                            byDecl = varDecl(2)
                        ),
                        sortSpecs = listOf(
                            sortSpec(
                                globalId("foo"),
                                asc(),
                                nullsLast()
                            )
                        )
                    )
                },
                PartiqlPhysical.build {
                    sort(
                        i = DEFAULT_IMPL,
                        source = scan(
                            i = DEFAULT_IMPL,
                            expr = globalId("foo"),
                            asDecl = varDecl(0),
                            atDecl = varDecl(1),
                            byDecl = varDecl(2)
                        ),
                        sortSpecs = listOf(
                            sortSpec(
                                globalId("foo"),
                                asc(),
                                nullsLast()
                            )
                        )
                    )
                }
            )
>>>>>>> 07f4a27f
        )
    }

    data class DmlTestCase(val input: PartiqlLogicalResolved.Statement, val expected: PartiqlPhysical.Statement)

    @ParameterizedTest
    @ArgumentsSource(ArgumentsForToDMLTests::class)
    fun `DML to query`(tc: DmlTestCase) {
        val problemHandler = ProblemCollector()
        val actual = LogicalResolvedToDefaultPhysicalVisitorTransform(problemHandler).transformStatement(tc.input)
        if (actual != tc.expected) {
            fail("Expected and actual values must match!\nExpected: ${tc.expected}\nActual  : $actual")
        }

        assertEquals(0, problemHandler.problems.size, "did not expect any errors or warnings")
    }

    class ArgumentsForToDMLTests : ArgumentsProviderBase() {
        override fun getParameters() = listOf(
            DmlTestCase(
                // INSERT INTO foo VALUE 1
                PartiqlLogicalResolved.build {
                    dml(
                        uniqueId = "foo",
                        operation = dmlInsert(),
                        rows = bag(lit(ionInt(1)))
                    )
                },
                PartiqlPhysical.build {
                    dmlQuery(
                        struct(
                            structField(DML_COMMAND_FIELD_ACTION, "insert"),
                            structField(DML_COMMAND_FIELD_TARGET_UNIQUE_ID, lit(ionSymbol("foo"))),
                            structField(DML_COMMAND_FIELD_ROWS, bag(lit(ionInt(1))))
                        )
                    )
                }
            ),
            DmlTestCase(
                // INSERT INTO foo SELECT x.* FROM 1 AS x
                PartiqlLogicalResolved.build {
                    dml(
                        uniqueId = "foo",
                        operation = dmlInsert(),
                        rows = bindingsToValues(
                            struct(structFields(localId(0))),
                            scan(lit(ionInt(1)), varDecl(0))
                        )
                    )
                },
                PartiqlPhysical.build {
                    dmlQuery(
                        struct(
                            structField(DML_COMMAND_FIELD_ACTION, "insert"),
                            structField(DML_COMMAND_FIELD_TARGET_UNIQUE_ID, lit(ionSymbol("foo"))),
                            structField(
                                DML_COMMAND_FIELD_ROWS,
                                bindingsToValues(
                                    struct(structFields(localId(0))),
                                    scan(
                                        i = DEFAULT_IMPL,
                                        expr = lit(ionInt(1)),
                                        asDecl = varDecl(0)
                                    )
                                )
                            )
                        )
                    )
                }
            ),
            DmlTestCase(
                // DELETE FROM y AS y
                PartiqlLogicalResolved.build {
                    dml(
                        uniqueId = "foo",
                        operation = dmlDelete(),
                        rows = bindingsToValues(
                            localId(0),
                            scan(globalId("y"), varDecl(0))
                        )
                    )
                },
                PartiqlPhysical.build {
                    dmlQuery(
                        struct(
                            structField(DML_COMMAND_FIELD_ACTION, "delete"),
                            structField(DML_COMMAND_FIELD_TARGET_UNIQUE_ID, lit(ionSymbol("foo"))),
                            structField(
                                DML_COMMAND_FIELD_ROWS,
                                bindingsToValues(
                                    localId(0),
                                    scan(
                                        i = DEFAULT_IMPL,
                                        expr = globalId("y"),
                                        asDecl = varDecl(0)
                                    )
                                )
                            )
                        )
                    )
                }
            ),
            DmlTestCase(
                // DELETE FROM y AS y WHERE 1=1
                PartiqlLogicalResolved.build {
                    dml(
                        uniqueId = "y",
                        operation = dmlDelete(),
                        rows = bindingsToValues(
                            localId(0),
                            // this logical plan is same as previous but includes this filter
                            filter(
                                eq(lit(ionInt(1)), lit(ionInt(1))),
                                scan(globalId("y"), varDecl(0))
                            )
                        )
                    )
                },
                PartiqlPhysical.build {
                    dmlQuery(
                        struct(
                            structField(DML_COMMAND_FIELD_ACTION, "delete"),
                            structField(DML_COMMAND_FIELD_TARGET_UNIQUE_ID, lit(ionSymbol("y"))),
                            structField(
                                DML_COMMAND_FIELD_ROWS,
                                bindingsToValues(
                                    localId(0),
                                    // this logical plan is same as previous but includes this filter
                                    filter(
                                        i = DEFAULT_IMPL,
                                        eq(lit(ionInt(1)), lit(ionInt(1))),
                                        scan(
                                            i = DEFAULT_IMPL,
                                            expr = globalId("y"),
                                            asDecl = varDecl(0)
                                        )
                                    )
                                )
                            )
                        )
                    )
                }
            ),
        )
    }
}<|MERGE_RESOLUTION|>--- conflicted
+++ resolved
@@ -75,7 +75,6 @@
             ),
             BexprTestCase(
                 PartiqlLogicalResolved.build {
-<<<<<<< HEAD
                     unpivot(
                         expr = globalId("foo"),
                         asDecl = varDecl(0),
@@ -93,7 +92,8 @@
                     )
                 }
             ),
-=======
+            BexprTestCase(
+                PartiqlLogicalResolved.build {
                     sort(
                         source = scan(
                             expr = globalId("foo"),
@@ -130,7 +130,6 @@
                     )
                 }
             )
->>>>>>> 07f4a27f
         )
     }
 
