package org.partiql.lang.planner.transforms

import com.amazon.ion.system.IonSystemBuilder
import com.amazon.ionelement.api.ionBool
import com.amazon.ionelement.api.ionInt
import com.amazon.ionelement.api.ionString
import org.junit.jupiter.api.Assertions.assertEquals
import org.junit.jupiter.api.Assertions.assertFalse
import org.junit.jupiter.api.Assertions.assertTrue
import org.junit.jupiter.api.assertDoesNotThrow
import org.junit.jupiter.params.ParameterizedTest
import org.junit.jupiter.params.provider.ArgumentsSource
import org.partiql.lang.ast.SourceLocationMeta
import org.partiql.lang.domains.PartiqlLogical
import org.partiql.lang.domains.id
import org.partiql.lang.domains.pathExpr
import org.partiql.lang.errors.Problem
import org.partiql.lang.errors.ProblemCollector
import org.partiql.lang.errors.ProblemHandler
import org.partiql.lang.errors.ProblemSeverity
import org.partiql.lang.planner.PlanningProblemDetails
import org.partiql.lang.planner.unimplementedProblem
import org.partiql.lang.syntax.PartiQLParser
import org.partiql.lang.util.ArgumentsProviderBase

/**
 * Test cases in this class might seem a little light--that's because [AstToLogicalVisitorTransform] is getting
 * heavily exercised during many other integration tests.  These should be considered "smoke tests".
 */
class AstToLogicalVisitorTransformTests {
    private val ion = IonSystemBuilder.standard().build()
    private val parser = PartiQLParser(ion)

    private fun parseAndTransform(sql: String, problemHandler: ProblemHandler): PartiqlLogical.Statement {
        val parseAstStatement = parser.parseAstStatement(sql)
        return parseAstStatement.toLogicalPlan(problemHandler).stmt
    }

    data class TestCase(val sql: String, val expectedAlgebra: PartiqlLogical.Statement)

    private fun runTestCase(tc: TestCase) {
        val problemHandler = ProblemCollector()
        val algebra = assertDoesNotThrow("Parsing TestCase.sql should not throw") {
            parseAndTransform(tc.sql, problemHandler)
        }
        assertEquals(
            0,
            problemHandler.problems.filter { it.details.severity == ProblemSeverity.WARNING }.size,
            "No problems were expected"
        )

        // println(SexpAstPrettyPrinter.format(algebra.toIonElement().asAnyElement().toIonValue(ion)))
        assertEquals(tc.expectedAlgebra, algebra)
    }

    @ParameterizedTest
    @ArgumentsSource(ArgumentsForToLogicalSfwTests::class)
    fun `to logical (SFW)`(tc: TestCase) = runTestCase(tc)

    class ArgumentsForToLogicalSfwTests : ArgumentsProviderBase() {
        override fun getParameters() = listOf(
            TestCase(
                // Note:
                // `SELECT * FROM bar AS b` is rewritten to `SELECT b.* FROM bar as b` by [SelectStarVisitorTransform].
                // Therefore, there is no need to support `SELECT *` in `AstToLogicalVisitorTransform`.
                "SELECT b.* FROM bar AS b",
                PartiqlLogical.build {
                    query(
                        bindingsToValues(
                            struct(structFields(id("b"))),
                            scan(id("bar"), varDecl("b"))
                        )
                    )
                }
            ),
            TestCase(
                // Note: This is supported by the AST -> logical -> physical transformation but should be rejected
                // by the planner since it is a full table scan, which we won't support initially.
                "SELECT b.* FROM bar AS b WHERE TRUE = TRUE",
                PartiqlLogical.build {
                    query(
                        bindingsToValues(
                            struct(structFields(id("b"))),
                            filter(
                                eq(lit(ionBool(true)), lit(ionBool(true))),
                                scan(id("bar"), varDecl("b"))
                            )
                        )
                    )
                }
            ),
            TestCase(
                "SELECT b.* FROM bar AS b WHERE b.primaryKey = 42",
                PartiqlLogical.build {
                    query(
                        bindingsToValues(
                            struct(structFields(id("b"))),
                            filter(
                                eq(path(id("b"), pathExpr(lit(ionString("primaryKey")))), lit(ionInt(42))),
                                scan(id("bar"), varDecl("b"))
                            )
                        )
                    )
                }
            ),
            TestCase(
                "SELECT DISTINCT b.* FROM bar AS b",
                PartiqlLogical.build {
                    query(
                        call(
                            "filter_distinct",
                            bindingsToValues(
                                struct(structFields(id("b"))),
                                scan(id("bar"), varDecl("b"))
                            )
                        )
                    )
                }
            ),
            TestCase(
<<<<<<< HEAD
                "SELECT v.*, n.* FROM UNPIVOT bar AS v AT n",
                PartiqlLogical.build {
                    query(
                        bindingsToValues(
                            struct(
                                structFields(id("v")),
                                structFields(id("n"))
                            ),
                            unpivot(id("bar"), varDecl("v"), varDecl("n"))
                        )
                    )
                }
            )
=======
                "SELECT b.* FROM bar AS b ORDER BY y",
                PartiqlLogical.build {
                    query(
                        bindingsToValues(
                            struct(structFields(id("b"))),
                            sort(
                                scan(id("bar"), varDecl("b")),
                                sortSpec(id("y"), asc(), nullsLast())
                            )
                        )
                    )
                }
            ),
>>>>>>> 07f4a27f
        )
    }

    @ParameterizedTest
    @ArgumentsSource(ArgumentsForToLogicalDmlTests::class)
    fun `to logical (DML)`(tc: TestCase) = runTestCase(tc)
    class ArgumentsForToLogicalDmlTests : ArgumentsProviderBase() {
        override fun getParameters() = listOf(
            TestCase(
                "INSERT INTO foo << 1 >>",
                PartiqlLogical.build {
                    dml(
                        identifier("foo", caseInsensitive()),
                        dmlInsert(),
                        bag(lit(ionInt(1)))
                    )
                }
            ),

            TestCase(
                "INSERT INTO foo SELECT x.* FROM 1 AS x",
                PartiqlLogical.build {
                    dml(
                        identifier("foo", caseInsensitive()),
                        dmlInsert(),
                        bindingsToValues(
                            struct(structFields(id("x", caseInsensitive(), unqualified()))),
                            scan(lit(ionInt(1)), varDecl("x"))
                        )
                    )
                }
            ),
            TestCase(
                "INSERT INTO foo SELECT x.* FROM 1 AS x ON CONFLICT DO REPLACE EXCLUDED",
                PartiqlLogical.build {
                    dml(
                        identifier("foo", caseInsensitive()),
                        dmlReplace(),
                        bindingsToValues(
                            struct(structFields(id("x", caseInsensitive(), unqualified()))),
                            scan(lit(ionInt(1)), varDecl("x"))
                        )
                    )
                }
            ),
            TestCase(
                "INSERT INTO foo AS f <<{'id': 1, 'name':'bob'}>> ON CONFLICT DO REPLACE EXCLUDED",
                PartiqlLogical.build {
                    PartiqlLogical.build {
                        dml(
                            identifier("f", caseInsensitive()),
                            dmlReplace(),
                            bag(
                                struct(
                                    structField(lit(ionString("id")), lit(ionInt(1))),
                                    structField(lit(ionString("name")), lit(ionString("bob")))
                                )
                            )
                        )
                    }
                }
            ),
            TestCase(
                "DELETE FROM y AS y",
                PartiqlLogical.build {
                    dml(
                        identifier("y", caseInsensitive()),
                        dmlDelete(),
                        bindingsToValues(
                            id("y", caseSensitive(), unqualified()),
                            scan(id("y", caseInsensitive(), unqualified()), varDecl("y"))
                        )
                    )
                }
            ),
            TestCase(
                "DELETE FROM y AS y WHERE 1=1",
                PartiqlLogical.build {
                    dml(
                        identifier("y", caseInsensitive()),
                        dmlDelete(),
                        bindingsToValues(
                            id("y", caseSensitive(), unqualified()),
                            // this logical plan is same as previous but includes this filter
                            filter(
                                eq(lit(ionInt(1)), lit(ionInt(1))),
                                scan(id("y", caseInsensitive(), unqualified()), varDecl("y"))
                            )
                        )
                    )
                }
            ),
        )
    }

    data class ProblemTestCase(val sql: String, val expectedProblem: Problem)
    @ParameterizedTest
    @ArgumentsSource(ArgumentsForProblemTests::class)
    fun `unimplemented feautres are blocked`(tc: ProblemTestCase) {
        val problemHandler = ProblemCollector()
        assertDoesNotThrow("Parsing TestCase.sql should not throw") {
            parseAndTransform(tc.sql, problemHandler)
        }

        assertFalse(problemHandler.hasWarnings, "didn't expect any warnings")
        assertTrue(problemHandler.hasErrors, "at least one error was expected")

        assertEquals(tc.expectedProblem, problemHandler.problems.first())
    }

    /**
     * Below are all statements that cannot be converted into the logical algebra yet by [AstToLogicalVisitorTransform].
     * This is temporary--in the near future, we will accomplish this with a better language restriction feature which
     * blocks all language features except those explicitly allowed.  This will be needed to constrain possible queries
     * to features supported by specific PartiQL-services.
     */
    class ArgumentsForProblemTests : ArgumentsProviderBase() {

        override fun getParameters() = listOf(
            // SELECT queries are not implemented
            ProblemTestCase("SELECT b.* FROM bar AS b GROUP BY a", unimplementedProblem("GROUP BY", 1, 26)),
            ProblemTestCase("SELECT b.* FROM bar AS b HAVING x", unimplementedProblem("HAVING", 1, 33)),
            ProblemTestCase("PIVOT v AT n FROM data AS d", unimplementedProblem("PIVOT", 1, 1)),

            // DDL is  not implemented
            ProblemTestCase("CREATE TABLE foo", unimplementedProblem("CREATE TABLE", 1, 1)),
            ProblemTestCase("DROP TABLE foo", unimplementedProblem("DROP TABLE", 1, 1)),
            ProblemTestCase("CREATE INDEX ON foo (x)", unimplementedProblem("CREATE INDEX", 1, 1)),
            ProblemTestCase("DROP INDEX bar ON foo", unimplementedProblem("DROP INDEX", 1, 1)),

            // Unimplemented parts of DML
            ProblemTestCase("FROM x AS xx INSERT INTO foo VALUES (1, 2)", unimplementedProblem("UPDATE / INSERT", 1, 14)),
            ProblemTestCase("FROM x AS xx SET k = 5", unimplementedProblem("SET", 1, 14)),
            ProblemTestCase("UPDATE x SET k = 5", unimplementedProblem("SET", 1, 10)),
            ProblemTestCase("UPDATE x REMOVE k", unimplementedProblem("REMOVE", 1, 10)),
            ProblemTestCase("UPDATE x INSERT INTO k << 1 >>", unimplementedProblem("UPDATE / INSERT", 1, 10)),

            // INSERT INTO ... VALUE ... is not supported because it is redundant with INSERT INTO ... << <expr> >>
            ProblemTestCase(
                "INSERT INTO x VALUE 1",
                Problem(SourceLocationMeta(1, 1), PlanningProblemDetails.InsertValueDisallowed)
            ),
            // We need schema to support using INSERT INTO without an explicit list of fields.
            ProblemTestCase(
                "INSERT INTO x VALUES (1, 2, 3)",
                Problem(SourceLocationMeta(1, 1), PlanningProblemDetails.InsertValuesDisallowed)
            )
        )
    }
}<|MERGE_RESOLUTION|>--- conflicted
+++ resolved
@@ -118,7 +118,6 @@
                 }
             ),
             TestCase(
-<<<<<<< HEAD
                 "SELECT v.*, n.* FROM UNPIVOT bar AS v AT n",
                 PartiqlLogical.build {
                     query(
@@ -131,8 +130,8 @@
                         )
                     )
                 }
-            )
-=======
+            ),
+            TestCase(
                 "SELECT b.* FROM bar AS b ORDER BY y",
                 PartiqlLogical.build {
                     query(
@@ -146,7 +145,6 @@
                     )
                 }
             ),
->>>>>>> 07f4a27f
         )
     }
 
