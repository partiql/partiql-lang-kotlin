/*
 * Copyright 2019 Amazon.com, Inc. or its affiliates.  All rights reserved.
 *
 * Licensed under the Apache License, Version 2.0 (the "License").
 *  You may not use this file except in compliance with the License.
 * A copy of the License is located at:
 *
 *      http://aws.amazon.com/apache2.0/
 *
 *  or in the "license" file accompanying this file. This file is distributed on an "AS IS" BASIS,
 *  WITHOUT WARRANTIES OR CONDITIONS OF ANY KIND, either express or implied. See the License for the specific
 *  language governing permissions and limitations under the License.
 */

package org.partiql.lang.eval

import org.junit.jupiter.api.Test
import org.junit.jupiter.params.ParameterizedTest
import org.junit.jupiter.params.provider.ArgumentsSource
import org.partiql.lang.errors.ErrorCode
import org.partiql.lang.errors.Property
import org.partiql.lang.eval.test.EvaluatorTestCase
import org.partiql.lang.eval.test.ExpectedResultFormat
import org.partiql.lang.types.FunctionSignature
import org.partiql.lang.types.StaticType
import org.partiql.lang.types.UnknownArguments
import org.partiql.lang.util.ArgumentsProviderBase
import org.partiql.lang.util.crossMap
import org.partiql.lang.util.propertyValueMapOf

/** Test cases for PartiQL unknown values `MISSING` and `NULL`, including their propagation. */
class EvaluatingCompilerUnknownValuesTest : EvaluatorTestBase() {

    @ParameterizedTest
    @ArgumentsSource(NAryUnknownPropagationCases::class)
    fun testUnknownPropagation(tc: EvaluatorTestCase) =
        runEvaluatorTestCase(
            tc = tc.copy(
                compilerPipelineBuilderBlock = {
                    addFunction(
                        object : ExprFunction {
                            override val signature: FunctionSignature
                                get() = FunctionSignature(
                                    name = "simple_sum",
                                    requiredParameters = listOf(StaticType.INT8, StaticType.INT8, StaticType.INT8),
                                    returnType = StaticType.INT8,
                                    // NOTE: we do not test UnknownArguments.PASS_THRU in this test class
                                    // (this path is covered by [CoalesceEvaluationTest]).
                                    unknownArguments = UnknownArguments.PROPAGATE
                                )

                            override fun callWithRequired(session: EvaluationSession, required: List<ExprValue>): ExprValue =
                                valueFactory.newInt(required.map { it.numberValue().toLong() }.sum())
                        }
                    )
                }
            ),
            session = EvaluationSession.standard(),
<<<<<<< HEAD
            compilerPipelineBuilderBlock = {
                addFunction(
                    object : ExprFunction {
                        override val signature: FunctionSignature
                            get() = FunctionSignature(
                                name = "simple_sum",
                                requiredParameters = listOf(StaticType.INT8, StaticType.INT8, StaticType.INT8),
                                returnType = StaticType.INT8,
                                // NOTE: we do not test UnknownArguments.PASS_THRU in this test class
                                // (this path is covered by [CoalesceEvaluationTest]).
                                unknownArguments = UnknownArguments.PROPAGATE
                            )

                        override fun callWithRequired(env: EvaluationSession, required: List<ExprValue>): ExprValue =
                            valueFactory.newInt(required.map { it.numberValue().toLong() }.sum())
                    }
                )
            }
=======
>>>>>>> cccfeb08
        )

    /** Generates a few hundred test cases for most NAry operators as they relate to propagation of unknown values. */
    class NAryUnknownPropagationCases : ArgumentsProviderBase() {
        override fun getParameters() = listOf(
            // arithmetic operators
            createArithmeticTestCases("i.x + i.y", "6"),
            createArithmeticTestCases("i.x - i.y", "2"),
            createArithmeticTestCases("i.x * i.y", "8"),
            createArithmeticTestCases("i.x / i.y", "2"),
            createArithmeticTestCases("i.x % i.y", "0"),

            // comparison operators
            createArithmeticTestCases("i.x = i.y", "false"),
            createArithmeticTestCases("i.x <> i.y", "true"),
            createArithmeticTestCases("i.x > i.y", "true"),
            createArithmeticTestCases("i.x >= i.y", "true"),
            createArithmeticTestCases("i.x < i.y", "false"),
            createArithmeticTestCases("i.x <= i.y", "false"),

            // logical operators AND and OR
            createLogicalAndOrTestCases(),

            // logical NOT operator
            createLogicalNotCases(),

            // concatenation operator
            createConcatTestCases(),

            // between
            createBetweenTestCases(),

            // unary + and -
            createUnaryTestCases(),

            // IN
            createInTestCases(),

            // LIKE
            createLikeTestCases(),

            // Function call unknown propagation
            createFunctionCallTestCases()

            // TODO: insersect, intersect_all, except, except_all, union, union_all
        ).flatten()

        /**
         * Creates two test cases for each of the [TypingMode] enums.
         *
         * - [TypingMode.LEGACY] which propagates MISSING-as-NULL
         * - [TypingMode.PERMISSIVE] which propagates MISSING-as-MISSING.
         *
         * When creating the [TypingMode.LEGACY] test case, the text "missing" within [expectedResult] is replaced
         * with "null".  This makes it unnecessary to specify an expected result for [TypingMode.LEGACY] separately.
         */
        private fun createCasesForTypingModes(
            testCaseGroup: String,
            expression: String,
            input: String,
            expectedResult: String
        ): List<EvaluatorTestCase> {
            val sqlUnderTest = "SELECT $expression AS result FROM << $input >> AS i"
            return listOf(
                EvaluatorTestCase(
                    groupName = "$testCaseGroup : LEGACY",
                    query = sqlUnderTest,
                    // dirty hack to simplify things.
                    // in [TypingMode.LEGACY], missing values are propagated as
                    // null. The .replace here means we don't need to specify a legacy mode value separately.
                    expectedResult = expectedResult.replace("missing", "null"),
                    expectedPermissiveModeResult = expectedResult,
                    compileOptionsBuilderBlock = CompOptions.STANDARD.optionsBlock
                )
            )
        }

        private val nullResult = "<< { 'result': null } >>"
        private val missingResult = "<< { 'result': missing } >>"

        /**
         * Creates one test case using the specified expression for every:
         *
         * - Possible combination of known, unknown and missing values (9 in total)
         * - Each of the [TypingMode] enums.
         *
         * Returning 18 test cases in total.
         */
        private fun createArithmeticTestCases(
            expression: String,
            theKnownResult: String
        ): List<EvaluatorTestCase> {
            fun testCases(expression: String, input: String, expectedResult: String) =
                createCasesForTypingModes("Arithmetic", expression, input, expectedResult)

            return listOf(
                testCases(expression, "{'x': 4, 'y': 2}", "<< { 'result': $theKnownResult } >>"),
                testCases(expression, "{'x': 4, 'y': null}", nullResult),
                testCases(expression, "{'x': null, 'y': 2}", nullResult),
                testCases(expression, "{'x': null, 'y': null}", nullResult),
                testCases(expression, "{'x': 4}", missingResult),
                testCases(expression, "{'y': 2}", missingResult),
                testCases(expression, "{'x': null}", missingResult),
                testCases(expression, "{'y': null}", missingResult),
                testCases(expression, "{}", missingResult)
            ).flatten()
        }

        /**
         * Generates test cases to ensure that the behavior of logical operators AND and OR matches the following
         * truth table:
         *
         * |    P    |    Q    | P AND Q |  P OR Q |
         * |:-------:|:-------:|:-------:|:-------:|
         * |   TRUE  |   TRUE  |   TRUE  |   TRUE  |
         * |   TRUE  |  FALSE  |  FALSE  |   TRUE  |
         * |   TRUE  |   NULL  |   NULL  |   TRUE  |
         * |   TRUE  | MISSING | MISSING |   TRUE  |
         * |         |         |         |         |
         * |  FALSE  |   TRUE  |  FALSE  |   TRUE  |
         * |  FALSE  |  FALSE  |  FALSE  |  FALSE  |
         * |  FALSE  |   NULL  |  FALSE  |   NULL  |
         * |  FALSE  | MISSING |  FALSE  | MISSING |
         * |         |         |         |         |
         * |   NULL  |   TRUE  |   NULL  |   TRUE  |
         * |   NULL  |  FALSE  |  FALSE  |   NULL  |
         * |   NULL  |   NULL  |   NULL  |   NULL  |
         * |   NULL  | MISSING | MISSING | MISSING |
         * |         |         |         |         |
         * | MISSING |   TRUE  | MISSING |   TRUE  |
         * | MISSING |  FALSE  |  FALSE  | MISSING |
         * | MISSING |   NULL  | MISSING | MISSING |
         * | MISSING | MISSING | MISSING | MISSING |
         *
         * Notes:
         *
         * - For [TypingMode.LEGACY], replace all `MISSING` with `NULL` in the third and fourth columns.
         * - For AND: short-circuits to FALSE if one of its operands is FALSE, otherwise unknown propagation
         * works according to the current [TypingMode].
         * - For OR: short-circuits to TRUE if one of its operands is TRUE, otherwise unknown propagation
         * works according to the current [TypingMode].
         */
        private fun createLogicalAndOrTestCases() =
            listOf(
                createCommonLogicalTestCases("i.x AND i.y", "true", "false", "false"),
                createCommonLogicalTestCases("i.x OR i.y", "true", "true", "false"),
                createUnknownLogicalTestCases()
            ).flatten()

        /** These tests cases either do not have nulls in them or have all null or all misisng operands. */
        private fun createCommonLogicalTestCases(
            expression: String,
            trueTrueResult: String,
            trueFalseResult: String,
            falseFalseResult: String
        ): List<EvaluatorTestCase> {
            val tt = "<< { 'result': $trueTrueResult } >>"
            val tf = "<< { 'result': $trueFalseResult } >>"
            val ff = "<< { 'result': $falseFalseResult } >>"

            fun testCases(expression: String, input: String, expectedResult: String) =
                createCasesForTypingModes("logical (basic)", expression, input, expectedResult)

            return listOf(
                // No null or missing values
                testCases(expression, "{'x': true, 'y': true}", tt),
                testCases(expression, "{'x': true, 'y': false}", tf),
                testCases(expression, "{'x': false, 'y': false}", ff),
                testCases(expression, "{'x': false, 'y': true}", tf),

                // both operands are null
                testCases(expression, "{'x': null, 'y': null}", nullResult),
                // both operands are missing
                testCases(expression, "{}", missingResult)
            ).flatten()
        }

        private val trueResult = "<< { 'result': true} >>"
        private val falseResult = "<< { 'result': false } >>"

        /**
         * We need to create these cases separately because unknown propagation works a little bit differently
         * with AND and OR operators compared to the other binary operators.  Namely:
         * - AND short-circuits at the first FALSE operand, regardless of if the other operands are unknown
         * - OR short-circuits at the first TRUE operand, regardless of if the other operands are unknown
         */
        private fun createUnknownLogicalTestCases(): List<EvaluatorTestCase> {
            fun testCases(input: String, expectedAndResult: String, expectedOrResult: String) = listOf(
                createCasesForTypingModes("logical short-circuiting", "i.x AND i.y", input, expectedAndResult),
                createCasesForTypingModes("logical short-circuiting", "i.x OR i.y", input, expectedOrResult)
            ).flatten()

            return listOf(
                testCases("{'x': true, 'y': null}", nullResult, trueResult),
                testCases("{'x': false, 'y': null}", falseResult, nullResult),
                testCases("{'x': null, 'y': false}", falseResult, nullResult),
                testCases("{'x': null, 'y': true}", nullResult, trueResult),
                testCases("{'x': true}", missingResult, trueResult),
                testCases("{'x': false}", falseResult, missingResult),
                testCases("{'y': true}", missingResult, trueResult),
                testCases("{'y': false}", falseResult, missingResult),
                testCases("{'x': null}", missingResult, missingResult),
                testCases("{'y': null}", missingResult, missingResult)
            ).flatten()
        }

        /** Creates test cases for the logical NOT operator. */
        private fun createLogicalNotCases(): List<EvaluatorTestCase> {
            fun testCases(input: String, expectedResult: String) = listOf(
                createCasesForTypingModes("logical not", "NOT i.b", input, expectedResult)
            ).flatten()

            return listOf(
                testCases("{ 'b': true }", falseResult),
                testCases("{ 'b': false }", trueResult),
                testCases("{ 'b': NULL }", nullResult),
                testCases("{  }", missingResult)
            ).flatten()
        }

        /** Creates test cases for unknown propagation and the || operator. */
        private fun createConcatTestCases(): List<EvaluatorTestCase> {
            fun testCases(input: String, expectedResult: String): List<EvaluatorTestCase> =
                createCasesForTypingModes(
                    testCaseGroup = "string concatenation",
                    expression = "i.x || i.y",
                    input = input,
                    expectedResult = "<< { 'result': $expectedResult } >>"
                )

            return listOf(
                testCases("""{'x': 'a', 'y': 'b'}""", "'ab'"),
                testCases("""{'x': 'a', 'y': null}""", "null"),
                testCases("""{'x': null, 'y': 'b'}""", "null"),
                testCases("""{'x': null, 'y': null}""", "null"),
                testCases("""{'x': 'a'}""", "missing"),
                testCases("""{'y': 'b'}""", "missing"),
                testCases("""{'x': null}""", "missing"),
                testCases("""{'y': null}""", "missing"),
                testCases("""{}""", "missing")
            ).flatten()
        }

        private fun createBetweenTestCases(): List<EvaluatorTestCase> {
            fun testCases(input: String, expectedResult: String) = listOf(
                createCasesForTypingModes("BETWEEN", "i.x BETWEEN i.y AND i.z", input, expectedResult)
            ).flatten()

            return listOf(
                testCases("{ 'x': 2, 'y': 1, 'z': 3 }", trueResult),
                testCases("{ 'x': 5, 'y': 1, 'z': 3 }", falseResult),

                // Combinations of nulls
                testCases("{ 'x': NULL, 'y': 1, 'z': 3 }", nullResult),
                testCases("{ 'x': 2, 'y': NULL, 'z': 3 }", nullResult),
                testCases("{ 'x': 2, 'y': 1, 'z': NULL }", nullResult),
                testCases("{ 'x': NULL, 'y': NULL, 'z': 3 }", nullResult),
                testCases("{ 'x': 2, 'y': NULL, 'z': NULL }", nullResult),
                testCases("{ 'x': NULL, 'y': NULL, 'z': NULL }", nullResult),

                // Combinations of missing
                testCases("{ 'x': MISSING, 'y': 1, 'z': 3 }", missingResult),
                testCases("{ 'x': 2, 'y': MISSING, 'z': 3 }", missingResult),
                testCases("{ 'x': 2, 'y': 1, 'z': MISSING }", missingResult),
                testCases("{ 'x': MISSING, 'y': MISSING, 'z': 3 }", missingResult),
                testCases("{ 'x': 2, 'y': MISSING, 'z': MISSING }", missingResult),
                testCases("{ 'x': MISSING, 'y': MISSING, 'z': MISSING }", missingResult),

                // Combinations of both
                testCases("{ 'x': NULL, 'y': MISSING, 'z': 3 }", missingResult),
                testCases("{ 'x': MISSING, 'y': NULL, 'z': 3 }", missingResult),
                testCases("{ 'x': 2, 'y': NULL, 'z': MISSING }", missingResult),
                testCases("{ 'x': 2, 'y': MISSING, 'z': NULL }", missingResult),
                testCases("{ 'x': NULL, 'y': MISSING, 'z': MISSING }", missingResult),
                testCases("{ 'x': MISSING, 'y': NULL, 'z': MISSING }", missingResult),
                testCases("{ 'x': MISSING, 'y': MISSING, 'z': NULL }", missingResult),
                testCases("{ 'x': NULL, 'y': NULL, 'z': MISSING }", missingResult),
                testCases("{ 'x': MISSING, 'y': MISSING, 'z': NULL }", missingResult)

            ).flatten()
        }

        private fun createUnaryTestCases(): List<EvaluatorTestCase> {
            fun testCases(input: String, expectedPosResult: String, expectedNegResult: String) = listOf(
                createCasesForTypingModes("unary +", "+i.n", input, expectedPosResult),
                createCasesForTypingModes("unary -", "-i.n", input, expectedNegResult)
            ).flatten()

            val oneResult = "<< { 'result': 1 } >>"
            val negOneResult = "<< { 'result': -1 } >>"

            return listOf(
                // note: unary + is effectively just a type check
                testCases("{ 'n': -1 }", negOneResult, oneResult),
                testCases("{ 'n': 1 }", oneResult, negOneResult),
                testCases("{ 'n': NULL }", nullResult, nullResult),
                testCases("{ }", missingResult, missingResult)

            ).flatten()
        }

        private fun createInTestCases(): List<EvaluatorTestCase> {
            fun testCases(input: String, expectedResult: String) = listOf(
                createCasesForTypingModes("IN (not optimized)", "i.x IN i.y", input, expectedResult)
            ).flatten()

            // Note that EvaluatingCompiler has an optimization which causes it to create a different thunk when
            // the right operand is a sequence constructor consisting entirely of non-null literals.  In this case,
            // unknown propagation only applies to the left-side of IN
            fun testCasesForOptimized(input: String, expectedResult: String) = listOf(
                createCasesForTypingModes("IN (optimized)", "i.x IN (1, 2, 3) ", input, expectedResult)
            ).flatten()

            return listOf(
                // known operands should not result in an unknown
                testCases("{ 'x': 2, 'y': [1, 2, 3] }", trueResult),
                testCases("{ 'x': 4, 'y': [1, 2, 3] }", falseResult),

                // unknowns within `y` are not propagated if the value of `x` is within `y`.
                testCases("{ 'x': 2, 'y': [1, null, 2, 3] }", trueResult),
                testCases("{ 'x': 2, 'y': [1, missing, 2, 3] }", trueResult),

                // unknowns within `y` *are* propagated if the value of `x` is *not* within `y`.
                testCases("{ 'x': 4, 'y': [1, null, 2, 3] }", nullResult),
                testCases("{ 'x': 4, 'y': [1, missing, 2, 3] }", missingResult),

                // one operand is null
                testCases("{ 'x': NULL, 'y': [1, 2, 3] }", nullResult),
                testCases("{ 'x': 2, 'y': null }", nullResult),

                // one operand is missing
                testCases("{ 'x': 2 }", missingResult),
                testCases("{ 'y': [1, 2, 3] }", missingResult),

                // Both sides are null.
                testCases("{ 'x': NULL, 'y': NULL }", nullResult),

                // One side is null and the other missing
                testCases("{ 'x': NULL, 'y': MISSING }", missingResult),
                testCases("{ 'x': MISSING, 'y': NULL }", missingResult),

                // Both sides are missing.
                testCases("{ }", missingResult),

                // cases for the optimized IN thunk.
                testCasesForOptimized("{ 'x': 1 }", trueResult),
                testCasesForOptimized("{ 'x': 4 }", falseResult),
                testCasesForOptimized("{ 'x': NULL }", nullResult),
                testCasesForOptimized("{ }", missingResult)

            ).flatten()
        }

        /**
         * Creates a few categories of LIKE tests to cover the different thunks that can be returned
         * under various usages, namely:
         *
         * - Binary or ternary `LIKE` where the pattern is a literal, wherein the pattern is compiled once and
         * re-used
         * - Binary `LIKE`, where both operands are non-literal expressions, wherein the pattern is recompiled
         * with every evaluation.
         * - Ternary `LIKE` (with `ESCAPE`), where all operands are non-literal expressions, also recompiles
         * the pattern with every evaluation.
         */
        private fun createLikeTestCases(): List<EvaluatorTestCase> {

            fun testCasesForPrecompilingBinaryLike(input: String, expectedResult: String) = listOf(
                createCasesForTypingModes("LIKE (binary)", "i.a LIKE 'a%'", input, expectedResult)
            ).flatten()

            fun testCasesForRecompilingBinaryLike(input: String, expectedResult: String) = listOf(
                createCasesForTypingModes("LIKE (binary)", "i.a LIKE i.b", input, expectedResult)
            ).flatten()

            fun testCasesForRecompilingTernaryLike(input: String, expectedResult: String) = listOf(
                createCasesForTypingModes("LIKE (ternary)", "i.a LIKE i.b ESCAPE i.c", input, expectedResult)
            ).flatten()

            return listOf(
                // pre-compiling binary LIKE (no need to test ternary here since the same thunk is used for ternary)
                testCasesForPrecompilingBinaryLike("{ 'a': 'ab' }", trueResult),
                testCasesForPrecompilingBinaryLike("{ 'a': 'ba' }", falseResult),
                testCasesForPrecompilingBinaryLike("{ 'a': NULL }", nullResult),
                testCasesForPrecompilingBinaryLike("{  }", missingResult),

                // re-compiling binary LIKE (w/known values)
                testCasesForRecompilingBinaryLike("{ 'a': 'ab', 'b': 'ab' }", trueResult),
                testCasesForRecompilingBinaryLike("{ 'a': 'ab', 'b': 'ba' }", falseResult),

                // re-compiling binary LIKE (w/unknown values)
                testCasesForRecompilingBinaryLike("{ 'a': NULL, 'b': 'ba' }", nullResult),
                testCasesForRecompilingBinaryLike("{ 'a': 'ab', 'b': NULL }", nullResult),
                testCasesForRecompilingBinaryLike("{ 'a': NULL, 'b': NULL }", nullResult),
                testCasesForRecompilingBinaryLike("{ 'b': 'ab' }", missingResult),
                testCasesForRecompilingBinaryLike("{ 'a': 'ab' }", missingResult),
                testCasesForRecompilingBinaryLike("{ 'a': NULL }", missingResult),
                testCasesForRecompilingBinaryLike("{ 'b': NULL }", missingResult),

                // re-compiling ternary LIKE (w/known values)
                testCasesForRecompilingTernaryLike("{ 'a': 'ab', 'b': 'ab', 'c': 'n' }", trueResult),
                testCasesForRecompilingTernaryLike("{ 'a': 'ab', 'b': 'ba', 'c': 'n' }", falseResult),

                // re-compiling ternary LIKE (w/null values)
                testCasesForRecompilingTernaryLike("{ 'a': NULL, 'b': 'ab', 'c': 'n' }", nullResult),
                testCasesForRecompilingTernaryLike("{ 'a': 'ab', 'b': NULL, 'c': 'n' }", nullResult),
                testCasesForRecompilingTernaryLike("{ 'a': 'ab', 'b': 'ab', 'c': NULL }", nullResult),
                testCasesForRecompilingTernaryLike("{ 'a': NULL, 'b': NULL, 'c': 'n' }", nullResult),
                testCasesForRecompilingTernaryLike("{ 'a': 'ab', 'b': NULL, 'c': NULL }", nullResult),
                testCasesForRecompilingTernaryLike("{ 'a': NULL, 'b': NULL, 'c': NULL }", nullResult),

                // re-compiling ternary LIKE (w/missing values)
                testCasesForRecompilingTernaryLike("{ 'b': 'ab', 'c': 'n' }", missingResult),
                testCasesForRecompilingTernaryLike("{ 'a': 'ab',  'c': 'n' }", missingResult),
                testCasesForRecompilingTernaryLike("{ 'a': 'ab', 'b': 'ab' }", missingResult),
                testCasesForRecompilingTernaryLike("{ 'c': 'n' }", missingResult),
                testCasesForRecompilingTernaryLike("{ 'a': 'ab' }", missingResult),
                testCasesForRecompilingTernaryLike("{ }", missingResult),

                // re-compiling ternary LIKE (w/mixed missing and null values)
                testCasesForRecompilingTernaryLike("{ 'a': NULL }", missingResult),
                testCasesForRecompilingTernaryLike("{ 'b': NULL }", missingResult),
                testCasesForRecompilingTernaryLike("{ 'c': NULL }", missingResult),
                testCasesForRecompilingTernaryLike("{ 'a': NULL, 'b': NULL }", missingResult),
                testCasesForRecompilingTernaryLike("{ 'b': NULL, 'c': NULL }", missingResult),
                testCasesForRecompilingTernaryLike("{ 'a': NULL, 'c': NULL }", missingResult)
            ).flatten()
        }

        private fun createFunctionCallTestCases(): List<EvaluatorTestCase> {
            fun testCases(input: String, expectedResult: String) = listOf(
                createCasesForTypingModes("function call", "simple_sum(i.x, i.y, i.z)", input, expectedResult)
            ).flatten()

            // Generates 54 test cases
            val cases =
                crossMap(
                    listOf("2", "missing", "null"),
                    listOf("3", "missing", "null"),
                    listOf("4", "missing", "null")
                ) { x, y, z ->
                    val input = "{ 'x': $x, 'y': $y, 'z': $z }"
                    testCases(
                        input = input,
                        expectedResult = when {
                            input.contains("missing") -> missingResult
                            input.contains("null") -> nullResult
                            else -> "<< { 'result': 9 } >>"
                        }
                    )
                }.flatten()

            return cases
        }
    } // end NAryUnknownPropagationCases

    private val nullSample = mapOf(
        "nullSample" to """
        [
            {val: "A", control: true, n: 1},
            {val: "B", control: false, n: null},
            {val: "C", control: null, n: 3},
        ]
        """
    ).toSession()

    private val missingSample = mapOf(
        "missingSample" to """
        [
            {val: "A", control: true, n: 1},
            {val: "B", control: false, n: 2},
            {val: "C" ,},
        ]
        """
    ).toSession()

    private val missingAndNullSample = mapOf(
        "missingAndNullSample" to """
        [
            {val: "A", control: true, n:2},
            {val: "B", control: false, n: 2},
            {val: "C", int:3},
            {val: "D", control: null, n:5},
        ]
        """
    ).toSession()

    private val boolsWithUnknowns = mapOf(
        "boolsWithUnknowns" to """
        [
            {x: true, y: true},
            {x: true, y: false},
            {x: false, y: false},
            {x: false, y: true},
            {x: true, y: null},
            {x: false, y: null},
            {x: null, y: false},
            {x: null, y: true},
            {x: null, y: null},
            {x: true},
            {x: false},
            {y: true},
            {y: false},
            {x: null},
            {y: null},
            {}
        ]
    """
    ).toSession()

    @Test
    fun andShortCircuits() = runEvaluatorTestCase(
        query = "SELECT s.x FROM [{'x': '1.1'},{'x': '2'},{'x': '3'},{'x': '4'},{'x': '5'}] as s WHERE FALSE AND CAST(s.x as INT)",
        session = boolsWithUnknowns,
        expectedResult = "<<>>",
        expectedResultFormat = ExpectedResultFormat.PARTIQL
    )

    @Test
    fun andWithNullDoesNotShortCircuits() = runEvaluatorErrorTestCase(
        query = "SELECT s.x FROM [{'x': '1.1'},{'x': '2'},{'x': '3'},{'x': '4'},{'x': '5'}] as s WHERE NULL AND CAST(s.x as INT)",
        expectedErrorCode = ErrorCode.EVALUATOR_CAST_FAILED,
        expectedErrorContext = propertyValueMapOf(1, 96, Property.CAST_TO to "INT", Property.CAST_FROM to "STRING"),
        expectedPermissiveModeResult = "<<>>"
    )

    @Test
    fun andWithMissingDoesNotShortCircuits() = runEvaluatorErrorTestCase(
        query = "SELECT s.x FROM [{'x': '1.1'},{'x': '2'},{'x': '3'},{'x': '4'},{'x': '5'}] as s WHERE MISSING AND CAST(s.x as INT)",
        expectedErrorCode = ErrorCode.EVALUATOR_CAST_FAILED,
        expectedErrorContext = propertyValueMapOf(1, 99, Property.CAST_TO to "INT", Property.CAST_FROM to "STRING"),
        expectedPermissiveModeResult = "<<>>"
    )

    // ////////////////////////////////////////////////
    // Where-clause
    // ////////////////////////////////////////////////

    @Test
    fun whereClauseExprEvalsToNull() = runEvaluatorTestCase(
        query = "SELECT VALUE D.val from nullSample as D WHERE D.control",
        session = nullSample,
        expectedResult = "<<'A'>>",
        expectedResultFormat = ExpectedResultFormat.PARTIQL
    )

    @Test
    fun whereClauseExprEvalsToMissing() = runEvaluatorTestCase(
        query = "SELECT VALUE D.val from missingSample as D WHERE D.control",
        session = missingSample,
        expectedResult = "<<'A'>>",
        expectedResultFormat = ExpectedResultFormat.PARTIQL
    )

    @Test
    fun whereClauseExprEvalsToNullAndMissing() = runEvaluatorTestCase(
        query = "SELECT VALUE D.val from missingAndNullSample as D WHERE D.control",
        session = missingAndNullSample,
        expectedResult = "<<'A'>>",
        expectedResultFormat = ExpectedResultFormat.PARTIQL
    )

    // ////////////////////////////////////////////////
    // Aggregates
    // ////////////////////////////////////////////////

    @Test
    fun aggregateSumWithNull() = runEvaluatorTestCase("SELECT sum(x.n) from nullSample as x", nullSample, "[{_1: 4}]")

    @Test
    fun aggregateSumWithMissing() = runEvaluatorTestCase(
        "SELECT sum(x.n) from missingSample as x",
        missingSample,
        "[{_1: 3}]"
    )

    @Test
    fun aggregateSumWithMissingAndNull() = runEvaluatorTestCase(
        "SELECT sum(x.n) from missingAndNullSample as x",
        missingAndNullSample,
        "[{_1: 9}]"
    )

    @Test
    fun aggregateMinWithNull() = runEvaluatorTestCase("SELECT min(x.n) from nullSample as x", nullSample, "[{_1: 1}]")

    @Test
    fun aggregateMinWithMissing() = runEvaluatorTestCase(
        "SELECT min(x.n) from missingSample as x",
        missingSample,
        "[{_1: 1}]"
    )

    @Test
    fun aggregateMinWithMissingAndNull() = runEvaluatorTestCase(
        "SELECT min(x.n) from missingAndNullSample as x",
        missingAndNullSample,
        "[{_1: 2}]"
    )

    @Test
    fun aggregateAvgWithNull() = runEvaluatorTestCase("SELECT avg(x.n) from nullSample as x", nullSample, "[{_1: 2.}]")

    @Test
    fun aggregateAvgWithMissing() = runEvaluatorTestCase(
        "SELECT avg(x.n) from missingSample as x",
        missingSample,
        "[{_1: 1.5}]"
    )

    @Test
    fun aggregateAvgWithMissingAndNull() = runEvaluatorTestCase(
        "SELECT avg(x.n) from missingAndNullSample as x",
        missingAndNullSample,
        "[{_1: 3.}]"
    )

    @Test
    fun aggregateCountWithNull() = runEvaluatorTestCase(
        "SELECT count(x.n) from nullSample as x",
        nullSample,
        "[{_1: 2}]"
    )

    @Test
    fun aggregateCountWithMissing() = runEvaluatorTestCase(
        "SELECT count(x.n) from missingSample as x",
        missingSample,
        "[{_1: 2}]"
    )

    @Test
    fun aggregateCountWithMissingAndNull() = runEvaluatorTestCase(
        "SELECT count(x.n) from missingAndNullSample as x",
        missingAndNullSample,
        "[{_1: 3}]"
    )

    @Test
    fun countEmpty() = runEvaluatorTestCase("SELECT count(*) from `[]`", expectedResult = "[{_1: 0}]")

    @Test
    fun countEmptyTuple() =
        runEvaluatorTestCase("SELECT count(*) from `[{}]`", expectedResult = "[{_1: 1}]")

    @Test
    fun sumEmpty() = runEvaluatorTestCase("SELECT sum(x.i) from `[]` as x", expectedResult = "[{_1: null}]")

    @Test
    fun sumEmptyTuple() =
        runEvaluatorTestCase("SELECT sum(x.i) from `[{}]` as x", expectedResult = "[{_1: null}]")

    @Test
    fun avgEmpty() = runEvaluatorTestCase("SELECT avg(x.i) from `[]` as x", expectedResult = "[{_1: null}]")

    @Test
    fun avgEmptyTuple() =
        runEvaluatorTestCase("SELECT avg(x.i) from `[{}]` as x", expectedResult = "[{_1: null}]")

    @Test
    fun avgSomeEmptyTuples() = runEvaluatorTestCase(
        "SELECT avg(x.i) from `[{i: 1}, {}, {i:3}]` as x",
        expectedResult = "[{_1: 2.}]"
    )

    @Test
    fun avgSomeEmptyAndNullTuples() = runEvaluatorTestCase(
        "SELECT avg(x.i) from `[{i: 1}, {}, {i:null}, {i:3}]` as x",
        expectedResult = "[{_1: 2.}]"
    )

    @Test
    fun minSomeEmptyTuples() = runEvaluatorTestCase(
        "SELECT min(x.i) from `[{i: null}, {}, {i:3}]` as x",
        expectedResult = "[{_1: 3}]"
    )

    @Test
    fun maxSomeEmptyTuples() = runEvaluatorTestCase(
        "SELECT max(x.i) from `[{i: null}, {}, {i:3}, {i:10}]` as x",
        expectedResult = "[{_1: 10}]"
    )
    @Test
    fun minEmpty() = runEvaluatorTestCase("SELECT min(x.i) from `[]` as x", expectedResult = "[{_1: null}]")

    @Test
    fun minEmptyTuple() =
        runEvaluatorTestCase("SELECT min(x.i) from `[{}]` as x", expectedResult = "[{_1: null}]")

    @Test
    fun maxEmpty() = runEvaluatorTestCase("SELECT max(x.i) from `[]` as x", expectedResult = "[{_1: null}]")

    @Test
    fun maxEmptyTuple() =
        runEvaluatorTestCase("SELECT max(x.i) from `[{}]` as x", expectedResult = "[{_1: null}]")

    @Test
    fun maxSomeEmptyTuple() = runEvaluatorTestCase(
        "SELECT max(x.i) from `[{}, {i:1}, {}, {i:2}]` as x",
        expectedResult = "[{_1: 2}]"
    )

    @Test
    fun minSomeEmptyTuple() = runEvaluatorTestCase(
        "SELECT min(x.i) from `[{}, {i:1}, {}, {i:2}]` as x",
        expectedResult = "[{_1: 1}]"
    )

    @Test
    fun sumSomeEmptyTuple() = runEvaluatorTestCase(
        "SELECT sum(x.i) from `[{}, {i:1}, {}, {i:2}]` as x",
        expectedResult = "[{_1: 3}]"
    )

    @Test
    fun countSomeEmptyTuple() = runEvaluatorTestCase(
        "SELECT count(x.i) from `[{}, {i:1}, {}, {i:2}]` as x",
        expectedResult = "[{_1: 2}]"
    )

    @Test
    fun countStar() = runEvaluatorTestCase(
        "SELECT count(*) from `[{}, {i:1}, {}, {i:2}]` as x",
        expectedResult = "[{_1: 4}]"
    )

    @Test
    fun countLiteral() =
        runEvaluatorTestCase("SELECT count(1) from `[{}, {}, {}, {}]` as x", expectedResult = "[{_1: 4}]")
}<|MERGE_RESOLUTION|>--- conflicted
+++ resolved
@@ -56,27 +56,6 @@
                 }
             ),
             session = EvaluationSession.standard(),
-<<<<<<< HEAD
-            compilerPipelineBuilderBlock = {
-                addFunction(
-                    object : ExprFunction {
-                        override val signature: FunctionSignature
-                            get() = FunctionSignature(
-                                name = "simple_sum",
-                                requiredParameters = listOf(StaticType.INT8, StaticType.INT8, StaticType.INT8),
-                                returnType = StaticType.INT8,
-                                // NOTE: we do not test UnknownArguments.PASS_THRU in this test class
-                                // (this path is covered by [CoalesceEvaluationTest]).
-                                unknownArguments = UnknownArguments.PROPAGATE
-                            )
-
-                        override fun callWithRequired(env: EvaluationSession, required: List<ExprValue>): ExprValue =
-                            valueFactory.newInt(required.map { it.numberValue().toLong() }.sum())
-                    }
-                )
-            }
-=======
->>>>>>> cccfeb08
         )
 
     /** Generates a few hundred test cases for most NAry operators as they relate to propagation of unknown values. */
