--- conflicted
+++ resolved
@@ -22,23 +22,32 @@
             query = testCase.source,
             expectedResult = testCase.expectedLegacyModeResult,
             expectedPermissiveModeResult = testCase.expectedPermissiveModeResult,
-<<<<<<< HEAD
-            expectedResultFormat = ExpectedResultFormat.ION
-=======
             includePermissiveModeTest = false,
             expectedResultFormat = ExpectedResultFormat.STRING
->>>>>>> 5877ab6f
         )
 
     class MakeDatePassCases : ArgumentsProviderBase() {
         override fun getParameters(): List<Any> = listOf(
-            ExprFunctionTestCase("make_date(100, 1, 1)", "\$partiql_date::0100-01-01"),
-            ExprFunctionTestCase("make_date(1985, 1, 1)", "\$partiql_date::1985-01-01"),
-            ExprFunctionTestCase("make_date(2102, 02, 03)", "\$partiql_date::2102-02-03"),
-            ExprFunctionTestCase("make_date(3000, 02, 03)", "\$partiql_date::3000-02-03"),
-            ExprFunctionTestCase("make_date(2012, 02, 29)", "\$partiql_date::2012-02-29"),
-            ExprFunctionTestCase("make_date(2021, 02, 28)", "\$partiql_date::2021-02-28"),
-            ExprFunctionTestCase("make_date(`100`, `1`, `1`)", "\$partiql_date::0100-01-01"),
+            ExprFunctionTestCase("make_date(100, 1, 1)", "0100-01-01"),
+            ExprFunctionTestCase("make_date(1985, 1, 1)", "1985-01-01"),
+            ExprFunctionTestCase("make_date(2102, 02, 03)", "2102-02-03"),
+            ExprFunctionTestCase("make_date(3000, 02, 03)", "3000-02-03"),
+            ExprFunctionTestCase("make_date(2012, 02, 29)", "2012-02-29"),
+            ExprFunctionTestCase("make_date(2021, 02, 28)", "2021-02-28"),
+            ExprFunctionTestCase("make_date(`100`, `1`, `1`)", "0100-01-01"),
+            ExprFunctionTestCase("make_date(NULL, 02, 28)", "NULL"),
+            ExprFunctionTestCase("make_date(2021, NULL, 28)", "NULL"),
+            ExprFunctionTestCase("make_date(2021, 02, NULL)", "NULL"),
+            ExprFunctionTestCase("make_date(MISSING, 02, 28)", "NULL"),
+            ExprFunctionTestCase("make_date(MISSING, 02, 28)", "NULL"),
+            ExprFunctionTestCase("make_date(2021, MISSING, 28)", "NULL"),
+            ExprFunctionTestCase("make_date(2021, 02, MISSING)", "NULL"),
+            ExprFunctionTestCase("make_date(NULL, MISSING, 28)", "NULL"),
+            ExprFunctionTestCase("make_date(MISSING, NULL, 28)", "NULL"),
+            ExprFunctionTestCase("make_date(MISSING, 02, NULL)", "NULL"),
+            ExprFunctionTestCase("make_date(NULL, NULL, 28)", "NULL"),
+            ExprFunctionTestCase("make_date(NULL, NULL, 28)", "NULL"),
+            ExprFunctionTestCase("make_date(MISSING, MISSING, MISSING)", "NULL"),
             ExprFunctionTestCase("make_date(2021, 03, 17) IS DATE", "true")
         )
     }
