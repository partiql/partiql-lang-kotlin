/*
 * Copyright 2019 Amazon.com, Inc. or its affiliates.  All rights reserved.
 *
 * Licensed under the Apache License, Version 2.0 (the "License").
 *  You may not use this file except in compliance with the License.
 * A copy of the License is located at:
 *
 *      http://aws.amazon.com/apache2.0/
 *
 *  or in the "license" file accompanying this file. This file is distributed on an "AS IS" BASIS,
 *  WITHOUT WARRANTIES OR CONDITIONS OF ANY KIND, either express or implied. See the License for the specific
 *  language governing permissions and limitations under the License.
 */

// We don't need warnings about deprecated ExprNode.
@file:Suppress("DEPRECATION")

package org.partiql.lang.eval

import com.amazon.ion.IonType
import com.amazon.ion.IonValue
import org.partiql.lang.CUSTOM_TEST_TYPES
import org.partiql.lang.CompilerPipeline
import org.partiql.lang.ION
import org.partiql.lang.SqlException
import org.partiql.lang.TestBase
import org.partiql.lang.errors.ErrorCode
import org.partiql.lang.errors.PropertyValueMap
import org.partiql.lang.eval.test.AstEvaluatorTestAdapter
import org.partiql.lang.eval.test.AstRewriterBaseTestAdapter
import org.partiql.lang.eval.test.EvaluatorErrorTestCase
import org.partiql.lang.eval.test.EvaluatorTestAdapter
import org.partiql.lang.eval.test.EvaluatorTestCase
import org.partiql.lang.eval.test.ExpectedResultFormat
import org.partiql.lang.eval.test.LegacySerializerTestAdapter
import org.partiql.lang.eval.test.MultipleTestAdapter
import org.partiql.lang.eval.test.PartiqlAstExprNodeRoundTripAdapter
import org.partiql.lang.util.asSequence
import org.partiql.lang.util.newFromIonText
<<<<<<< HEAD
import org.partiql.lang.util.softAssert
import java.io.OutputStream
import kotlin.reflect.KClass
import kotlin.test.assertEquals
=======
>>>>>>> cccfeb08

/**
 * This class is being deprecated because it is becoming unmaintainable but can't be removed yet.
 *
 * New tests should use JUnit5's parameterized testing as much as possible.
 *
 * When code re-use among test classes is needed, please prefer making your new functions top-level and accessible
 * from any test class.
 *
 * As we parameterize PartiQL's other tests, we should migrate them away from using this base class as well.
 */
<<<<<<< HEAD
@Suppress("DEPRECATION")
=======
>>>>>>> cccfeb08
abstract class EvaluatorTestBase : TestBase() {
    private val testHarness: EvaluatorTestAdapter = MultipleTestAdapter(
        listOf(
            AstEvaluatorTestAdapter(),
            PartiqlAstExprNodeRoundTripAdapter(),
            LegacySerializerTestAdapter(),
            AstRewriterBaseTestAdapter()
        )
    )

<<<<<<< HEAD
    /**
     * creates a [ExprValue] from the IonValue represented by this String. Assumes the string represents a single
     * IonValue
     */
    private fun String.toExprValue(): ExprValue = valueFactory.newFromIonText(this)

    private fun Map<String, String>.toBindings(): Bindings<ExprValue> =
        Bindings.ofMap(mapValues { it.value.toExprValue() })

    protected fun Map<String, String>.toSession() = EvaluationSession.build { globals(this@toSession.toBindings()) }

    fun voidEval(
        source: String,
        compileOptions: CompileOptions = CompileOptions.standard(),
        session: EvaluationSession = EvaluationSession.standard(),
        compilerPipelineBuilderBlock: CompilerPipeline.Builder.() -> Unit = { }
    ) {
        // force materialization
        eval(source, compileOptions, session, compilerPipelineBuilderBlock).ionValue
=======
    protected fun Map<String, String>.toSession() = EvaluationSession.build {
        globals(Bindings.ofMap(this@toSession.mapValues { valueFactory.newFromIonText(it.value) }))
>>>>>>> cccfeb08
    }

    /**
     * Constructor style override of [runEvaluatorTestCase].  Constructs an [EvaluatorTestCase]
     * and runs it.  This is intended to be used by non-parameterized tests.
     *
     * The parameters of this function correspond to properties of [EvaluatorTestCase].
     *
     * @see [EvaluatorTestCase]
     */
    protected fun runEvaluatorTestCase(
        query: String,
        session: EvaluationSession = EvaluationSession.standard(),
        expectedResult: String,
        expectedPermissiveModeResult: String = expectedResult,
        excludeLegacySerializerAssertions: Boolean = false,
        expectedResultFormat: ExpectedResultFormat = ExpectedResultFormat.ION_WITHOUT_BAG_AND_MISSING_ANNOTATIONS,
        includePermissiveModeTest: Boolean = true,
        compileOptionsBuilderBlock: CompileOptions.Builder.() -> Unit = { },
        compilerPipelineBuilderBlock: CompilerPipeline.Builder.() -> Unit = { },
        extraResultAssertions: (ExprValue) -> Unit = { }
    ) {
        val tc = EvaluatorTestCase(
            query = query,
            expectedResult = expectedResult,
            expectedPermissiveModeResult = expectedPermissiveModeResult,
            expectedResultFormat = expectedResultFormat,
            excludeLegacySerializerAssertions = excludeLegacySerializerAssertions,
            implicitPermissiveModeTest = includePermissiveModeTest,
            compileOptionsBuilderBlock = compileOptionsBuilderBlock,
            compilerPipelineBuilderBlock = compilerPipelineBuilderBlock,
            extraResultAssertions = extraResultAssertions
        )
        testHarness.runEvaluatorTestCase(tc, session)
    }

    /**
     * Runs an [EvaluatorTestCase].  This is intended to be used by parameterized tests.
     *
     * @see [EvaluatorTestCase].
     */
    protected fun runEvaluatorTestCase(
        tc: EvaluatorTestCase,
        session: EvaluationSession = EvaluationSession.standard()
    ) =
        testHarness.runEvaluatorTestCase(tc, session)

    /** @see [AstEvaluatorTestAdapter.runEvaluatorErrorTestCase]. */
    protected fun runEvaluatorErrorTestCase(
        query: String,
        expectedErrorCode: ErrorCode,
        expectedErrorContext: PropertyValueMap? = null,
        expectedPermissiveModeResult: String? = null,
        expectedInternalFlag: Boolean? = null,
        excludeLegacySerializerAssertions: Boolean = false,
        compilerPipelineBuilderBlock: CompilerPipeline.Builder.() -> Unit = { },
        compileOptionsBuilderBlock: CompileOptions.Builder.() -> Unit = { },
        addtionalExceptionAssertBlock: (SqlException) -> Unit = { },
        implicitPermissiveModeTest: Boolean = true,
        session: EvaluationSession = EvaluationSession.standard()
    ) {
        val tc = EvaluatorErrorTestCase(
            query = query,
            expectedErrorCode = expectedErrorCode,
            expectedErrorContext = expectedErrorContext,
            expectedInternalFlag = expectedInternalFlag,
            expectedPermissiveModeResult = expectedPermissiveModeResult,
            excludeLegacySerializerAssertions = excludeLegacySerializerAssertions,
            compileOptionsBuilderBlock = compileOptionsBuilderBlock,
            compilerPipelineBuilderBlock = compilerPipelineBuilderBlock,
            implicitPermissiveModeTest = implicitPermissiveModeTest,
            additionalExceptionAssertBlock = addtionalExceptionAssertBlock,
        )

        testHarness.runEvaluatorErrorTestCase(tc, session)
    }

    /** @see [AstEvaluatorTestAdapter.runEvaluatorTestCase] */
    fun runEvaluatorErrorTestCase(tc: EvaluatorErrorTestCase, session: EvaluationSession) =
        testHarness.runEvaluatorErrorTestCase(tc, session)

    /**
     * Uses the AST compiler to evaluate some code.
     *
<<<<<<< HEAD
     * @param source query source to be evaluated
     * @param session [EvaluationSession] used for evaluation
     * @param compilerPipelineBuilderBlock any additional configuration to the pipeline after the options are set.
     */
    protected fun eval(
        source: String,
        compileOptions: CompileOptions = CompileOptions.standard(),
        session: EvaluationSession = EvaluationSession.standard(),
        compilerPipelineBuilderBlock: CompilerPipeline.Builder.() -> Unit = { }
    ): ExprValue {
        val p = SqlParser(ion, CUSTOM_TEST_TYPES)
        val ast = p.parseAstStatement(source)
        return eval(ast, compileOptions, session, compilerPipelineBuilderBlock)
    }

    /**
     * Evaluates a source query given a [EvaluationSession] with default [CompileOptions] for [TypingMode.PERMISSIVE]
=======
     * In general, this function this should be avoided.  It is currently only used to calculate
     * some expected values in [CastTestBase] and [NaturalExprValueComparatorsTest].  TODO: refactor these locations
     * to avoid calling this function.
>>>>>>> cccfeb08
     *
     * @param source query source to be evaluated
     * @param session [EvaluationSession] used for evaluation
     * @param compilerPipelineBuilderBlock any additional configuration to the pipeline after the options are set.
     */
<<<<<<< HEAD
    private fun evalForPermissiveMode(
=======
    fun eval(
>>>>>>> cccfeb08
        source: String,
        compileOptions: CompileOptions = CompileOptions.standard(),
        session: EvaluationSession = EvaluationSession.standard(),
        compilerPipelineBuilderBlock: CompilerPipeline.Builder.() -> Unit = { }
    ): ExprValue {
<<<<<<< HEAD

        val p = SqlParser(ion)

        val ast = p.parseAstStatement(source)
        return eval(
            ast,
            CompileOptions.builder(compileOptions).typingMode(TypingMode.PERMISSIVE).build(),
            session,
            compilerPipelineBuilderBlock
        )
    }

    /**
     * Evaluates an [PartiqlAst.Statement] given an [EvaluationSession].
     *
     * @param astStatement The [PartiqlAst.Statement] instance to be evaluated.
     * @param session [EvaluationSession] used for evaluation
     * @param compilerPipelineBuilderBlock any additional configuration to the pipeline after the options are set.
     */
    protected fun eval(
        astStatement: PartiqlAst.Statement,
        compileOptions: CompileOptions = CompileOptions.standard(),
        session: EvaluationSession = EvaluationSession.standard(),
        compilerPipelineBuilderBlock: CompilerPipeline.Builder.() -> Unit = { }
    ): ExprValue {

        // "Sneak" in this little assertion to test that every PIG ast that passes through
        // this function can be round-tripped to ExprNode and back.
        assertPIGToExprNodeRoundTrip(astStatement)

        val pipeline = CompilerPipeline.builder(ion).apply {
=======
        val pipeline = CompilerPipeline.builder(ION).apply {
            customDataTypes(CUSTOM_TEST_TYPES)
>>>>>>> cccfeb08
            compileOptions(compileOptions)
            compilerPipelineBuilderBlock()
        }

<<<<<<< HEAD
        return pipeline.build().compile(astStatement).eval(session)
    }

    private fun assertEvalThrows(
        query: String,
        message: String,
        metadata: NodeMetadata? = null,
        internal: Boolean = false,
        cause: KClass<out Throwable>? = null,
        session: EvaluationSession = EvaluationSession.standard(),
        typingMode: TypingMode = TypingMode.LEGACY
    ): SqlException {

        val compileOptions = CompileOptions.build { typingMode(typingMode) }

        try {
            voidEval(query, session = session, compileOptions = compileOptions)
            fail("didn't throw")
        } catch (e: EvaluationException) {
            softAssert {
                if (typingMode == TypingMode.LEGACY) {
                    assertThat(e.message).`as`("error message").isEqualTo(message)
                    assertThat(e.internal).isEqualTo(internal)
                }

                if (cause != null) assertThat(e).hasRootCauseExactlyInstanceOf(cause.java)

                if (metadata != null) {
                    assertThat(e.errorContext[Property.LINE_NUMBER]!!.longValue()).`as`("line number").isEqualTo(metadata.line)
                    assertThat(e.errorContext[Property.COLUMN_NUMBER]!!.longValue()).`as`("column number").isEqualTo(metadata.column)
                } else {
                    assertThat(e.errorContext).isNull()
                }
            }
            return e
        }
        throw Exception("This should be unreachable.")
    }

    /**
     *  Asserts that [func] throws an [SqlException] with the specified message, line and column number
     */
    protected fun assertThrows(
        message: String,
        metadata: NodeMetadata? = null,
        internal: Boolean = false,
        cause: KClass<out Throwable>? = null,
        func: () -> Unit
    ) {
        try {
            func()
            fail("didn't throw")
        } catch (e: EvaluationException) {
            softAssert {
                assertThat(e.message).`as`("error message").isEqualTo(message)
                assertThat(e.internal).isEqualTo(internal)

                if (cause != null) assertThat(e).hasRootCauseExactlyInstanceOf(cause.java)

                if (metadata != null) {
                    assertThat(e.errorContext[Property.LINE_NUMBER]!!.longValue()).`as`("line number").isEqualTo(metadata.line)
                    assertThat(e.errorContext[Property.COLUMN_NUMBER]!!.longValue()).`as`("column number").isEqualTo(metadata.column)
                } else {
                    assertThat(e.errorContext).isNull()
                }
            }
        }
    }

    /**
     *  Asserts that [query] throws an [EvaluationException] or [SqlException] with the specified message, line and column number.
     *  Asserts that the [query] throws or returns missing in the [TypingMode.PERMISSIVE] mode depending on the [ErrorCode.errorBehaviorInPermissiveMode]
     *  It also verifies the behavior of error in [TypingMode.PERMISSIVE] mode.
     *  This should be used to ensure that the query is tested for both [TypingMode.LEGACY] and [TypingMode.PERMISSIVE]
     */
    protected fun assertThrows(
        query: String,
        message: String,
        metadata: NodeMetadata? = null,
        expectedPermissiveModeResult: String? = null,
        internal: Boolean = false,
        cause: KClass<out Throwable>? = null,
        session: EvaluationSession = EvaluationSession.standard()
    ) {

        val exception = assertEvalThrows(query, message, metadata, internal, cause, session = session, typingMode = TypingMode.LEGACY)

        when (exception.errorCode.errorBehaviorInPermissiveMode) {
            ErrorBehaviorInPermissiveMode.THROW_EXCEPTION -> {
                assertNull("An expectedPermissiveModeResult must not be specified when ErrorCode.errorBehaviorInPermissiveMode is set to ErrorBehaviorInPermissiveMode.THROW_EXCEPTION", expectedPermissiveModeResult)
                val e = assertEvalThrows(query, message, metadata, internal, cause, session = session, typingMode = TypingMode.PERMISSIVE)
                assertEquals(exception.errorCode, e.errorCode)
            }
            // Return MISSING
            ErrorBehaviorInPermissiveMode.RETURN_MISSING -> {
                assertNotNull("Required non null expectedPermissiveModeResult when ErrorCode.errorBehaviorInPermissiveMode is set to ErrorBehaviorInPermissiveMode.RETURN_MISSING", expectedPermissiveModeResult)
                val originalExprValueForPermissiveMode = evalForPermissiveMode(query, session = session)
                val expectedExprValueForPermissiveMode = evalForPermissiveMode(expectedPermissiveModeResult!!, session = session)
                assertExprEquals(expectedExprValueForPermissiveMode, originalExprValueForPermissiveMode, "(PERMISSIVE mode)")
            }
        }
    }

    /**
     *  Asserts that [func] throws an [SqlException], line and column number in [TypingMode.PERMISSIVE] mode
     */
    private fun assertThrowsInPermissiveMode(
        errorCode: ErrorCode,
        metadata: NodeMetadata? = null,
        cause: KClass<out Throwable>? = null,
        func: () -> Unit
    ) {
        try {
            func()
            fail("didn't throw")
        } catch (e: SqlException) {
            softAssert {
                if (metadata != null) {
                    assertThat(e.errorContext[Property.LINE_NUMBER]!!.longValue()).`as`("line number").isEqualTo(metadata.line)
                    assertThat(e.errorContext[Property.COLUMN_NUMBER]!!.longValue()).`as`("column number").isEqualTo(metadata.column)

                    if (cause != null) assertThat(e).hasRootCauseExactlyInstanceOf(cause.java)
                }
                assertEquals(errorCode, e.errorCode, "Error codes should be same")
            }
        }
    }

    protected fun checkInputThrowingEvaluationException(
        input: String,
        errorCode: ErrorCode? = null,
        expectErrorContextValues: Map<Property, Any>,
        cause: KClass<out Throwable>? = null,
        expectedPermissiveModeResult: String? = null
    ) {
        checkInputThrowingEvaluationException(
            input,
            EvaluationSession.standard(),
            errorCode,
            expectErrorContextValues,
            cause,
            expectedPermissiveModeResult
        )
    }

    protected fun checkInputThrowingEvaluationException(
        input: String,
        session: EvaluationSession,
        errorCode: ErrorCode? = null,
        expectErrorContextValues: Map<Property, Any>,
        cause: KClass<out Throwable>? = null,
        expectedPermissiveModeResult: String? = null
    ) {
        softAssert {
            try {
                val result = eval(input, session = session).ionValue
                fail(
                    "Expected SqlException but there was no Exception.  " +
                        "The unexpected result was: \n${result.toPrettyString()}"
                )
            } catch (e: SqlException) {
                if (cause != null) assertThat(e).hasRootCauseExactlyInstanceOf(cause.java)
                checkErrorAndErrorContext(errorCode, e, expectErrorContextValues)
                // Error thrown in LEGACY MODE needs to be checked in PERMISSIVE MODE
                when (e.errorCode.errorBehaviorInPermissiveMode) {
                    ErrorBehaviorInPermissiveMode.THROW_EXCEPTION -> {
                        assertNull("An expectedPermissiveModeResult must not be specified when ErrorCode.errorBehaviorInPermissiveMode is set to ErrorBehaviorInPermissiveMode.THROW_EXCEPTION", expectedPermissiveModeResult)
                        assertThrowsInPermissiveMode(e.errorCode) {
                            voidEval(input, session = session, compileOptions = CompileOptions.build { typingMode(TypingMode.PERMISSIVE) })
                        }
                    }
                    // Return MISSING
                    ErrorBehaviorInPermissiveMode.RETURN_MISSING -> {
                        assertNotNull("Required non null expectedPermissiveModeResult when ErrorCode.errorBehaviorInPermissiveMode is set to ErrorBehaviorInPermissiveMode.RETURN_MISSING", expectedPermissiveModeResult)
                        val originalExprValueForPermissiveMode = evalForPermissiveMode(input, session = session)
                        val expectedExprValueForPermissiveMode = evalForPermissiveMode(expectedPermissiveModeResult!!, session = session)
                        assertExprEquals(expectedExprValueForPermissiveMode, originalExprValueForPermissiveMode, "(PERMISSIVE mode)")
                    }
                }
            } catch (e: Exception) {
                fail("Expected SqlException but a different exception was thrown:\n\t  $e")
            }
        }
    }

    protected fun checkInputThrowingEvaluationException(tc: EvaluatorErrorTestCase, session: EvaluationSession) {
        softAssert {
            try {
                val result = eval(tc.sqlUnderTest, compileOptions = tc.compOptions.options, session = session).ionValue
                fail(
                    "Expected EvaluationException but there was no Exception.  " +
                        "The unepxected result was: \n${result.toPrettyString()}"
                )
            } catch (e: EvaluationException) {
                if (tc.cause != null) assertThat(e).hasRootCauseExactlyInstanceOf(tc.cause.java)
                checkErrorAndErrorContext(tc.errorCode, e, tc.expectErrorContextValues)
                // Error thrown in LEGACY MODE needs to be checked in PERMISSIVE MODE
                when (e.errorCode.errorBehaviorInPermissiveMode) {
                    ErrorBehaviorInPermissiveMode.THROW_EXCEPTION -> {
                        assertNull("An EvaluatorErrorTestCase.expectedPermissiveModeResult must not be specified when ErrorCode.errorBehaviorInPermissiveMode is set to ErrorBehaviorInPermissiveMode.THROW_EXCEPTION", tc.expectedPermissiveModeResult)
                        assertThrowsInPermissiveMode(e.errorCode) {
                            voidEval(tc.sqlUnderTest, session = session, compileOptions = CompileOptions.build { typingMode(TypingMode.PERMISSIVE) })
                        }
                    }
                    // Return MISSING
                    ErrorBehaviorInPermissiveMode.RETURN_MISSING -> {
                        if (tc.errorCode?.errorCategory() != ErrorCategory.SEMANTIC.toString()) {
                            assertNotNull("Required non null expectedPermissiveModeResult when ErrorCode.errorBehaviorInPermissiveMode is set to ErrorBehaviorInPermissiveMode.RETURN_MISSING", tc.expectedPermissiveModeResult)
                            val originalExprValueForPermissiveMode = evalForPermissiveMode(tc.sqlUnderTest, session = session)
                            val expectedExprValueForPermissiveMode = evalForPermissiveMode(tc.expectedPermissiveModeResult!!, session = session)
                            assertExprEquals(expectedExprValueForPermissiveMode, originalExprValueForPermissiveMode, "(PERMISSIVE mode)")
                        }
                    }
                }
            } catch (e: Exception) {
                fail("Expected EvaluationException but a different exception was thrown:\n\t  $e")
            }
        }
    }

    /**
     * Runs each test case twice--once without altering the [CompileOptions] (intended for [TypingMode.LEGACY], which
     * is the current default), and once while forcing [TypingMode.PERMISSIVE].  Used for cases where we expect the
     * result to be the same in both modes.
     */
    protected fun runTestCaseInLegacyAndPermissiveModes(tc: EvaluatorTestCase, session: EvaluationSession) {
        // LEGACY mode
        runTestCase(tc, session, "compile options unaltered")

        // PERMISSIVE mode
        runTestCase(tc, session, "compile options forced to PERMISSIVE mode") { compileOptions ->
            CompileOptions.build(compileOptions) { typingMode(TypingMode.PERMISSIVE) }
        }
    }

    /**
     * Runs the give test case once with the specified [session].
     *
     * If specified, [compileOptionsMutator] will be invoked allow the compilation options to be mutated.
     * This feature can be used multiple times consecutively to allow repetition of the same test case
     * under different [CompileOptions].
     *
     * If non-null, [message] will be dumped to the console before test failure to aid in the identification
     * and debugging of failed tests.
     */
    internal fun runTestCase(
        tc: EvaluatorTestCase,
        session: EvaluationSession,
        message: String? = null,
        compilerPipelineBuilderBlock: CompilerPipeline.Builder.() -> Unit = { },
        compileOptionsMutator: ((CompileOptions) -> CompileOptions) = { it }
    ) {
        val msg = message?.let { "($it)" } ?: ""

        val co = compileOptionsMutator(tc.compOptions.options)

        fun showTestCase() {
            println(listOfNotNull(message, tc.groupName).joinToString(" : "))
            println("Query under test  : ${tc.sqlUnderTest}")
            println("Expected value    : ${tc.expectedSql}")
            println()
        }

        val expected = try {
            eval(
                source = tc.expectedSql,
                compilerPipelineBuilderBlock = compilerPipelineBuilderBlock,
                compileOptions = co
            )
        } catch (e: Throwable) {
            showTestCase()
            e.printStackTrace()
            fail("Exception while attempting to evaluate the expected value, see standard output $msg")
            throw e
        }

        val actual = try {
            eval(
                source = tc.sqlUnderTest,
                compilerPipelineBuilderBlock = compilerPipelineBuilderBlock,
                session = session,
                compileOptions = co
            )
        } catch (e: Throwable) {
            showTestCase()
            e.printStackTrace()
            fail("Exception while attempting to evaluate the under test, see standard output $msg")
            throw e
        }

        if (!expected.exprEquals(actual)) {
            showTestCase()
            println("Expected : $expected")
            println("Actual   : $actual")

            fail("Expected and actual ExprValue instances are not equivalent $msg")
        }
=======
        return pipeline.build().compile(source).eval(session)
>>>>>>> cccfeb08
    }
}

internal fun IonValue.removeBagAndMissingAnnotations() {
    when (this.type) {
        // Remove $partiql_missing annotation from NULL for assertions
        IonType.NULL -> this.removeTypeAnnotation(MISSING_ANNOTATION)
        // Recurse into all container types.
        IonType.DATAGRAM, IonType.SEXP, IonType.STRUCT, IonType.LIST -> {
            // Remove $partiql_bag annotation from LIST for assertions
            if (this.type == IonType.LIST) {
                this.removeTypeAnnotation(BAG_ANNOTATION)
            }
            // Recursively remove annotations
            this.asSequence().forEach {
                it.removeBagAndMissingAnnotations()
            }
        }
        else -> { /* ok to do nothing. */ }
    }
}

/**
 * Clones and removes $partiql_bag and $partiql_missing annotations from the clone and any child values.
 *
 * There are many tests which were created before these annotations were present and thus do not include them
 * in their expected values.  This function provides an alternative to having to go and update all of them.
 * This is tech debt of the unhappy variety:  all of those test cases should really be updated and this function
 * should be deleted.
 *
 * NOTE: this function does not remove $partiql_date annotations ever!  There are tests that depend on this too.
 * $partiql_date however, was added AFTER this function was created, and so no test cases needed to remove that
 * annotation.
 */
internal fun IonValue.cloneAndRemoveBagAndMissingAnnotations() = this.clone().apply {
    removeBagAndMissingAnnotations()
    makeReadOnly()
}<|MERGE_RESOLUTION|>--- conflicted
+++ resolved
@@ -37,13 +37,6 @@
 import org.partiql.lang.eval.test.PartiqlAstExprNodeRoundTripAdapter
 import org.partiql.lang.util.asSequence
 import org.partiql.lang.util.newFromIonText
-<<<<<<< HEAD
-import org.partiql.lang.util.softAssert
-import java.io.OutputStream
-import kotlin.reflect.KClass
-import kotlin.test.assertEquals
-=======
->>>>>>> cccfeb08
 
 /**
  * This class is being deprecated because it is becoming unmaintainable but can't be removed yet.
@@ -55,10 +48,6 @@
  *
  * As we parameterize PartiQL's other tests, we should migrate them away from using this base class as well.
  */
-<<<<<<< HEAD
-@Suppress("DEPRECATION")
-=======
->>>>>>> cccfeb08
 abstract class EvaluatorTestBase : TestBase() {
     private val testHarness: EvaluatorTestAdapter = MultipleTestAdapter(
         listOf(
@@ -69,30 +58,8 @@
         )
     )
 
-<<<<<<< HEAD
-    /**
-     * creates a [ExprValue] from the IonValue represented by this String. Assumes the string represents a single
-     * IonValue
-     */
-    private fun String.toExprValue(): ExprValue = valueFactory.newFromIonText(this)
-
-    private fun Map<String, String>.toBindings(): Bindings<ExprValue> =
-        Bindings.ofMap(mapValues { it.value.toExprValue() })
-
-    protected fun Map<String, String>.toSession() = EvaluationSession.build { globals(this@toSession.toBindings()) }
-
-    fun voidEval(
-        source: String,
-        compileOptions: CompileOptions = CompileOptions.standard(),
-        session: EvaluationSession = EvaluationSession.standard(),
-        compilerPipelineBuilderBlock: CompilerPipeline.Builder.() -> Unit = { }
-    ) {
-        // force materialization
-        eval(source, compileOptions, session, compilerPipelineBuilderBlock).ionValue
-=======
     protected fun Map<String, String>.toSession() = EvaluationSession.build {
         globals(Bindings.ofMap(this@toSession.mapValues { valueFactory.newFromIonText(it.value) }))
->>>>>>> cccfeb08
     }
 
     /**
@@ -177,385 +144,27 @@
     /**
      * Uses the AST compiler to evaluate some code.
      *
-<<<<<<< HEAD
+     * In general, this function this should be avoided.  It is currently only used to calculate
+     * some expected values in [CastTestBase] and [NaturalExprValueComparatorsTest].  TODO: refactor these locations
+     * to avoid calling this function.
+     *
      * @param source query source to be evaluated
      * @param session [EvaluationSession] used for evaluation
      * @param compilerPipelineBuilderBlock any additional configuration to the pipeline after the options are set.
      */
-    protected fun eval(
+    fun eval(
         source: String,
         compileOptions: CompileOptions = CompileOptions.standard(),
         session: EvaluationSession = EvaluationSession.standard(),
         compilerPipelineBuilderBlock: CompilerPipeline.Builder.() -> Unit = { }
     ): ExprValue {
-        val p = SqlParser(ion, CUSTOM_TEST_TYPES)
-        val ast = p.parseAstStatement(source)
-        return eval(ast, compileOptions, session, compilerPipelineBuilderBlock)
-    }
-
-    /**
-     * Evaluates a source query given a [EvaluationSession] with default [CompileOptions] for [TypingMode.PERMISSIVE]
-=======
-     * In general, this function this should be avoided.  It is currently only used to calculate
-     * some expected values in [CastTestBase] and [NaturalExprValueComparatorsTest].  TODO: refactor these locations
-     * to avoid calling this function.
->>>>>>> cccfeb08
-     *
-     * @param source query source to be evaluated
-     * @param session [EvaluationSession] used for evaluation
-     * @param compilerPipelineBuilderBlock any additional configuration to the pipeline after the options are set.
-     */
-<<<<<<< HEAD
-    private fun evalForPermissiveMode(
-=======
-    fun eval(
->>>>>>> cccfeb08
-        source: String,
-        compileOptions: CompileOptions = CompileOptions.standard(),
-        session: EvaluationSession = EvaluationSession.standard(),
-        compilerPipelineBuilderBlock: CompilerPipeline.Builder.() -> Unit = { }
-    ): ExprValue {
-<<<<<<< HEAD
-
-        val p = SqlParser(ion)
-
-        val ast = p.parseAstStatement(source)
-        return eval(
-            ast,
-            CompileOptions.builder(compileOptions).typingMode(TypingMode.PERMISSIVE).build(),
-            session,
-            compilerPipelineBuilderBlock
-        )
-    }
-
-    /**
-     * Evaluates an [PartiqlAst.Statement] given an [EvaluationSession].
-     *
-     * @param astStatement The [PartiqlAst.Statement] instance to be evaluated.
-     * @param session [EvaluationSession] used for evaluation
-     * @param compilerPipelineBuilderBlock any additional configuration to the pipeline after the options are set.
-     */
-    protected fun eval(
-        astStatement: PartiqlAst.Statement,
-        compileOptions: CompileOptions = CompileOptions.standard(),
-        session: EvaluationSession = EvaluationSession.standard(),
-        compilerPipelineBuilderBlock: CompilerPipeline.Builder.() -> Unit = { }
-    ): ExprValue {
-
-        // "Sneak" in this little assertion to test that every PIG ast that passes through
-        // this function can be round-tripped to ExprNode and back.
-        assertPIGToExprNodeRoundTrip(astStatement)
-
-        val pipeline = CompilerPipeline.builder(ion).apply {
-=======
         val pipeline = CompilerPipeline.builder(ION).apply {
             customDataTypes(CUSTOM_TEST_TYPES)
->>>>>>> cccfeb08
             compileOptions(compileOptions)
             compilerPipelineBuilderBlock()
         }
 
-<<<<<<< HEAD
-        return pipeline.build().compile(astStatement).eval(session)
-    }
-
-    private fun assertEvalThrows(
-        query: String,
-        message: String,
-        metadata: NodeMetadata? = null,
-        internal: Boolean = false,
-        cause: KClass<out Throwable>? = null,
-        session: EvaluationSession = EvaluationSession.standard(),
-        typingMode: TypingMode = TypingMode.LEGACY
-    ): SqlException {
-
-        val compileOptions = CompileOptions.build { typingMode(typingMode) }
-
-        try {
-            voidEval(query, session = session, compileOptions = compileOptions)
-            fail("didn't throw")
-        } catch (e: EvaluationException) {
-            softAssert {
-                if (typingMode == TypingMode.LEGACY) {
-                    assertThat(e.message).`as`("error message").isEqualTo(message)
-                    assertThat(e.internal).isEqualTo(internal)
-                }
-
-                if (cause != null) assertThat(e).hasRootCauseExactlyInstanceOf(cause.java)
-
-                if (metadata != null) {
-                    assertThat(e.errorContext[Property.LINE_NUMBER]!!.longValue()).`as`("line number").isEqualTo(metadata.line)
-                    assertThat(e.errorContext[Property.COLUMN_NUMBER]!!.longValue()).`as`("column number").isEqualTo(metadata.column)
-                } else {
-                    assertThat(e.errorContext).isNull()
-                }
-            }
-            return e
-        }
-        throw Exception("This should be unreachable.")
-    }
-
-    /**
-     *  Asserts that [func] throws an [SqlException] with the specified message, line and column number
-     */
-    protected fun assertThrows(
-        message: String,
-        metadata: NodeMetadata? = null,
-        internal: Boolean = false,
-        cause: KClass<out Throwable>? = null,
-        func: () -> Unit
-    ) {
-        try {
-            func()
-            fail("didn't throw")
-        } catch (e: EvaluationException) {
-            softAssert {
-                assertThat(e.message).`as`("error message").isEqualTo(message)
-                assertThat(e.internal).isEqualTo(internal)
-
-                if (cause != null) assertThat(e).hasRootCauseExactlyInstanceOf(cause.java)
-
-                if (metadata != null) {
-                    assertThat(e.errorContext[Property.LINE_NUMBER]!!.longValue()).`as`("line number").isEqualTo(metadata.line)
-                    assertThat(e.errorContext[Property.COLUMN_NUMBER]!!.longValue()).`as`("column number").isEqualTo(metadata.column)
-                } else {
-                    assertThat(e.errorContext).isNull()
-                }
-            }
-        }
-    }
-
-    /**
-     *  Asserts that [query] throws an [EvaluationException] or [SqlException] with the specified message, line and column number.
-     *  Asserts that the [query] throws or returns missing in the [TypingMode.PERMISSIVE] mode depending on the [ErrorCode.errorBehaviorInPermissiveMode]
-     *  It also verifies the behavior of error in [TypingMode.PERMISSIVE] mode.
-     *  This should be used to ensure that the query is tested for both [TypingMode.LEGACY] and [TypingMode.PERMISSIVE]
-     */
-    protected fun assertThrows(
-        query: String,
-        message: String,
-        metadata: NodeMetadata? = null,
-        expectedPermissiveModeResult: String? = null,
-        internal: Boolean = false,
-        cause: KClass<out Throwable>? = null,
-        session: EvaluationSession = EvaluationSession.standard()
-    ) {
-
-        val exception = assertEvalThrows(query, message, metadata, internal, cause, session = session, typingMode = TypingMode.LEGACY)
-
-        when (exception.errorCode.errorBehaviorInPermissiveMode) {
-            ErrorBehaviorInPermissiveMode.THROW_EXCEPTION -> {
-                assertNull("An expectedPermissiveModeResult must not be specified when ErrorCode.errorBehaviorInPermissiveMode is set to ErrorBehaviorInPermissiveMode.THROW_EXCEPTION", expectedPermissiveModeResult)
-                val e = assertEvalThrows(query, message, metadata, internal, cause, session = session, typingMode = TypingMode.PERMISSIVE)
-                assertEquals(exception.errorCode, e.errorCode)
-            }
-            // Return MISSING
-            ErrorBehaviorInPermissiveMode.RETURN_MISSING -> {
-                assertNotNull("Required non null expectedPermissiveModeResult when ErrorCode.errorBehaviorInPermissiveMode is set to ErrorBehaviorInPermissiveMode.RETURN_MISSING", expectedPermissiveModeResult)
-                val originalExprValueForPermissiveMode = evalForPermissiveMode(query, session = session)
-                val expectedExprValueForPermissiveMode = evalForPermissiveMode(expectedPermissiveModeResult!!, session = session)
-                assertExprEquals(expectedExprValueForPermissiveMode, originalExprValueForPermissiveMode, "(PERMISSIVE mode)")
-            }
-        }
-    }
-
-    /**
-     *  Asserts that [func] throws an [SqlException], line and column number in [TypingMode.PERMISSIVE] mode
-     */
-    private fun assertThrowsInPermissiveMode(
-        errorCode: ErrorCode,
-        metadata: NodeMetadata? = null,
-        cause: KClass<out Throwable>? = null,
-        func: () -> Unit
-    ) {
-        try {
-            func()
-            fail("didn't throw")
-        } catch (e: SqlException) {
-            softAssert {
-                if (metadata != null) {
-                    assertThat(e.errorContext[Property.LINE_NUMBER]!!.longValue()).`as`("line number").isEqualTo(metadata.line)
-                    assertThat(e.errorContext[Property.COLUMN_NUMBER]!!.longValue()).`as`("column number").isEqualTo(metadata.column)
-
-                    if (cause != null) assertThat(e).hasRootCauseExactlyInstanceOf(cause.java)
-                }
-                assertEquals(errorCode, e.errorCode, "Error codes should be same")
-            }
-        }
-    }
-
-    protected fun checkInputThrowingEvaluationException(
-        input: String,
-        errorCode: ErrorCode? = null,
-        expectErrorContextValues: Map<Property, Any>,
-        cause: KClass<out Throwable>? = null,
-        expectedPermissiveModeResult: String? = null
-    ) {
-        checkInputThrowingEvaluationException(
-            input,
-            EvaluationSession.standard(),
-            errorCode,
-            expectErrorContextValues,
-            cause,
-            expectedPermissiveModeResult
-        )
-    }
-
-    protected fun checkInputThrowingEvaluationException(
-        input: String,
-        session: EvaluationSession,
-        errorCode: ErrorCode? = null,
-        expectErrorContextValues: Map<Property, Any>,
-        cause: KClass<out Throwable>? = null,
-        expectedPermissiveModeResult: String? = null
-    ) {
-        softAssert {
-            try {
-                val result = eval(input, session = session).ionValue
-                fail(
-                    "Expected SqlException but there was no Exception.  " +
-                        "The unexpected result was: \n${result.toPrettyString()}"
-                )
-            } catch (e: SqlException) {
-                if (cause != null) assertThat(e).hasRootCauseExactlyInstanceOf(cause.java)
-                checkErrorAndErrorContext(errorCode, e, expectErrorContextValues)
-                // Error thrown in LEGACY MODE needs to be checked in PERMISSIVE MODE
-                when (e.errorCode.errorBehaviorInPermissiveMode) {
-                    ErrorBehaviorInPermissiveMode.THROW_EXCEPTION -> {
-                        assertNull("An expectedPermissiveModeResult must not be specified when ErrorCode.errorBehaviorInPermissiveMode is set to ErrorBehaviorInPermissiveMode.THROW_EXCEPTION", expectedPermissiveModeResult)
-                        assertThrowsInPermissiveMode(e.errorCode) {
-                            voidEval(input, session = session, compileOptions = CompileOptions.build { typingMode(TypingMode.PERMISSIVE) })
-                        }
-                    }
-                    // Return MISSING
-                    ErrorBehaviorInPermissiveMode.RETURN_MISSING -> {
-                        assertNotNull("Required non null expectedPermissiveModeResult when ErrorCode.errorBehaviorInPermissiveMode is set to ErrorBehaviorInPermissiveMode.RETURN_MISSING", expectedPermissiveModeResult)
-                        val originalExprValueForPermissiveMode = evalForPermissiveMode(input, session = session)
-                        val expectedExprValueForPermissiveMode = evalForPermissiveMode(expectedPermissiveModeResult!!, session = session)
-                        assertExprEquals(expectedExprValueForPermissiveMode, originalExprValueForPermissiveMode, "(PERMISSIVE mode)")
-                    }
-                }
-            } catch (e: Exception) {
-                fail("Expected SqlException but a different exception was thrown:\n\t  $e")
-            }
-        }
-    }
-
-    protected fun checkInputThrowingEvaluationException(tc: EvaluatorErrorTestCase, session: EvaluationSession) {
-        softAssert {
-            try {
-                val result = eval(tc.sqlUnderTest, compileOptions = tc.compOptions.options, session = session).ionValue
-                fail(
-                    "Expected EvaluationException but there was no Exception.  " +
-                        "The unepxected result was: \n${result.toPrettyString()}"
-                )
-            } catch (e: EvaluationException) {
-                if (tc.cause != null) assertThat(e).hasRootCauseExactlyInstanceOf(tc.cause.java)
-                checkErrorAndErrorContext(tc.errorCode, e, tc.expectErrorContextValues)
-                // Error thrown in LEGACY MODE needs to be checked in PERMISSIVE MODE
-                when (e.errorCode.errorBehaviorInPermissiveMode) {
-                    ErrorBehaviorInPermissiveMode.THROW_EXCEPTION -> {
-                        assertNull("An EvaluatorErrorTestCase.expectedPermissiveModeResult must not be specified when ErrorCode.errorBehaviorInPermissiveMode is set to ErrorBehaviorInPermissiveMode.THROW_EXCEPTION", tc.expectedPermissiveModeResult)
-                        assertThrowsInPermissiveMode(e.errorCode) {
-                            voidEval(tc.sqlUnderTest, session = session, compileOptions = CompileOptions.build { typingMode(TypingMode.PERMISSIVE) })
-                        }
-                    }
-                    // Return MISSING
-                    ErrorBehaviorInPermissiveMode.RETURN_MISSING -> {
-                        if (tc.errorCode?.errorCategory() != ErrorCategory.SEMANTIC.toString()) {
-                            assertNotNull("Required non null expectedPermissiveModeResult when ErrorCode.errorBehaviorInPermissiveMode is set to ErrorBehaviorInPermissiveMode.RETURN_MISSING", tc.expectedPermissiveModeResult)
-                            val originalExprValueForPermissiveMode = evalForPermissiveMode(tc.sqlUnderTest, session = session)
-                            val expectedExprValueForPermissiveMode = evalForPermissiveMode(tc.expectedPermissiveModeResult!!, session = session)
-                            assertExprEquals(expectedExprValueForPermissiveMode, originalExprValueForPermissiveMode, "(PERMISSIVE mode)")
-                        }
-                    }
-                }
-            } catch (e: Exception) {
-                fail("Expected EvaluationException but a different exception was thrown:\n\t  $e")
-            }
-        }
-    }
-
-    /**
-     * Runs each test case twice--once without altering the [CompileOptions] (intended for [TypingMode.LEGACY], which
-     * is the current default), and once while forcing [TypingMode.PERMISSIVE].  Used for cases where we expect the
-     * result to be the same in both modes.
-     */
-    protected fun runTestCaseInLegacyAndPermissiveModes(tc: EvaluatorTestCase, session: EvaluationSession) {
-        // LEGACY mode
-        runTestCase(tc, session, "compile options unaltered")
-
-        // PERMISSIVE mode
-        runTestCase(tc, session, "compile options forced to PERMISSIVE mode") { compileOptions ->
-            CompileOptions.build(compileOptions) { typingMode(TypingMode.PERMISSIVE) }
-        }
-    }
-
-    /**
-     * Runs the give test case once with the specified [session].
-     *
-     * If specified, [compileOptionsMutator] will be invoked allow the compilation options to be mutated.
-     * This feature can be used multiple times consecutively to allow repetition of the same test case
-     * under different [CompileOptions].
-     *
-     * If non-null, [message] will be dumped to the console before test failure to aid in the identification
-     * and debugging of failed tests.
-     */
-    internal fun runTestCase(
-        tc: EvaluatorTestCase,
-        session: EvaluationSession,
-        message: String? = null,
-        compilerPipelineBuilderBlock: CompilerPipeline.Builder.() -> Unit = { },
-        compileOptionsMutator: ((CompileOptions) -> CompileOptions) = { it }
-    ) {
-        val msg = message?.let { "($it)" } ?: ""
-
-        val co = compileOptionsMutator(tc.compOptions.options)
-
-        fun showTestCase() {
-            println(listOfNotNull(message, tc.groupName).joinToString(" : "))
-            println("Query under test  : ${tc.sqlUnderTest}")
-            println("Expected value    : ${tc.expectedSql}")
-            println()
-        }
-
-        val expected = try {
-            eval(
-                source = tc.expectedSql,
-                compilerPipelineBuilderBlock = compilerPipelineBuilderBlock,
-                compileOptions = co
-            )
-        } catch (e: Throwable) {
-            showTestCase()
-            e.printStackTrace()
-            fail("Exception while attempting to evaluate the expected value, see standard output $msg")
-            throw e
-        }
-
-        val actual = try {
-            eval(
-                source = tc.sqlUnderTest,
-                compilerPipelineBuilderBlock = compilerPipelineBuilderBlock,
-                session = session,
-                compileOptions = co
-            )
-        } catch (e: Throwable) {
-            showTestCase()
-            e.printStackTrace()
-            fail("Exception while attempting to evaluate the under test, see standard output $msg")
-            throw e
-        }
-
-        if (!expected.exprEquals(actual)) {
-            showTestCase()
-            println("Expected : $expected")
-            println("Actual   : $actual")
-
-            fail("Expected and actual ExprValue instances are not equivalent $msg")
-        }
-=======
         return pipeline.build().compile(source).eval(session)
->>>>>>> cccfeb08
     }
 }
 
