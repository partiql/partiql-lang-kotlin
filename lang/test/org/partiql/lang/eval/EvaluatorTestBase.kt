/*
 * Copyright 2019 Amazon.com, Inc. or its affiliates.  All rights reserved.
 *
 * Licensed under the Apache License, Version 2.0 (the "License").
 *  You may not use this file except in compliance with the License.
 * A copy of the License is located at:
 *
 *      http://aws.amazon.com/apache2.0/
 *
 *  or in the "license" file accompanying this file. This file is distributed on an "AS IS" BASIS,
 *  WITHOUT WARRANTIES OR CONDITIONS OF ANY KIND, either express or implied. See the License for the specific
 *  language governing permissions and limitations under the License.
 */

// We don't need warnings about deprecated ExprNode.
@file:Suppress("DEPRECATION")

package org.partiql.lang.eval

import com.amazon.ion.IonType
import com.amazon.ion.IonValue
import org.partiql.lang.CUSTOM_TEST_TYPES
import org.partiql.lang.CompilerPipeline
import org.partiql.lang.ION
import org.partiql.lang.SqlException
import org.partiql.lang.TestBase
import org.partiql.lang.errors.ErrorCode
import org.partiql.lang.errors.PropertyValueMap
import org.partiql.lang.eval.evaluatortestframework.AstRewriterBaseTestAdapter
import org.partiql.lang.eval.evaluatortestframework.CompilerPipelineFactory
import org.partiql.lang.eval.evaluatortestframework.EvaluatorErrorTestCase
import org.partiql.lang.eval.evaluatortestframework.EvaluatorTestAdapter
import org.partiql.lang.eval.evaluatortestframework.EvaluatorTestCase
import org.partiql.lang.eval.evaluatortestframework.EvaluatorTestTarget
import org.partiql.lang.eval.evaluatortestframework.ExpectedResultFormat
import org.partiql.lang.eval.evaluatortestframework.LegacySerializerTestAdapter
import org.partiql.lang.eval.evaluatortestframework.MultipleTestAdapter
import org.partiql.lang.eval.evaluatortestframework.PartiqlAstExprNodeRoundTripAdapter
import org.partiql.lang.eval.evaluatortestframework.PipelineEvaluatorTestAdapter
import org.partiql.lang.util.asSequence
import org.partiql.lang.util.newFromIonText

/**
 * [EvaluatorTestBase] contains testing infrastructure needed by all test classes that need to evaluate a query.
 */
abstract class EvaluatorTestBase : TestBase() {
    private val testHarness: EvaluatorTestAdapter = MultipleTestAdapter(
        listOf(
            PipelineEvaluatorTestAdapter(CompilerPipelineFactory()),
            // TODO: PipelineEvaluatorTestAdapter(PlannerPipelineFactory()),
            PartiqlAstExprNodeRoundTripAdapter(),
            LegacySerializerTestAdapter(),
            AstRewriterBaseTestAdapter()
        )
    )

    protected fun Map<String, String>.toSession() = EvaluationSession.build {
        globals(Bindings.ofMap(this@toSession.mapValues { valueFactory.newFromIonText(it.value) }))
    }

    /**
     * Constructor style override of [runEvaluatorTestCase].  Constructs an [EvaluatorTestCase]
     * and runs it.  This is intended to be used by non-parameterized tests.
     *
     * The parameters of this function correspond to properties of [EvaluatorTestCase].
     *
     * @see [EvaluatorTestCase]
     */
    protected fun runEvaluatorTestCase(
        query: String,
        session: EvaluationSession = EvaluationSession.standard(),
        expectedResult: String,
        expectedPermissiveModeResult: String = expectedResult,
        excludeLegacySerializerAssertions: Boolean = false,
        expectedResultFormat: ExpectedResultFormat = ExpectedResultFormat.ION_WITHOUT_BAG_AND_MISSING_ANNOTATIONS,
        includePermissiveModeTest: Boolean = true,
        target: EvaluatorTestTarget = EvaluatorTestTarget.ALL_PIPELINES,
        compileOptionsBuilderBlock: CompileOptions.Builder.() -> Unit = { },
        compilerPipelineBuilderBlock: CompilerPipeline.Builder.() -> Unit = { },
        extraResultAssertions: (ExprValue) -> Unit = { }
    ) {
        val tc = EvaluatorTestCase(
            query = query,
            expectedResult = expectedResult,
            expectedPermissiveModeResult = expectedPermissiveModeResult,
            expectedResultFormat = expectedResultFormat,
            excludeLegacySerializerAssertions = excludeLegacySerializerAssertions,
            implicitPermissiveModeTest = includePermissiveModeTest,
            target = target,
            compileOptionsBuilderBlock = compileOptionsBuilderBlock,
            compilerPipelineBuilderBlock = compilerPipelineBuilderBlock,
            extraResultAssertions = extraResultAssertions
        )
        testHarness.runEvaluatorTestCase(tc, session)
    }

    /**
     * Runs an [EvaluatorTestCase].  This is intended to be used by parameterized tests.
     *
     * @see [EvaluatorTestCase].
     */
    protected fun runEvaluatorTestCase(
        tc: EvaluatorTestCase,
        session: EvaluationSession = EvaluationSession.standard()
    ) =
        testHarness.runEvaluatorTestCase(tc, session)

    /** @see [AstEvaluatorTestAdapter.runEvaluatorErrorTestCase]. */
    protected fun runEvaluatorErrorTestCase(
        query: String,
        expectedErrorCode: ErrorCode,
        expectedErrorContext: PropertyValueMap? = null,
        expectedPermissiveModeResult: String? = null,
        expectedInternalFlag: Boolean? = null,
        excludeLegacySerializerAssertions: Boolean = false,
        compilerPipelineBuilderBlock: CompilerPipeline.Builder.() -> Unit = { },
        compileOptionsBuilderBlock: CompileOptions.Builder.() -> Unit = { },
        addtionalExceptionAssertBlock: (SqlException) -> Unit = { },
        implicitPermissiveModeTest: Boolean = true,
        target: EvaluatorTestTarget = EvaluatorTestTarget.ALL_PIPELINES,
        session: EvaluationSession = EvaluationSession.standard()
    ) {
        val tc = EvaluatorErrorTestCase(
            query = query,
            expectedErrorCode = expectedErrorCode,
            expectedErrorContext = expectedErrorContext,
            expectedInternalFlag = expectedInternalFlag,
            expectedPermissiveModeResult = expectedPermissiveModeResult,
            excludeLegacySerializerAssertions = excludeLegacySerializerAssertions,
            implicitPermissiveModeTest = implicitPermissiveModeTest,
<<<<<<< HEAD
            target = target,
=======
            targetPipeline = target,
>>>>>>> 517c9a4d
            compileOptionsBuilderBlock = compileOptionsBuilderBlock,
            compilerPipelineBuilderBlock = compilerPipelineBuilderBlock,
            additionalExceptionAssertBlock = addtionalExceptionAssertBlock,
        )

        testHarness.runEvaluatorErrorTestCase(tc, session)
    }

    /** @see [AstEvaluatorTestAdapter.runEvaluatorTestCase] */
    fun runEvaluatorErrorTestCase(tc: EvaluatorErrorTestCase, session: EvaluationSession) =
        testHarness.runEvaluatorErrorTestCase(tc, session)

    /**
     * Uses the AST compiler to evaluate a PartiQL query using the AST evaluator.
     *
     * In general, this function this should be avoided.  It is currently only used to calculate
     * some expected values in [CastTestBase] and [NaturalExprValueComparatorsTest].  TODO: refactor these locations
     * to avoid calling this function.
     *
     * @param source query source to be evaluated
     * @param session [EvaluationSession] used for evaluation
     * @param compilerPipelineBuilderBlock any additional configuration to the pipeline after the options are set.
     */
    fun eval(
        source: String,
        compileOptions: CompileOptions = CompileOptions.standard(),
        session: EvaluationSession = EvaluationSession.standard(),
        compilerPipelineBuilderBlock: CompilerPipeline.Builder.() -> Unit = { }
    ): ExprValue {
        val pipeline = CompilerPipeline.builder(ION).apply {
            customDataTypes(CUSTOM_TEST_TYPES)
            compileOptions(compileOptions)
            compilerPipelineBuilderBlock()
        }

        return pipeline.build().compile(source).eval(session)
    }
}

internal fun IonValue.removeBagAndMissingAnnotations() {
    when (this.type) {
        // Remove $partiql_missing annotation from NULL for assertions
        IonType.NULL -> this.removeTypeAnnotation(MISSING_ANNOTATION)
        // Recurse into all container types.
        IonType.DATAGRAM, IonType.SEXP, IonType.STRUCT, IonType.LIST -> {
            // Remove $partiql_bag annotation from LIST for assertions
            if (this.type == IonType.LIST) {
                this.removeTypeAnnotation(BAG_ANNOTATION)
            }
            // Recursively remove annotations
            this.asSequence().forEach {
                it.removeBagAndMissingAnnotations()
            }
        }
        else -> { /* ok to do nothing. */ }
    }
}

/**
 * Clones and removes $partiql_bag and $partiql_missing annotations from the clone and any child values.
 *
 * There are many tests which were created before these annotations were present and thus do not include them
 * in their expected values.  This function provides an alternative to having to go and update all of them.
 * This is tech debt of the unhappy variety:  all of those test cases should really be updated and this function
 * should be deleted.
 *
 * NOTE: this function does not remove $partiql_date annotations ever!  There are tests that depend on this too.
 * $partiql_date however, was added AFTER this function was created, and so no test cases needed to remove that
 * annotation.
 */
internal fun IonValue.cloneAndRemoveBagAndMissingAnnotations() = this.clone().apply {
    removeBagAndMissingAnnotations()
    makeReadOnly()
}<|MERGE_RESOLUTION|>--- conflicted
+++ resolved
@@ -128,11 +128,7 @@
             expectedPermissiveModeResult = expectedPermissiveModeResult,
             excludeLegacySerializerAssertions = excludeLegacySerializerAssertions,
             implicitPermissiveModeTest = implicitPermissiveModeTest,
-<<<<<<< HEAD
-            target = target,
-=======
             targetPipeline = target,
->>>>>>> 517c9a4d
             compileOptionsBuilderBlock = compileOptionsBuilderBlock,
             compilerPipelineBuilderBlock = compilerPipelineBuilderBlock,
             additionalExceptionAssertBlock = addtionalExceptionAssertBlock,
