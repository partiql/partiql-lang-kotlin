--- conflicted
+++ resolved
@@ -1415,8 +1415,7 @@
             "$partiql_bag::[[1968, 4, 3, 12, 31, 59]]"
         )
     }
-<<<<<<< HEAD
-=======
+
     group("bagOperators") {
         test("outerUnionDistinct", "<< 1, 2, 2, 3, 3, 3 >> OUTER UNION << 1, 2, 3, 3 >>", "$partiql_bag::[1, 2, 3]")
         test("outerUnionAll", "<< 1, 2, 2, 3, 3, 3 >> OUTER UNION ALL << 1, 2, 3, 3 >>", "$partiql_bag::[1, 2, 2, 3, 3, 3]")
@@ -1430,7 +1429,6 @@
         test("outerUnionCoerceList", "[ 1, 1, 1 ] OUTER UNION ALL [ 1, 2 ]", "$partiql_bag::[1, 1, 1, 2]")
     }
 
->>>>>>> ac08e85b
     group("arithmetic with mixed type") {
         test(
             "plus with mixed StaticType",
@@ -1464,8 +1462,7 @@
             """,
             "$partiql_bag::[0, 1.0, 1.5e0, 2, 2.5]"
         )
-<<<<<<< HEAD
-=======
+
         test(
             "modulo with mixed StaticType",
             """
@@ -1507,6 +1504,5 @@
             "$partiql_bag::[null, null]",
             "$partiql_bag::[null, $partiql_missing::null]"
         )
->>>>>>> ac08e85b
     }
 }