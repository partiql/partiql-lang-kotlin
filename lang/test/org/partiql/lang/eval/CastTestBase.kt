--- conflicted
+++ resolved
@@ -1331,11 +1331,7 @@
             ).types(ExprValueType.SYMBOL.typeAliases()),
             listOf(
                 case("DATE '2007-10-10'", "\"2007-10-10\"", CastQuality.LOSSLESS)
-<<<<<<< HEAD
             ).types(listOf("string", "varchar")),
-=======
-            ).types(ExprValueType.STRING.typeAliases()),
->>>>>>> ebbe6dc1
             listOf(
                 // CAST(<TIME> AS <variants of TIME type>)
                 case("TIME '23:12:12.1267'", "TIME", "$TIME_ANNOTATION::{hour:23, minute:12, second:12.1267, timezone_hour:null.int, timezone_minute:null.int}", CastQuality.LOSSLESS),
@@ -1422,11 +1418,7 @@
                 case("TIME (3) WITH TIME ZONE '23:12:12.1267'", "\"23:12:12.127${defaultTimezoneOffset.getOffsetHHmm()}\"", CastQuality.LOSSLESS),
                 case("TIME (3) WITH TIME ZONE '23:12:12.1267-05:30'", "\"23:12:12.127-05:30\"", CastQuality.LOSSLESS),
                 case("TIME (3) WITH TIME ZONE '23:12:12.1267+05:30'", "\"23:12:12.127+05:30\"", CastQuality.LOSSLESS)
-<<<<<<< HEAD
             ).types(listOf("string", "varchar"))
-=======
-            ).types(ExprValueType.STRING.typeAliases())
->>>>>>> ebbe6dc1
         ).flatten() +
             listOf(ExprValueType.MISSING, ExprValueType.NULL, ExprValueType.BOOL, ExprValueType.INT, ExprValueType.FLOAT, ExprValueType.DECIMAL, ExprValueType.TIMESTAMP, ExprValueType.CLOB, ExprValueType.BLOB, ExprValueType.LIST, ExprValueType.SEXP, ExprValueType.STRUCT, ExprValueType.BAG)
                 .map {
