--- conflicted
+++ resolved
@@ -14,14 +14,9 @@
 
 package org.partiql.lang.eval
 
-<<<<<<< HEAD
 import org.junit.Assert.assertEquals
 import org.junit.Test
-=======
-import org.junit.*
-import org.junit.Assert.*
 import java.time.ZoneOffset
->>>>>>> fb799246
 
 class CompileOptionsTest {
     private fun assertDefault(actual: CompileOptions) {
