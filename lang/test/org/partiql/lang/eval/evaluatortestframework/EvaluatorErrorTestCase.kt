package org.partiql.lang.eval.evaluatortestframework

import org.partiql.lang.CompilerPipeline
import org.partiql.lang.SqlException
import org.partiql.lang.errors.ErrorCode
import org.partiql.lang.errors.PropertyValueMap
import org.partiql.lang.eval.CompileOptions

/**
 * Defines a error test case for query evaluation.
 */
data class EvaluatorErrorTestCase(
    /** The "group" of the tests--this only appears in the IDE's test runner and can be used to identify where in the
     * source code the test is defined.
     */
    override val groupName: String? = null,

    /**
     * The query to be evaluated.
     */
    override val query: String,

    /**
     * The [ErrorCode] the query is to throw.
     */
    val expectedErrorCode: ErrorCode,

    /**
     * The error context the query throws is to match this mapping.
     */
    val expectedErrorContext: PropertyValueMap? = null,

    /**
     * The expected value of [org.partiql.lang.SqlException.internal].
     */
    val expectedInternalFlag: Boolean? = null,

    /**
     * Expected result in the permissive mode. Default value is null.
     *
     * Since the expression with the error isn't always the top-most in the test case's query, value returned by the
     * query may not be `MISSING`, but rather it might be a container with `MISSING` somewhere in it.  Thus, we cannot
     * always assume the result will be `MISSING`.
     */
    override val expectedPermissiveModeResult: String? = null,

    /**
     * Set to true to avoid testing the legacy AST serializers which are deprecated
     * and not being updated to include new AST nodes.
     */
    override val excludeLegacySerializerAssertions: Boolean = false,

    /**
     * Include permissive mode test.
     */
    override val implicitPermissiveModeTest: Boolean = true,

    /**
     * This will be executed to perform additional exceptions on the resulting exception.
     */
    val additionalExceptionAssertBlock: (SqlException) -> Unit = { },

    /**
     * Determines which pipeline this test should run against; the [CompilerPipeline],
     * [org.partiql.lang.planner.PlannerPipeline] or both.
     */
<<<<<<< HEAD
    override val target: EvaluatorTestTarget = EvaluatorTestTarget.ALL_PIPELINES,
=======
    override val targetPipeline: EvaluatorTestTarget = EvaluatorTestTarget.ALL_PIPELINES,
>>>>>>> c57fdfff

    /**
     * Builder block for building [CompileOptions].
     */
    override val compileOptionsBuilderBlock: CompileOptions.Builder.() -> Unit = { },

    /**
     * Allows each test to configure its pipeline.
     */
    override val compilerPipelineBuilderBlock: CompilerPipeline.Builder.() -> Unit = { },

) : EvaluatorTestDefinition {

    /** This will show up in the IDE's test runner. */
    override fun toString(): String {
        val groupNameString = if (groupName == null) "" else "$groupName"
        return "$groupNameString $query : $expectedErrorCode : $expectedErrorContext"
    }

    /** A generated and human-readable description of this test case for display in assertion failure messages. */
    fun testDetails(
        note: String,
        actualErrorCode: ErrorCode? = null,
        actualErrorContext: PropertyValueMap? = null,
        actualPermissiveModeResult: String? = null,
        actualInternalFlag: Boolean? = null,
    ): String {
        val b = StringBuilder()
        b.appendLine("Note                           : $note")
        b.appendLine("Group name                     : $groupName")
        b.appendLine("Query                          : $query")
<<<<<<< HEAD
=======
        b.appendLine("Target pipeline                : $targetPipeline")
>>>>>>> c57fdfff
        b.appendLine("Expected error code            : $expectedErrorCode")
        if (actualErrorCode != null) {
            b.appendLine("Actual error code              : $actualErrorCode")
        }
        b.appendLine("Expected error context         : $expectedErrorContext")
<<<<<<< HEAD
        b.appendLine("Actual error context           : ${actualErrorContext ?: "null"}")
=======
        if (actualErrorContext != null) {
            b.appendLine("Actual error context           : $actualErrorContext")
        }
>>>>>>> c57fdfff
        b.appendLine("Expected internal flag         : $expectedInternalFlag")
        if (actualErrorContext != null) {
            b.appendLine("Actual internal flag           : $actualInternalFlag")
        }
        b.appendLine("Expected permissive mode result: $expectedPermissiveModeResult")
        if (actualPermissiveModeResult != null) {
            b.appendLine("Actual permissive mode result  : $actualPermissiveModeResult")
        }
        return b.toString()
    }
}<|MERGE_RESOLUTION|>--- conflicted
+++ resolved
@@ -64,11 +64,7 @@
      * Determines which pipeline this test should run against; the [CompilerPipeline],
      * [org.partiql.lang.planner.PlannerPipeline] or both.
      */
-<<<<<<< HEAD
-    override val target: EvaluatorTestTarget = EvaluatorTestTarget.ALL_PIPELINES,
-=======
     override val targetPipeline: EvaluatorTestTarget = EvaluatorTestTarget.ALL_PIPELINES,
->>>>>>> c57fdfff
 
     /**
      * Builder block for building [CompileOptions].
@@ -100,22 +96,15 @@
         b.appendLine("Note                           : $note")
         b.appendLine("Group name                     : $groupName")
         b.appendLine("Query                          : $query")
-<<<<<<< HEAD
-=======
         b.appendLine("Target pipeline                : $targetPipeline")
->>>>>>> c57fdfff
         b.appendLine("Expected error code            : $expectedErrorCode")
         if (actualErrorCode != null) {
             b.appendLine("Actual error code              : $actualErrorCode")
         }
         b.appendLine("Expected error context         : $expectedErrorContext")
-<<<<<<< HEAD
-        b.appendLine("Actual error context           : ${actualErrorContext ?: "null"}")
-=======
         if (actualErrorContext != null) {
             b.appendLine("Actual error context           : $actualErrorContext")
         }
->>>>>>> c57fdfff
         b.appendLine("Expected internal flag         : $expectedInternalFlag")
         if (actualErrorContext != null) {
             b.appendLine("Actual internal flag           : $actualInternalFlag")
