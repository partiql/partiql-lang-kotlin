--- conflicted
+++ resolved
@@ -64,11 +64,7 @@
      * Determines which pipeline this test should run against; the [CompilerPipeline],
      * [org.partiql.lang.planner.PlannerPipeline] or both.
      */
-<<<<<<< HEAD
-    override val target: EvaluatorTestTarget = EvaluatorTestTarget.ALL_PIPELINES,
-=======
     override val targetPipeline: EvaluatorTestTarget = EvaluatorTestTarget.ALL_PIPELINES,
->>>>>>> 35f659e7
 
     /**
      * Builder block for building [CompileOptions].
@@ -100,10 +96,7 @@
         b.appendLine("Note                           : $note")
         b.appendLine("Group name                     : $groupName")
         b.appendLine("Query                          : $query")
-<<<<<<< HEAD
-=======
         b.appendLine("Target pipeline                : $targetPipeline")
->>>>>>> 35f659e7
         b.appendLine("Expected error code            : $expectedErrorCode")
         if (actualErrorCode != null) {
             b.appendLine("Actual error code              : $actualErrorCode")
