package org.partiql.lang.eval.evaluatortestframework

import org.partiql.lang.CompilerPipeline
import org.partiql.lang.eval.CompileOptions
import org.partiql.lang.eval.ExprValue

/**
 * Defines a test case for query evaluation.
 *
 * TODO: reorder these properties.
 */
data class EvaluatorTestCase(

    /** The "group" of the tests--this only appears in the IDE's test runner and can be used to identify where in the
     * source code the test is defined.
     */
    override val groupName: String? = null,

    /**
     * The query to be evaluated.
     *
     * The query is evaluated once in [TypingMode.LEGACY] and once in [TypingMode.PERMISSIVE].
     */
    override val query: String,

    /**
     * AN expression which will be evaluated to determine the set of expected values that should match the result
     * of [query].
     */
    val expectedResult: String,

    /**
     * The query's expected result when executed in permissive mode.  Defaults to [expectedResult].
     *
     * Some semantics of permissive mode have changed--namely, in permissive mode, MISSING propagates as NULL.
     *
     * Thus, even positive test cases may have a different result.
     */
    override val expectedPermissiveModeResult: String = expectedResult,

    /**
     * How to handle the expected result.
     *
     * @see [ExpectedResultFormat]
     */
    val expectedResultFormat: ExpectedResultFormat = ExpectedResultFormat.PARTIQL,

    /**
     * Set to true to skip testing the legacy serializers with an AST from the parsed [query].  This is needed
     * because the legacy (de)serializers do not support newer AST nodes.
     */
    override val excludeLegacySerializerAssertions: Boolean = false,

    /**
     * When true, after running the test once with compile options unmodified, run the test again in permissive mode.
     *
     * The default is `true` to ensure that permissive mode is tested as thoroughly as legacy mode.  However, some
     * tests explicitly set legacy or permissive mode.  Such tests should set [implicitPermissiveModeTest] to
     * `false`.  Note that, when `false`, [expectedPermissiveModeResult] is ignored.
     */
    override val implicitPermissiveModeTest: Boolean = true,

<<<<<<< HEAD
    override val target: EvaluatorTestTarget = EvaluatorTestTarget.ALL_PIPELINES,
=======
    /**
     * Determines which pipeline this test should run against; the [CompilerPipeline],
     * [org.partiql.lang.planner.PlannerPipeline] or both.
     */
    override val targetPipeline: EvaluatorTestTarget = EvaluatorTestTarget.ALL_PIPELINES,
>>>>>>> c57fdfff

    /**
     * Builder block for building [CompileOptions].
     */
    override val compileOptionsBuilderBlock: CompileOptions.Builder.() -> Unit = { },

    /**
     * Allows each test to configure its pipeline.
     */
    override val compilerPipelineBuilderBlock: CompilerPipeline.Builder.() -> Unit = { },

    val extraResultAssertions: (ExprValue) -> Unit = { }
) : EvaluatorTestDefinition {
    constructor(
        query: String,
        expectedResult: String,
        expectedPermissiveModeResult: String = expectedResult,
        expectedResultFormat: ExpectedResultFormat = ExpectedResultFormat.PARTIQL,
        excludeLegacySerializerAssertions: Boolean = false,
        implicitPermissiveModeTest: Boolean = true,
        target: EvaluatorTestTarget = EvaluatorTestTarget.ALL_PIPELINES,
        compileOptionsBuilderBlock: CompileOptions.Builder.() -> Unit = { },
        compilerPipelineBuilderBlock: CompilerPipeline.Builder.() -> Unit = { },
        extraResultAssertions: (ExprValue) -> Unit = { },
    ) : this(
        groupName = null,
        query = query,
        expectedResult = expectedResult,
        expectedPermissiveModeResult = expectedPermissiveModeResult,
        expectedResultFormat = expectedResultFormat,
        excludeLegacySerializerAssertions = excludeLegacySerializerAssertions,
        implicitPermissiveModeTest = implicitPermissiveModeTest,
<<<<<<< HEAD
        target = target,
=======
        targetPipeline = target,
>>>>>>> c57fdfff
        compileOptionsBuilderBlock = compileOptionsBuilderBlock,
        compilerPipelineBuilderBlock = compilerPipelineBuilderBlock,
        extraResultAssertions = extraResultAssertions
    )

    /** This will show up in the IDE's test runner. */
    override fun toString() = when {
        groupName != null -> "$groupName : $query"
        else -> query
    }

    /** A generated and human-readable description of this test case for display in assertion failure messages. */
    fun testDetails(note: String, actualResult: String? = null): String {
        val b = StringBuilder()
        b.appendLine("Note            : $note")
        b.appendLine("Group name      : $groupName")
        b.appendLine("Query           : $query")
<<<<<<< HEAD
=======
        b.appendLine("Target pipeline : $targetPipeline")
>>>>>>> c57fdfff
        b.appendLine("Expected result : $expectedResult")
        if (actualResult != null) {
            b.appendLine("Actual result   : $actualResult")
        }
        b.appendLine("Result format   : $expectedResultFormat")

        return b.toString()
    }
}<|MERGE_RESOLUTION|>--- conflicted
+++ resolved
@@ -60,15 +60,11 @@
      */
     override val implicitPermissiveModeTest: Boolean = true,
 
-<<<<<<< HEAD
-    override val target: EvaluatorTestTarget = EvaluatorTestTarget.ALL_PIPELINES,
-=======
     /**
      * Determines which pipeline this test should run against; the [CompilerPipeline],
      * [org.partiql.lang.planner.PlannerPipeline] or both.
      */
     override val targetPipeline: EvaluatorTestTarget = EvaluatorTestTarget.ALL_PIPELINES,
->>>>>>> c57fdfff
 
     /**
      * Builder block for building [CompileOptions].
@@ -101,11 +97,7 @@
         expectedResultFormat = expectedResultFormat,
         excludeLegacySerializerAssertions = excludeLegacySerializerAssertions,
         implicitPermissiveModeTest = implicitPermissiveModeTest,
-<<<<<<< HEAD
-        target = target,
-=======
         targetPipeline = target,
->>>>>>> c57fdfff
         compileOptionsBuilderBlock = compileOptionsBuilderBlock,
         compilerPipelineBuilderBlock = compilerPipelineBuilderBlock,
         extraResultAssertions = extraResultAssertions
@@ -123,10 +115,7 @@
         b.appendLine("Note            : $note")
         b.appendLine("Group name      : $groupName")
         b.appendLine("Query           : $query")
-<<<<<<< HEAD
-=======
         b.appendLine("Target pipeline : $targetPipeline")
->>>>>>> c57fdfff
         b.appendLine("Expected result : $expectedResult")
         if (actualResult != null) {
             b.appendLine("Actual result   : $actualResult")
