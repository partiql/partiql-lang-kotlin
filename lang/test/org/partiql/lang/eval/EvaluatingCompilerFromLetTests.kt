package org.partiql.lang.eval

import org.junit.jupiter.params.ParameterizedTest
import org.junit.jupiter.params.provider.ArgumentsSource
import org.partiql.lang.errors.ErrorCode
import org.partiql.lang.errors.Property
import org.partiql.lang.eval.evaluatortestframework.EvaluatorErrorTestCase
import org.partiql.lang.eval.evaluatortestframework.EvaluatorTestCase
import org.partiql.lang.eval.evaluatortestframework.EvaluatorTestTarget
import org.partiql.lang.util.ArgumentsProviderBase
import org.partiql.lang.util.propertyValueMapOf
import org.partiql.lang.util.to

class EvaluatingCompilerFromLetTests : EvaluatorTestBase() {

    private val session = mapOf(
        "A" to "[ { id : 1 } ]",
        "B" to "[ { id : 100 }, { id : 200 } ]",
        "C" to """[ { name: 'foo', region: 'NA' },
                    { name: 'foobar', region: 'EU' },
                    { name: 'foobarbaz', region: 'NA' } ]"""
    ).toSession()

    class ArgsProviderValid : ArgumentsProviderBase() {
        override fun getParameters(): List<Any> = listOf(
            // LET used in WHERE
            EvaluatorTestCase(
                "SELECT * FROM A LET 1 AS X WHERE X = 1",
                """<< {'id': 1} >>"""
            ),
            // LET used in SELECT
            EvaluatorTestCase(
                "SELECT X FROM A LET 1 AS X",
                """<< {'X': 1} >>"""
            ),
            // LET used in GROUP BY
            EvaluatorTestCase(
                "SELECT * FROM C LET region AS X GROUP BY X",
                """<< {'X': `EU`}, {'X': `NA`} >>""",
                target = EvaluatorTestTarget.COMPILER_PIPELINE // no support in physical plans yet for GROUP BY
            ),
            // LET used in projection after GROUP BY
            EvaluatorTestCase(
                "SELECT foo FROM B LET 100 AS foo GROUP BY B.id, foo",
                """<< {'foo': 100}, {'foo': 100} >>""",
                target = EvaluatorTestTarget.COMPILER_PIPELINE // no support in physical plans yet for GROUP BY
            ),
            // LET used in HAVING after GROUP BY
            EvaluatorTestCase(
                "SELECT B.id FROM B LET 100 AS foo GROUP BY B.id, foo HAVING B.id > foo",
                """<< {'id': 200} >>""",
                target = EvaluatorTestTarget.COMPILER_PIPELINE // no support in physical plans yet for HAVING
            ),
            // LET shadowed binding
            EvaluatorTestCase(
                "SELECT X FROM A LET 1 AS X, 2 AS X",
                """<< {'X': 2} >>"""
            ),

            // For the two tests immediately below--one tests the AST evaluator only and the other tests
            // the phys. plan evaluator only.  The query is the same but the expected result is different
            // because the legacy AST evaluator has a bug not present in the physical plan evaluator:
            // https://github.com/partiql/partiql-lang-kotlin/issues/549

            // LET shadowing FROM binding
            EvaluatorTestCase(
                "SELECT * FROM A LET 100 AS A",
                """<< { '_1': 100 } >>""",
                target = EvaluatorTestTarget.COMPILER_PIPELINE
            ),
            EvaluatorTestCase(
                "SELECT * FROM A LET 100 AS A",
                """<< { 'id': 1 }>>""",
                target = EvaluatorTestTarget.PLANNER_PIPELINE
            ),

            // LET using other variables
            EvaluatorTestCase(
                "SELECT X, Y FROM A LET 1 AS X, X + 1 AS Y",
                """<< {'X': 1, 'Y': 2} >>"""
            ),
            // LET recursive binding
            EvaluatorTestCase(
                "SELECT X FROM A LET 1 AS X, X AS X",
                """<< {'X': 1} >>"""
            ),
            // LET calling function
            EvaluatorTestCase(
                "SELECT X FROM A LET upper('foo') AS X",
                """<< {'X': 'FOO'} >>"""
            ),
            // LET calling function on each row
            EvaluatorTestCase(
                "SELECT nameLength FROM C LET char_length(C.name) AS nameLength",
                """<< {'nameLength': 3}, {'nameLength': 6}, {'nameLength': 9} >>"""
            ),
            // LET calling function with GROUP BY and aggregation
            EvaluatorTestCase(
                "SELECT C.region, MAX(nameLength) AS maxLen FROM C LET char_length(C.name) AS nameLength GROUP BY C.region",
                """<< {'region': `EU`, 'maxLen': 6}, {'region': `NA`, 'maxLen': 9} >>""",
                target = EvaluatorTestTarget.COMPILER_PIPELINE // no support in physical plans yet for GROUP BY
            ),
            // LET outer query has correct value
            EvaluatorTestCase(
                "SELECT X FROM (SELECT VALUE X FROM A LET 1 AS X) LET 2 AS X",
                """<< {'X': 2} >>"""
            )
        )
    }

    @ParameterizedTest
    @ArgumentsSource(ArgsProviderValid::class)
    fun validTests(tc: EvaluatorTestCase) = runEvaluatorTestCase(
        tc.copy(excludeLegacySerializerAssertions = true),
        session
    )

    class ArgsProviderError : ArgumentsProviderBase() {
        override fun getParameters(): List<Any> = listOf(
            // LET unbound variable
            EvaluatorErrorTestCase(
                query = "SELECT X FROM A LET Y AS X",
                expectedErrorCode = ErrorCode.EVALUATOR_BINDING_DOES_NOT_EXIST,
                expectedErrorContext = propertyValueMapOf(
                    Property.LINE_NUMBER to 1L,
                    Property.COLUMN_NUMBER to 21L,
                    Property.BINDING_NAME to "Y"
                ),
                expectedPermissiveModeResult = "<<{}>>"
            ),
            // LET binding definition dependent on later binding
            EvaluatorErrorTestCase(
                query = "SELECT X FROM A LET 1 AS X, Y AS Z, 3 AS Y",
                expectedErrorCode = ErrorCode.EVALUATOR_BINDING_DOES_NOT_EXIST,
                expectedErrorContext = propertyValueMapOf(
                    Property.LINE_NUMBER to 1L,
                    Property.COLUMN_NUMBER to 29L,
                    Property.BINDING_NAME to "Y"
                ),
                expectedPermissiveModeResult = "<<{'X': 1}>>"
            ),
            // LET inner query binding not available in outer query
            EvaluatorErrorTestCase(
                groupName = "SELECT X FROM A LET Y AS X",
                query = "SELECT X FROM (SELECT VALUE X FROM A LET 1 AS X)",
                expectedErrorCode = ErrorCode.EVALUATOR_BINDING_DOES_NOT_EXIST,
                expectedErrorContext = propertyValueMapOf(
                    Property.LINE_NUMBER to 1L,
                    Property.COLUMN_NUMBER to 8L,
                    Property.BINDING_NAME to "X"
                ),
                expectedPermissiveModeResult = "<<{}>>"
            ),
            // LET binding in subquery not in outer LET query
            EvaluatorErrorTestCase(
                query = "SELECT Z FROM A LET (SELECT 1 FROM A LET 1 AS X) AS Y, X AS Z",
                expectedErrorCode = ErrorCode.EVALUATOR_BINDING_DOES_NOT_EXIST,
                expectedErrorContext = propertyValueMapOf(
                    Property.LINE_NUMBER to 1L,
                    Property.COLUMN_NUMBER to 56L,
                    Property.BINDING_NAME to "X"
                ),
                expectedPermissiveModeResult = "<<{}>>"
            ),
            // LET binding referenced in HAVING not in GROUP BY
            EvaluatorErrorTestCase(
                query = "SELECT B.id FROM B LET 100 AS foo GROUP BY B.id HAVING B.id > foo",
                expectedErrorCode = ErrorCode.EVALUATOR_VARIABLE_NOT_INCLUDED_IN_GROUP_BY,
                expectedErrorContext = propertyValueMapOf(
                    Property.LINE_NUMBER to 1L,
                    Property.COLUMN_NUMBER to 63L,
                    Property.BINDING_NAME to "foo"
                ),
<<<<<<< HEAD
                target = EvaluatorTestTarget.COMPILER_PIPELINE // no support in physical plans yet for GROUP BY
=======
                targetPipeline = EvaluatorTestTarget.COMPILER_PIPELINE // no support in physical plans yet for GROUP BY
>>>>>>> 35f659e7
            ),
            // LET binding referenced in projection not in GROUP BY
            EvaluatorErrorTestCase(
                query = "SELECT foo FROM B LET 100 AS foo GROUP BY B.id",
                expectedErrorCode = ErrorCode.EVALUATOR_VARIABLE_NOT_INCLUDED_IN_GROUP_BY,
                expectedErrorContext = propertyValueMapOf(
                    Property.LINE_NUMBER to 1L,
                    Property.COLUMN_NUMBER to 8L,
                    Property.BINDING_NAME to "foo"
                ),
<<<<<<< HEAD
                target = EvaluatorTestTarget.COMPILER_PIPELINE // no support in physical plans yet for GROUP BY
=======
                targetPipeline = EvaluatorTestTarget.COMPILER_PIPELINE // no support in physical plans yet for GROUP BY
>>>>>>> 35f659e7
            )
        )
    }

    @ParameterizedTest
    @ArgumentsSource(ArgsProviderError::class)
    fun errorTests(tc: EvaluatorErrorTestCase) = runEvaluatorErrorTestCase(
        tc.copy(excludeLegacySerializerAssertions = true),
        session
    )
}<|MERGE_RESOLUTION|>--- conflicted
+++ resolved
@@ -171,11 +171,7 @@
                     Property.COLUMN_NUMBER to 63L,
                     Property.BINDING_NAME to "foo"
                 ),
-<<<<<<< HEAD
-                target = EvaluatorTestTarget.COMPILER_PIPELINE // no support in physical plans yet for GROUP BY
-=======
                 targetPipeline = EvaluatorTestTarget.COMPILER_PIPELINE // no support in physical plans yet for GROUP BY
->>>>>>> 35f659e7
             ),
             // LET binding referenced in projection not in GROUP BY
             EvaluatorErrorTestCase(
@@ -186,11 +182,7 @@
                     Property.COLUMN_NUMBER to 8L,
                     Property.BINDING_NAME to "foo"
                 ),
-<<<<<<< HEAD
-                target = EvaluatorTestTarget.COMPILER_PIPELINE // no support in physical plans yet for GROUP BY
-=======
                 targetPipeline = EvaluatorTestTarget.COMPILER_PIPELINE // no support in physical plans yet for GROUP BY
->>>>>>> 35f659e7
             )
         )
     }
