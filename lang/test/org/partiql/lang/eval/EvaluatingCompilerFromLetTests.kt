--- conflicted
+++ resolved
@@ -142,40 +142,22 @@
             ),
             // LET binding referenced in HAVING not in GROUP BY
             EvaluatorErrorTestCase(
-<<<<<<< HEAD
-                "SELECT B.id FROM B LET 100 AS foo GROUP BY B.id HAVING B.id > foo",
-                ErrorCode.EVALUATOR_VARIABLE_NOT_INCLUDED_IN_GROUP_BY,
-                mapOf(
-                        Property.LINE_NUMBER to 1L,
-                        Property.COLUMN_NUMBER to 63L,
-                        Property.BINDING_NAME to "foo"
-=======
                 query = "SELECT B.id FROM B LET 100 AS foo GROUP BY B.id HAVING B.id > foo",
                 expectedErrorCode = ErrorCode.EVALUATOR_VARIABLE_NOT_INCLUDED_IN_GROUP_BY,
                 expectedErrorContext = propertyValueMapOf(
                     Property.LINE_NUMBER to 1L,
                     Property.COLUMN_NUMBER to 63L,
                     Property.BINDING_NAME to "foo"
->>>>>>> cccfeb08
                 )
             ),
             // LET binding referenced in projection not in GROUP BY
             EvaluatorErrorTestCase(
-<<<<<<< HEAD
-                "SELECT foo FROM B LET 100 AS foo GROUP BY B.id",
-                ErrorCode.EVALUATOR_VARIABLE_NOT_INCLUDED_IN_GROUP_BY,
-                mapOf(
-                        Property.LINE_NUMBER to 1L,
-                        Property.COLUMN_NUMBER to 8L,
-                        Property.BINDING_NAME to "foo"
-=======
                 query = "SELECT foo FROM B LET 100 AS foo GROUP BY B.id",
                 expectedErrorCode = ErrorCode.EVALUATOR_VARIABLE_NOT_INCLUDED_IN_GROUP_BY,
                 expectedErrorContext = propertyValueMapOf(
                     Property.LINE_NUMBER to 1L,
                     Property.COLUMN_NUMBER to 8L,
                     Property.BINDING_NAME to "foo"
->>>>>>> cccfeb08
                 )
             )
         )
