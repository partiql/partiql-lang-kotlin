package org.partiql.lang.eval

import com.amazon.ion.IonStruct
import com.amazon.ion.IonTimestamp
import org.junit.Test
import org.junit.jupiter.params.ParameterizedTest
import org.junit.jupiter.params.provider.ArgumentsSource
import org.partiql.lang.eval.time.*
import org.partiql.lang.util.ArgumentsProviderBase
<<<<<<< HEAD
import org.partiql.lang.util.LOCAL_TIMEZONE_OFFSET
import org.partiql.lang.util.getOffsetHHmm
import java.math.BigDecimal
import java.math.RoundingMode
import java.time.LocalTime
=======
import org.partiql.lang.util.getOffsetHHmm
import java.math.RoundingMode
import java.time.Instant
import java.time.ZoneOffset
>>>>>>> ffb7822a
import kotlin.math.absoluteValue
import kotlin.random.Random

class EvaluatingCompilerDateTimeTests : EvaluatorTestBase() {

<<<<<<< HEAD
    private val RANDOM_TESTS_SIZE = 200
=======
    private val randomTestsSize = 50000
>>>>>>> ffb7822a

    @ParameterizedTest
    @ArgumentsSource(ArgumentsForDateLiterals::class)
    fun testDate(tc: EvaluatorTestCase)  {
        val originalExprValue = eval(tc.sqlUnderTest)
        assertEquals(originalExprValue.toString(), tc.expectedSql)
        if (originalExprValue.type == ExprValueType.DATE) {
            val (year, month, day) = tc.expectedSql.split("-")
            val dateIonValue = originalExprValue.ionValue
            dateIonValue as IonTimestamp
            val timestamp = dateIonValue.timestampValue()
            assertEquals("Expected year to be $year", year.toInt(), timestamp.year)
            assertEquals("Expected month to be $month", month.toInt(), timestamp.month)
            assertEquals("Expected day to be $day", day.toInt(), timestamp.day)
        }
    }

    private class ArgumentsForDateLiterals : ArgumentsProviderBase() {
        private fun case(query: String, expected: String) = EvaluatorTestCase(query, expected)

        override fun getParameters() = listOf(
            case("DATE '2012-02-29'", "2012-02-29"),
            case("DATE '2021-02-28'", "2021-02-28"),
            case("DATE '2021-03-17' IS DATE", "true"),
            case("'2021-03-17' IS DATE", "false")
        )
    }

    private fun secondsWithPrecision(time: TimeForTest) =
<<<<<<< HEAD
        ion.newDecimal(BigDecimal(time.second + time.nano / NANOS_PER_SECOND).setScale(time.precision, RoundingMode.HALF_UP))
=======
        ion.newDecimal(time.second.toBigDecimal() + time.nano.toBigDecimal().divide(NANOS_PER_SECOND.toBigDecimal()).setScale(time.precision, RoundingMode.HALF_UP))
>>>>>>> ffb7822a

    private fun assertEqualsIonTimeStruct(actual: IonStruct, expectedTime: TimeForTest) {
        assertEquals(ion.newInt(expectedTime.hour), actual["hour"])
        assertEquals(ion.newInt(expectedTime.minute), actual["minute"])
        assertEquals(secondsWithPrecision(expectedTime), actual["second"])
        assertEquals(ion.newInt(expectedTime.tz_minutes?.div(MINUTES_PER_HOUR)), actual["timezone_hour"])
        assertEquals(ion.newInt(expectedTime.tz_minutes?.rem(MINUTES_PER_HOUR)), actual["timezone_minute"])
    }

    data class TimeTestCase(val query: String, val expected: String, val expectedTime: TimeForTest? = null)

    @ParameterizedTest
    @ArgumentsSource(ArgumentsForTimeLiterals::class)
    fun testTime(tc: TimeTestCase)  {
        val originalExprValue = eval(tc.query)
        assertEquals(tc.expected, originalExprValue.toString())
        if (originalExprValue.type == ExprValueType.TIME) {
            val timeIonValue = originalExprValue.ionValue
            timeIonValue as IonStruct
            assertNotNull(tc.expectedTime)
            assertEqualsIonTimeStruct(timeIonValue, tc.expectedTime!!)
        }
    }

    /**
     * Tests to visualize the behavior of evaluation of TIME literals. More tests are covered by [timeLiteralsTests].
     */
    private class ArgumentsForTimeLiterals : ArgumentsProviderBase() {
<<<<<<< HEAD
        private val LOCAL_TZ_MINUTES = LOCAL_TIMEZONE_OFFSET.totalSeconds / 60
=======
        private val localTimezoneOffset = ZoneOffset.systemDefault().rules.getOffset(Instant.now())
        private val localTzMinutes = localTimezoneOffset.totalSeconds / 60
>>>>>>> ffb7822a

        private fun case(query: String, expected: String, expectedTime: TimeForTest? = null) = TimeTestCase(query, expected, expectedTime)

        override fun getParameters() = listOf(
            case("TIME '00:00:00.000'", "00:00:00.000", TimeForTest(0, 0, 0, 0, 3)),
            case("TIME '23:59:59.99999999'", "23:59:59.99999999", TimeForTest(23, 59, 59, 999999990, 8)),
            case("TIME (2) '23:59:59.99999999'", "00:00:00.00", TimeForTest(0, 0, 0, 0, 2)),
            case("TIME (2) '12:24:12.123'", "12:24:12.12", TimeForTest(12, 24, 12, 120000000, 2)),
            case("TIME '00:45:13.840800524'", "00:45:13.840800524", TimeForTest(0, 45, 13, 840800524, 9)),
            case("TIME '05:20:52.015779149'", "05:20:52.015779149", TimeForTest(5, 20, 52, 15779149, 9)),
            case("TIME '23:59:59'", "23:59:59", TimeForTest(23, 59, 59, 0, 0)),
            case("TIME (9) '12:24:12.123'", "12:24:12.123000000", TimeForTest(12, 24, 12, 123000000, 9)),
            case("TIME '12:24:12.12300'", "12:24:12.12300", TimeForTest(12, 24, 12, 123000000, 5)),
            case("TIME (3) '12:24:12.12300'", "12:24:12.123", TimeForTest(12, 24, 12, 123000000, 3)),
            case("TIME (4) '12:24:12.12300'", "12:24:12.1230", TimeForTest(12, 24, 12, 123000000, 4)),
            case("TIME (4) '12:24:12.123'", "12:24:12.1230", TimeForTest(12, 24, 12, 123000000, 4)),
            case("TIME (0) '12:59:59.9'", "13:00:00", TimeForTest(13, 0,0, 0, 0)),
<<<<<<< HEAD
            case("TIME WITH TIME ZONE '00:00:00'", "00:00:00${LOCAL_TIMEZONE_OFFSET.getOffsetHHmm()}", TimeForTest(0,0,0,0,0, LOCAL_TZ_MINUTES)),
            case("TIME (2) WITH TIME ZONE '12:24:12.123'", "12:24:12.12${LOCAL_TIMEZONE_OFFSET.getOffsetHHmm()}", TimeForTest(12, 24, 12, 120000000, 2, LOCAL_TZ_MINUTES)),
            case("TIME WITH TIME ZONE '12:24:12.12300'", "12:24:12.12300${LOCAL_TIMEZONE_OFFSET.getOffsetHHmm()}", TimeForTest(12, 24, 12, 123000000, 5, LOCAL_TZ_MINUTES)),
            case("TIME (3) WITH TIME ZONE '12:24:12.12300'", "12:24:12.123${LOCAL_TIMEZONE_OFFSET.getOffsetHHmm()}", TimeForTest(12, 24, 12, 123000000, 3, LOCAL_TZ_MINUTES)),
            case("TIME (4) WITH TIME ZONE '12:24:12.12300'", "12:24:12.1230${LOCAL_TIMEZONE_OFFSET.getOffsetHHmm()}", TimeForTest(12, 24, 12, 123000000, 4, LOCAL_TZ_MINUTES)),
            case("TIME (4) WITH TIME ZONE '12:24:12.123'", "12:24:12.1230${LOCAL_TIMEZONE_OFFSET.getOffsetHHmm()}", TimeForTest(12, 24, 12, 123000000, 4, LOCAL_TZ_MINUTES)),
=======
            case("TIME WITH TIME ZONE '00:00:00'", "00:00:00${localTimezoneOffset.getOffsetHHmm()}", TimeForTest(0,0,0,0,0, localTzMinutes)),
            case("TIME (2) WITH TIME ZONE '12:24:12.123'", "12:24:12.12${localTimezoneOffset.getOffsetHHmm()}", TimeForTest(12, 24, 12, 120000000, 2, localTzMinutes)),
            case("TIME WITH TIME ZONE '12:24:12.12300'", "12:24:12.12300${localTimezoneOffset.getOffsetHHmm()}", TimeForTest(12, 24, 12, 123000000, 5, localTzMinutes)),
            case("TIME (3) WITH TIME ZONE '12:24:12.12300'", "12:24:12.123${localTimezoneOffset.getOffsetHHmm()}", TimeForTest(12, 24, 12, 123000000, 3, localTzMinutes)),
            case("TIME (4) WITH TIME ZONE '12:24:12.12300'", "12:24:12.1230${localTimezoneOffset.getOffsetHHmm()}", TimeForTest(12, 24, 12, 123000000, 4, localTzMinutes)),
            case("TIME (4) WITH TIME ZONE '12:24:12.123'", "12:24:12.1230${localTimezoneOffset.getOffsetHHmm()}", TimeForTest(12, 24, 12, 123000000, 4, localTzMinutes)),
>>>>>>> ffb7822a
            case("TIME (2) WITH TIME ZONE '12:24:12.123-00:00'", "12:24:12.12+00:00", TimeForTest(12, 24, 12, 120000000, 2, 0)),
            case("TIME (2) WITH TIME ZONE '12:24:12.123+00:00'", "12:24:12.12+00:00", TimeForTest(12, 24, 12, 120000000, 2, 0)),
            case("TIME (2) WITH TIME ZONE '12:24:12.123+05:30'", "12:24:12.12+05:30", TimeForTest(12, 24, 12, 120000000, 2, 330)),
            case("TIME (5) WITH TIME ZONE '12:24:12.123678+05:30'", "12:24:12.12368+05:30", TimeForTest(12, 24, 12, 123680000, 5, 330)),
            case("TIME (2) WITH TIME ZONE '12:59:59.135-05:30'", "12:59:59.14-05:30", TimeForTest(12, 59, 59, 140000000, 2, -330)),
            case("TIME (2) WITH TIME ZONE '12:59:59.134-05:30'", "12:59:59.13-05:30", TimeForTest(12, 59, 59, 130000000, 2, -330)),
            case("TIME '12:25:12.123456' IS TIME", "true"),
            case("TIME (2) '01:01:12' IS TIME", "true"),
            case("TIME WITH TIME ZONE '12:25:12.123456' IS TIME", "true"),
            case("TIME (2) WITH TIME ZONE '01:01:12' IS TIME", "true"),
            case("'01:01:12' IS TIME", "false")
        )
    }

<<<<<<< HEAD
    private val RANDOM_GENERATOR = generateRandomSeed()

    private fun generateRandomSeed() : Random {
        val seed = Random(1).nextInt()
=======
    private val randomGenerator = generateRandomSeed()

    private fun generateRandomSeed() : Random {
        val seed = Random.nextInt()
>>>>>>> ffb7822a
        println("Randomly generated seed is ${seed}. Use this to reproduce failures in dev environment.")
        return Random(seed)
    }

    data class TimeForTest(
        val hour: Int,
        val minute: Int,
        val second: Int,
        val nano: Int = 0,
        val precision: Int,
        val tz_minutes: Int? = null
    ) {
        fun expectedTimeString(withTimeZone: Boolean): String {
            val timezoneMinutes = when(withTimeZone) {
<<<<<<< HEAD
                true -> tz_minutes ?: LOCAL_TIMEZONE_OFFSET.totalSeconds / SECONDS_PER_MINUTE
=======
                true -> tz_minutes ?: ZoneOffset.systemDefault().rules.getOffset(Instant.now()).totalSeconds / SECONDS_PER_MINUTE
>>>>>>> ffb7822a
                else -> null
            }
            return Time.of(hour, minute, second, nano, precision, timezoneMinutes).toString()
        }

        override fun toString(): String {
            val hourStr = hour.toString().padStart(2, '0')
            val minStr = minute.toString().padStart(2,'0')
            val secStr = second.toString().padStart(2, '0')
            val nanoStr = nano.toString().padStart(9, '0')
            val timezoneStr = tz_minutes?.let { "" +
                (if (it >= 0) "+" else "-") +
                (it.absoluteValue / 60).toString().padStart(2, '0') +
                ":" +
                (it.absoluteValue % 60).toString().padStart(2, '0')
            } ?: ""
            return "$hourStr:$minStr:$secStr.$nanoStr$timezoneStr"
        }
    }

    private fun Random.nextTime(withPrecision: Boolean = false, withTimezone: Boolean = false) : TimeForTest {
        val hour = nextInt(24)
        val minute = nextInt(60)
        val second = nextInt(60)
        val nano = nextInt(999999999)
        val precision = if (withPrecision) {
            nextInt(10)
        } else {
<<<<<<< HEAD
            val timeStr = LocalTime.of(hour, minute, second, nano).toString()
=======
            val timeStr = Time.of(hour, minute, second, nano, 9).toString()
>>>>>>> ffb7822a
            timeStr.split(".")[1].length
        }
        val timezoneMinutes = if (withTimezone) {
            nextInt(-1080, 1081)
        } else {
            null
        }
        return TimeForTest(hour, minute, second, nano, precision, timezoneMinutes)
    }

<<<<<<< HEAD
    private val RANDOM_TIMES = List(RANDOM_TESTS_SIZE) {
        RANDOM_GENERATOR.nextTime(
=======
    private val RANDOM_TIMES = List(randomTestsSize) {
        randomGenerator.nextTime(
>>>>>>> ffb7822a
            withPrecision = false,
            withTimezone = false
        )
    }
<<<<<<< HEAD
    private val RANDOM_TIMES_WITH_PRECISION = List(RANDOM_TESTS_SIZE) {
        RANDOM_GENERATOR.nextTime(
=======
    private val RANDOM_TIMES_WITH_PRECISION = List(randomTestsSize) {
        randomGenerator.nextTime(
>>>>>>> ffb7822a
            withPrecision = true,
            withTimezone = false
        )
    }
<<<<<<< HEAD
    private val RANDOM_TIMES_WITH_TIMEZONE = List(RANDOM_TESTS_SIZE) {
        RANDOM_GENERATOR.nextTime(
=======
    private val RANDOM_TIMES_WITH_TIMEZONE = List(randomTestsSize) {
        randomGenerator.nextTime(
>>>>>>> ffb7822a
            withPrecision = false,
            withTimezone = true
        )
    }
<<<<<<< HEAD
    private val RANDOM_TIMES_WITH_PRECISION_AND_TIMEZONE = List(RANDOM_TESTS_SIZE) {
        RANDOM_GENERATOR.nextTime(
=======
    private val RANDOM_TIMES_WITH_PRECISION_AND_TIMEZONE = List(randomTestsSize) {
        randomGenerator.nextTime(
>>>>>>> ffb7822a
            withPrecision = true,
            withTimezone = true
        )
    }

    @Test
    fun testRandomTimes() {
        (RANDOM_TIMES + RANDOM_TIMES_WITH_TIMEZONE).map {
            val query = "TIME '$it'"
            val expected = it.expectedTimeString(withTimeZone = false)
            val originalExprNode = eval(query)
            assertEquals("Query $query failed.", expected, originalExprNode.toString())
        }
    }

    @Test
    fun testRandomTimesWithPrecision() {
         (RANDOM_TIMES_WITH_PRECISION + RANDOM_TIMES_WITH_PRECISION_AND_TIMEZONE).map {
            val query = "TIME (${it.precision}) '$it'"
            val expected = it.expectedTimeString(withTimeZone = false)
            val originalExprNode = eval(query)
            assertEquals(expected, originalExprNode.toString())
        }
    }

    @Test
    fun testRandomTimesWithTimezone() {
         (RANDOM_TIMES + RANDOM_TIMES_WITH_TIMEZONE).map {
            val query = "TIME WITH TIME ZONE '$it'"
            val expected = it.expectedTimeString(withTimeZone = true)
            val originalExprNode = eval(query)
            assertEquals(expected, originalExprNode.toString())
        }
    }

    @Test
    fun testRandomTimesWithPrecisionAndTimezone() {
        (RANDOM_TIMES_WITH_PRECISION + RANDOM_TIMES_WITH_PRECISION_AND_TIMEZONE).map {
            val query = "TIME (${it.precision}) WITH TIME ZONE '$it'"
            val expected = it.expectedTimeString(withTimeZone = true)
            val originalExprNode = eval(query)
            assertEquals(expected, originalExprNode.toString())
        }
    }

}<|MERGE_RESOLUTION|>--- conflicted
+++ resolved
@@ -7,28 +7,16 @@
 import org.junit.jupiter.params.provider.ArgumentsSource
 import org.partiql.lang.eval.time.*
 import org.partiql.lang.util.ArgumentsProviderBase
-<<<<<<< HEAD
-import org.partiql.lang.util.LOCAL_TIMEZONE_OFFSET
-import org.partiql.lang.util.getOffsetHHmm
-import java.math.BigDecimal
-import java.math.RoundingMode
-import java.time.LocalTime
-=======
 import org.partiql.lang.util.getOffsetHHmm
 import java.math.RoundingMode
 import java.time.Instant
 import java.time.ZoneOffset
->>>>>>> ffb7822a
 import kotlin.math.absoluteValue
 import kotlin.random.Random
 
 class EvaluatingCompilerDateTimeTests : EvaluatorTestBase() {
 
-<<<<<<< HEAD
-    private val RANDOM_TESTS_SIZE = 200
-=======
     private val randomTestsSize = 50000
->>>>>>> ffb7822a
 
     @ParameterizedTest
     @ArgumentsSource(ArgumentsForDateLiterals::class)
@@ -58,11 +46,7 @@
     }
 
     private fun secondsWithPrecision(time: TimeForTest) =
-<<<<<<< HEAD
-        ion.newDecimal(BigDecimal(time.second + time.nano / NANOS_PER_SECOND).setScale(time.precision, RoundingMode.HALF_UP))
-=======
         ion.newDecimal(time.second.toBigDecimal() + time.nano.toBigDecimal().divide(NANOS_PER_SECOND.toBigDecimal()).setScale(time.precision, RoundingMode.HALF_UP))
->>>>>>> ffb7822a
 
     private fun assertEqualsIonTimeStruct(actual: IonStruct, expectedTime: TimeForTest) {
         assertEquals(ion.newInt(expectedTime.hour), actual["hour"])
@@ -91,12 +75,8 @@
      * Tests to visualize the behavior of evaluation of TIME literals. More tests are covered by [timeLiteralsTests].
      */
     private class ArgumentsForTimeLiterals : ArgumentsProviderBase() {
-<<<<<<< HEAD
-        private val LOCAL_TZ_MINUTES = LOCAL_TIMEZONE_OFFSET.totalSeconds / 60
-=======
         private val localTimezoneOffset = ZoneOffset.systemDefault().rules.getOffset(Instant.now())
         private val localTzMinutes = localTimezoneOffset.totalSeconds / 60
->>>>>>> ffb7822a
 
         private fun case(query: String, expected: String, expectedTime: TimeForTest? = null) = TimeTestCase(query, expected, expectedTime)
 
@@ -114,21 +94,12 @@
             case("TIME (4) '12:24:12.12300'", "12:24:12.1230", TimeForTest(12, 24, 12, 123000000, 4)),
             case("TIME (4) '12:24:12.123'", "12:24:12.1230", TimeForTest(12, 24, 12, 123000000, 4)),
             case("TIME (0) '12:59:59.9'", "13:00:00", TimeForTest(13, 0,0, 0, 0)),
-<<<<<<< HEAD
-            case("TIME WITH TIME ZONE '00:00:00'", "00:00:00${LOCAL_TIMEZONE_OFFSET.getOffsetHHmm()}", TimeForTest(0,0,0,0,0, LOCAL_TZ_MINUTES)),
-            case("TIME (2) WITH TIME ZONE '12:24:12.123'", "12:24:12.12${LOCAL_TIMEZONE_OFFSET.getOffsetHHmm()}", TimeForTest(12, 24, 12, 120000000, 2, LOCAL_TZ_MINUTES)),
-            case("TIME WITH TIME ZONE '12:24:12.12300'", "12:24:12.12300${LOCAL_TIMEZONE_OFFSET.getOffsetHHmm()}", TimeForTest(12, 24, 12, 123000000, 5, LOCAL_TZ_MINUTES)),
-            case("TIME (3) WITH TIME ZONE '12:24:12.12300'", "12:24:12.123${LOCAL_TIMEZONE_OFFSET.getOffsetHHmm()}", TimeForTest(12, 24, 12, 123000000, 3, LOCAL_TZ_MINUTES)),
-            case("TIME (4) WITH TIME ZONE '12:24:12.12300'", "12:24:12.1230${LOCAL_TIMEZONE_OFFSET.getOffsetHHmm()}", TimeForTest(12, 24, 12, 123000000, 4, LOCAL_TZ_MINUTES)),
-            case("TIME (4) WITH TIME ZONE '12:24:12.123'", "12:24:12.1230${LOCAL_TIMEZONE_OFFSET.getOffsetHHmm()}", TimeForTest(12, 24, 12, 123000000, 4, LOCAL_TZ_MINUTES)),
-=======
             case("TIME WITH TIME ZONE '00:00:00'", "00:00:00${localTimezoneOffset.getOffsetHHmm()}", TimeForTest(0,0,0,0,0, localTzMinutes)),
             case("TIME (2) WITH TIME ZONE '12:24:12.123'", "12:24:12.12${localTimezoneOffset.getOffsetHHmm()}", TimeForTest(12, 24, 12, 120000000, 2, localTzMinutes)),
             case("TIME WITH TIME ZONE '12:24:12.12300'", "12:24:12.12300${localTimezoneOffset.getOffsetHHmm()}", TimeForTest(12, 24, 12, 123000000, 5, localTzMinutes)),
             case("TIME (3) WITH TIME ZONE '12:24:12.12300'", "12:24:12.123${localTimezoneOffset.getOffsetHHmm()}", TimeForTest(12, 24, 12, 123000000, 3, localTzMinutes)),
             case("TIME (4) WITH TIME ZONE '12:24:12.12300'", "12:24:12.1230${localTimezoneOffset.getOffsetHHmm()}", TimeForTest(12, 24, 12, 123000000, 4, localTzMinutes)),
             case("TIME (4) WITH TIME ZONE '12:24:12.123'", "12:24:12.1230${localTimezoneOffset.getOffsetHHmm()}", TimeForTest(12, 24, 12, 123000000, 4, localTzMinutes)),
->>>>>>> ffb7822a
             case("TIME (2) WITH TIME ZONE '12:24:12.123-00:00'", "12:24:12.12+00:00", TimeForTest(12, 24, 12, 120000000, 2, 0)),
             case("TIME (2) WITH TIME ZONE '12:24:12.123+00:00'", "12:24:12.12+00:00", TimeForTest(12, 24, 12, 120000000, 2, 0)),
             case("TIME (2) WITH TIME ZONE '12:24:12.123+05:30'", "12:24:12.12+05:30", TimeForTest(12, 24, 12, 120000000, 2, 330)),
@@ -143,17 +114,10 @@
         )
     }
 
-<<<<<<< HEAD
-    private val RANDOM_GENERATOR = generateRandomSeed()
-
-    private fun generateRandomSeed() : Random {
-        val seed = Random(1).nextInt()
-=======
     private val randomGenerator = generateRandomSeed()
 
     private fun generateRandomSeed() : Random {
         val seed = Random.nextInt()
->>>>>>> ffb7822a
         println("Randomly generated seed is ${seed}. Use this to reproduce failures in dev environment.")
         return Random(seed)
     }
@@ -168,11 +132,7 @@
     ) {
         fun expectedTimeString(withTimeZone: Boolean): String {
             val timezoneMinutes = when(withTimeZone) {
-<<<<<<< HEAD
-                true -> tz_minutes ?: LOCAL_TIMEZONE_OFFSET.totalSeconds / SECONDS_PER_MINUTE
-=======
                 true -> tz_minutes ?: ZoneOffset.systemDefault().rules.getOffset(Instant.now()).totalSeconds / SECONDS_PER_MINUTE
->>>>>>> ffb7822a
                 else -> null
             }
             return Time.of(hour, minute, second, nano, precision, timezoneMinutes).toString()
@@ -201,11 +161,7 @@
         val precision = if (withPrecision) {
             nextInt(10)
         } else {
-<<<<<<< HEAD
-            val timeStr = LocalTime.of(hour, minute, second, nano).toString()
-=======
             val timeStr = Time.of(hour, minute, second, nano, 9).toString()
->>>>>>> ffb7822a
             timeStr.split(".")[1].length
         }
         val timezoneMinutes = if (withTimezone) {
@@ -216,46 +172,26 @@
         return TimeForTest(hour, minute, second, nano, precision, timezoneMinutes)
     }
 
-<<<<<<< HEAD
-    private val RANDOM_TIMES = List(RANDOM_TESTS_SIZE) {
-        RANDOM_GENERATOR.nextTime(
-=======
     private val RANDOM_TIMES = List(randomTestsSize) {
         randomGenerator.nextTime(
->>>>>>> ffb7822a
             withPrecision = false,
             withTimezone = false
         )
     }
-<<<<<<< HEAD
-    private val RANDOM_TIMES_WITH_PRECISION = List(RANDOM_TESTS_SIZE) {
-        RANDOM_GENERATOR.nextTime(
-=======
     private val RANDOM_TIMES_WITH_PRECISION = List(randomTestsSize) {
         randomGenerator.nextTime(
->>>>>>> ffb7822a
             withPrecision = true,
             withTimezone = false
         )
     }
-<<<<<<< HEAD
-    private val RANDOM_TIMES_WITH_TIMEZONE = List(RANDOM_TESTS_SIZE) {
-        RANDOM_GENERATOR.nextTime(
-=======
     private val RANDOM_TIMES_WITH_TIMEZONE = List(randomTestsSize) {
         randomGenerator.nextTime(
->>>>>>> ffb7822a
             withPrecision = false,
             withTimezone = true
         )
     }
-<<<<<<< HEAD
-    private val RANDOM_TIMES_WITH_PRECISION_AND_TIMEZONE = List(RANDOM_TESTS_SIZE) {
-        RANDOM_GENERATOR.nextTime(
-=======
     private val RANDOM_TIMES_WITH_PRECISION_AND_TIMEZONE = List(randomTestsSize) {
         randomGenerator.nextTime(
->>>>>>> ffb7822a
             withPrecision = true,
             withTimezone = true
         )
