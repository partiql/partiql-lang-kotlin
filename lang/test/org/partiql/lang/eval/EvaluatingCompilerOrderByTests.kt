package org.partiql.lang.eval

import org.junit.jupiter.params.ParameterizedTest
import org.junit.jupiter.params.provider.ArgumentsSource
import org.partiql.lang.eval.evaluatortestframework.EvaluatorTestCase
import org.partiql.lang.eval.evaluatortestframework.EvaluatorTestTarget
import org.partiql.lang.util.ArgumentsProviderBase

class EvaluatingCompilerOrderByTests : EvaluatorTestBase() {
    private val session = mapOf(
        "simple_1" to "[{col1: 1, col2: 10}, {col1: 1, col2: 5}, {col1: 1, col2: 7}, {col1: 5, col2: 7}, {col1: 3, col2: 12}]",
        "suppliers" to """[
            { supplierId: 10, supplierName: "Umbrella" },
            { supplierId: 11, supplierName: "Initech" }
        ]""",
        "products" to """[
            { productId: 1, supplierId: 10, categoryId: 20, price: 5.0,  numInStock: 1 },
            { productId: 2, supplierId: 10, categoryId: 20, price: 10.0, numInStock: 10 },
            { productId: 3, supplierId: 10, categoryId: 21, price: 15.0, numInStock: 100 },
            { productId: 4, supplierId: 11, categoryId: 21, price: 5.0,  numInStock: 1000 },
            { productId: 5, supplierId: 11, categoryId: 21, price: 15.0, numInStock: 10000 }
        ]""",
        "products_sparse" to """[
            { productId: 1,  categoryId: 20, regionId: 100, supplierId_nulls: 10,   supplierId_missings: 10, supplierId_mixed: 10,   price_nulls: 1.0,  price_missings: 1.0, price_mixed: 1.0  },
            { productId: 2,  categoryId: 20, regionId: 100, supplierId_nulls: 10,   supplierId_missings: 10, supplierId_mixed: 10,   price_nulls: 2.0,  price_missings: 2.0, price_mixed: 2.0  },
            { productId: 3,  categoryId: 20, regionId: 200, supplierId_nulls: 10,   supplierId_missings: 10, supplierId_mixed: 10,   price_nulls: 3.0,  price_missings: 3.0, price_mixed: 3.0  },
            { productId: 5,  categoryId: 21, regionId: 100, supplierId_nulls: null,                                                  price_nulls: null                                         },
            { productId: 4,  categoryId: 20, regionId: 100, supplierId_nulls: null,                          supplierId_mixed: null, price_nulls: null,                      price_mixed: null },
            { productId: 6,  categoryId: 21, regionId: 100, supplierId_nulls: 11,   supplierId_missings: 11, supplierId_mixed: 11,   price_nulls: 4.0,  price_missings: 4.0, price_mixed: 4.0  },
            { productId: 7,  categoryId: 21, regionId: 200, supplierId_nulls: 11,   supplierId_missings: 11, supplierId_mixed: 11,   price_nulls: 5.0,  price_missings: 5.0, price_mixed: 5.0  },
            { productId: 8,  categoryId: 21, regionId: 200, supplierId_nulls: null,                          supplierId_mixed: null, price_nulls: null,                      price_mixed: null },
            { productId: 9,  categoryId: 21, regionId: 200, supplierId_nulls: null,                                                  price_nulls: null,                                        },
            { productId: 10, categoryId: 21, regionId: 200, supplierId_nulls: null,                          supplierId_mixed: null, price_nulls: null,                                        }
        ]""",
        "orders" to """[
            { customerId: 123, sellerId: 1, productId: 11111, cost: 1 },
            { customerId: 123, sellerId: 2, productId: 22222, cost: 2 },
            { customerId: 123, sellerId: 1, productId: 33333, cost: 3 },
            { customerId: 456, sellerId: 2, productId: 44444, cost: 4 },
            { customerId: 456, sellerId: 1, productId: 55555, cost: 5 },
            { customerId: 456, sellerId: 2, productId: 66666, cost: 6 },
            { customerId: 789, sellerId: 1, productId: 77777, cost: 7 },
            { customerId: 789, sellerId: 2, productId: 88888, cost: 8 },
            { customerId: 789, sellerId: 1, productId: 99999, cost: 9 },
            { customerId: 100, sellerId: 2, productId: 10000, cost: 10 }
        ]"""
    ).toSession()

    class ArgsProviderValid : ArgumentsProviderBase() {
        private val differentDataTypes = """
            [
                { 'data_value': {} },
                { 'data_value': 5 },
                { 'data_value': `2017-01-01T00:00-00:00` },
                { 'data_value': [] },
                { 'data_value': TIME '12:12:12.1' },
                { 'data_value': 'a' },
                { 'data_value': null },
                { 'data_value': false },
                { 'data_value': `{{YWFhYWFhYWFhYWFhYf8=}}` },
                { 'data_value': DATE '2021-08-22' },
                { 'data_value': <<>> },
                { 'data_value': `{{"aaaaaaaaaaaaa\xFF"}}` }
            ]
        """.trimIndent()

        override fun getParameters(): List<Any> = listOf(

            // SIMPLE CASES

            // should order by col1 asc
            EvaluatorTestCase(
                "SELECT col1 FROM simple_1 ORDER BY col1",
                "[{'col1': 1}, {'col1': 1}, {'col1': 1}, {'col1': 3}, {'col1': 5}]"
            ),
            // should order by col1 desc
            EvaluatorTestCase(
                "SELECT col1 FROM simple_1 ORDER BY col1 DESC",
                "[{'col1': 5}, {'col1': 3}, {'col1': 1}, {'col1': 1}, {'col1': 1}]"
            ),
            // should order by col1 and then col2 asc
            EvaluatorTestCase(
                "SELECT * FROM simple_1 ORDER BY col1, col2",
                "[{'col1': 1, 'col2': 5}, {'col1': 1, 'col2': 7}, {'col1': 1, 'col2': 10}, {'col1': 3, 'col2': 12}, {'col1': 5, 'col2': 7}]"
            ),
            // should order by price desc and productId asc
            EvaluatorTestCase(
                "SELECT productId, price FROM products ORDER BY price DESC, productId ASC",
                "[{'productId': 3, 'price': 15.0}, {'productId': 5, 'price': 15.0}, {'productId': 2, 'price': 10.0}, {'productId': 1, 'price': 5.0}, {'productId': 4, 'price': 5.0}]"
            ),
            // should order by supplierId_nulls nulls last
            EvaluatorTestCase(
                "SELECT productId, supplierId_nulls FROM products_sparse ORDER BY supplierId_nulls NULLS LAST, productId",
                "[{'productId': 1, 'supplierId_nulls': 10}, {'productId': 2, 'supplierId_nulls': 10}, {'productId': 3, 'supplierId_nulls': 10}, {'productId': 6, 'supplierId_nulls': 11}, {'productId': 7, 'supplierId_nulls': 11}, {'productId': 4, 'supplierId_nulls': NULL}, {'productId': 5, 'supplierId_nulls': NULL}, {'productId': 8, 'supplierId_nulls': NULL}, {'productId': 9, 'supplierId_nulls': NULL}, {'productId': 10, 'supplierId_nulls': NULL}]"
            ),
            // should order by supplierId_nulls nulls first
            EvaluatorTestCase(
                "SELECT productId, supplierId_nulls FROM products_sparse ORDER BY supplierId_nulls NULLS FIRST, productId",
                "[{'productId': 4, 'supplierId_nulls': NULL}, {'productId': 5, 'supplierId_nulls': NULL}, {'productId': 8, 'supplierId_nulls': NULL}, {'productId': 9, 'supplierId_nulls': NULL}, {'productId': 10, 'supplierId_nulls': NULL}, {'productId': 1, 'supplierId_nulls': 10}, {'productId': 2, 'supplierId_nulls': 10}, {'productId': 3, 'supplierId_nulls': 10}, {'productId': 6, 'supplierId_nulls': 11}, {'productId': 7, 'supplierId_nulls': 11}]"
            ),
            // should order by nulls last as default for supplierId_nulls asc
            EvaluatorTestCase(
                "SELECT productId, supplierId_nulls FROM products_sparse ORDER BY supplierId_nulls ASC, productId",
                "[{'productId': 1, 'supplierId_nulls': 10}, {'productId': 2, 'supplierId_nulls': 10}, {'productId': 3, 'supplierId_nulls': 10}, {'productId': 6, 'supplierId_nulls': 11}, {'productId': 7, 'supplierId_nulls': 11}, {'productId': 4, 'supplierId_nulls': NULL}, {'productId': 5, 'supplierId_nulls': NULL}, {'productId': 8, 'supplierId_nulls': NULL}, {'productId': 9, 'supplierId_nulls': NULL}, {'productId': 10, 'supplierId_nulls': NULL}]"
            ),
            // should order by nulls first as default for supplierId_nulls desc
            EvaluatorTestCase(
                "SELECT productId, supplierId_nulls FROM products_sparse ORDER BY supplierId_nulls DESC, productId",
                "[{'productId': 4, 'supplierId_nulls': NULL}, {'productId': 5, 'supplierId_nulls': NULL}, {'productId': 8, 'supplierId_nulls': NULL}, {'productId': 9, 'supplierId_nulls': NULL}, {'productId': 10, 'supplierId_nulls': NULL}, {'productId': 6, 'supplierId_nulls': 11}, {'productId': 7, 'supplierId_nulls': 11}, {'productId': 1, 'supplierId_nulls': 10}, {'productId': 2, 'supplierId_nulls': 10}, {'productId': 3, 'supplierId_nulls': 10}]"
            ),
            // should group and order by asc sellerId
            EvaluatorTestCase(
                "SELECT sellerId FROM orders GROUP BY sellerId ORDER BY sellerId ASC",
                "[{'sellerId': 1}, {'sellerId': 2}]"
            ),
            // should group and order by desc sellerId
            EvaluatorTestCase(
                "SELECT sellerId FROM orders GROUP BY sellerId ORDER BY sellerId DESC",
                "[{'sellerId': 2}, {'sellerId': 1}]"
            ),
            // should group and order by DESC (NULLS FIRST as default)
            EvaluatorTestCase(
                "SELECT supplierId_nulls FROM products_sparse GROUP BY supplierId_nulls ORDER BY supplierId_nulls DESC",
                " [{'supplierId_nulls': NULL}, {'supplierId_nulls': 11}, {'supplierId_nulls': 10}]"
            ),
            // should group and order by ASC (NULLS LAST as default)
            EvaluatorTestCase(
                "SELECT supplierId_nulls FROM products_sparse GROUP BY supplierId_nulls ORDER BY supplierId_nulls ASC",
                "[{'supplierId_nulls': 10}, {'supplierId_nulls': 11}, {'supplierId_nulls': NULL}]"
            ),
            // should group and place nulls first (asc as default)
            EvaluatorTestCase(
                "SELECT supplierId_nulls FROM products_sparse GROUP BY supplierId_nulls ORDER BY supplierId_nulls NULLS FIRST",
                "[{'supplierId_nulls': NULL}, {'supplierId_nulls': 10}, {'supplierId_nulls': 11}]"
            ),
            // should group and place nulls last (asc as default)
            EvaluatorTestCase(
                "SELECT supplierId_nulls FROM products_sparse GROUP BY supplierId_nulls ORDER BY supplierId_nulls NULLS LAST",
                "[{'supplierId_nulls': 10}, {'supplierId_nulls': 11}, {'supplierId_nulls': NULL}]"
            ),
            // should group and order by asc and place nulls first
            EvaluatorTestCase(
                "SELECT supplierId_nulls FROM products_sparse GROUP BY supplierId_nulls ORDER BY supplierId_nulls ASC NULLS FIRST",
                "[{'supplierId_nulls': NULL}, {'supplierId_nulls': 10}, {'supplierId_nulls': 11}]"
            ),

            // DIFFERENT DATA TYPES
            // should order different data types by following order bool, numbers, date, time, timestamp, text, LOB Types, lists, struct, bag
            // handling nulls/missing can be change by ordering spec(if nulls spec is not specified, NULLS FIRST is default for asc, NULLS LAST default for desc) or nulls spec

            // should order data types by the specifications (NULLS LAST default for asc)
            EvaluatorTestCase(
                "SELECT * FROM $differentDataTypes ORDER BY data_value",
                """[{'data_value': false}, {'data_value': 5}, {'data_value': DATE '2021-08-22'}, {'data_value': TIME '12:12:12.1'}, {'data_value': `2017-01-01T00:00-00:00`}, {'data_value': 'a'}, {'data_value': `{{YWFhYWFhYWFhYWFhYf8=}}`}, {'data_value': `{{"aaaaaaaaaaaaa\xff"}}`}, {'data_value': []}, {'data_value': {}}, {'data_value': <<>>}, {'data_value': NULL}]"""
            ),
            // should order data types by the specifications (NULLS FIRST default for desc)
            EvaluatorTestCase(
                "SELECT * FROM $differentDataTypes ORDER BY data_value DESC",
                """[{'data_value': NULL}, {'data_value': <<>>}, {'data_value': {}}, {'data_value': []}, {'data_value': `{{YWFhYWFhYWFhYWFhYf8=}}`}, {'data_value': `{{"aaaaaaaaaaaaa\xff"}}`}, {'data_value': 'a'}, {'data_value': `2017-01-01T00:00-00:00`}, {'data_value': TIME '12:12:12.1'}, {'data_value': DATE '2021-08-22'}, {'data_value': 5}, {'data_value': false}]"""
            ),
            // should order data types by the specifications (nulls should be first due to nulls spec)
            EvaluatorTestCase(
                "SELECT * FROM $differentDataTypes ORDER BY data_value NULLS FIRST",
                """[{'data_value': NULL}, {'data_value': false}, {'data_value': 5}, {'data_value': DATE '2021-08-22'}, {'data_value': TIME '12:12:12.1'}, {'data_value': `2017-01-01T00:00-00:00`}, {'data_value': 'a'}, {'data_value': `{{YWFhYWFhYWFhYWFhYf8=}}`}, {'data_value': `{{"aaaaaaaaaaaaa\xff"}}`}, {'data_value': []}, {'data_value': {}}, {'data_value': <<>>}]"""
            ),
            // should order data types by the specifications (nulls should be last due to nulls spec)
            EvaluatorTestCase(
                "SELECT * FROM $differentDataTypes ORDER BY data_value NULLS LAST",
                """[{'data_value': false}, {'data_value': 5}, {'data_value': DATE '2021-08-22'}, {'data_value': TIME '12:12:12.1'}, {'data_value': `2017-01-01T00:00-00:00`}, {'data_value': 'a'}, {'data_value': `{{YWFhYWFhYWFhYWFhYf8=}}`}, {'data_value': `{{"aaaaaaaaaaaaa\xff"}}`}, {'data_value': []}, {'data_value': {}}, {'data_value': <<>>}, {'data_value': NULL}]"""
            ),

            // EDGE CASES

            // false before true (ASC)
            EvaluatorTestCase(
                "SELECT * FROM [{ 'a': false }, { 'a': true }, { 'a': true }, { 'a': false }] ORDER BY a",
                "[{'a': false}, {'a': false}, {'a': true}, {'a': true}]"
            ),
            // true before false (DESC)
            EvaluatorTestCase(
                "SELECT * FROM [{ 'a': false }, { 'a': true }, { 'a': true }, { 'a': false }] ORDER BY a DESC",
                "[{'a': true}, {'a': true}, {'a': false}, {'a': false}]"
            ),
            // nan before -inf, then numeric values then +inf (ASC)
            EvaluatorTestCase(
                "SELECT * FROM [{ 'a': 5 }, { 'a': -5e-1 }, { 'a': `-inf` }, { 'a': `nan` }, { 'a': 7 }, { 'a': `+inf` }, { 'a': 9 }] ORDER BY a",
                "[{'a': `nan`}, {'a': `-inf`}, {'a': -0.5}, {'a': 5}, {'a': 7}, {'a': 9}, {'a': `+inf`}]"
            ),
            // +inf before numeric values then -inf then nan (DESC)
            EvaluatorTestCase(
                "SELECT * FROM [{ 'a': 5 }, { 'a': -5e-1 }, { 'a': `-inf` }, { 'a': `nan` }, { 'a': 7 }, { 'a': `+inf` }, { 'a': 9 }] ORDER BY a DESC",
                "[{'a': `+inf`}, {'a': 9}, {'a': 7}, {'a': 5}, {'a': -0.5}, {'a': `-inf`}, {'a': `nan`}]"
            ),
            // text types compared by lexicographical ordering of Unicode scalar (ASC)
            EvaluatorTestCase(
                """SELECT * FROM [{ 'a': `'\uD83D\uDCA9'`}, { 'a': 'Z'}, { 'a': '9' }, { 'a': 'A'}, { 'a': `"\U0001F4A9"`}, { 'a': 'a'}, { 'a': 'z'}, { 'a': '0' }] ORDER BY a""",
                """[{'a': '0'}, {'a': '9'}, {'a': 'A'}, {'a': 'Z'}, {'a': 'a'}, {'a': 'z'}, {'a': `"\U0001F4A9"`}, {'a': `'\uD83D\uDCA9'`}]"""
            ),
            // text types compared by lexicographical ordering of Unicode scalar (DESC)
            EvaluatorTestCase(
                """SELECT * FROM [{ 'a': `'\uD83D\uDCA9'`}, { 'a': 'Z'}, { 'a': '9' }, { 'a': 'A'}, { 'a': `"\U0001F4A9"`}, { 'a': 'a'}, { 'a': 'z'}, { 'a': '0' }] ORDER BY a DESC""",
                """[{'a': `'\uD83D\uDCA9'`}, {'a': `"\U0001F4A9"`}, {'a': 'z'}, {'a': 'a'}, {'a': 'Z'}, {'a': 'A'}, {'a': '9'}, {'a': '0'}]"""
            ),
            // LOB types follow their lexicographical ordering by octet (ASC)
            EvaluatorTestCase(
                """SELECT * FROM [{'a': `{{"Z"}}`}, {'a': `{{"a"}}`}, {'a': `{{"A"}}`}, {'a': `{{"z"}}`}] ORDER BY a""",
                """[{'a': `{{"A"}}`}, {'a': `{{"Z"}}`}, {'a': `{{"a"}}`}, {'a': `{{"z"}}`}]"""
            ),
            // LOB types should ordered (DESC)
            EvaluatorTestCase(
                """SELECT * FROM [{'a': `{{"Z"}}`}, {'a': `{{"a"}}`}, {'a': `{{"A"}}`}, {'a': `{{"z"}}`}] ORDER BY a DESC""",
                """[{'a': `{{"z"}}`}, {'a': `{{"a"}}`}, {'a': `{{"Z"}}`}, {'a': `{{"A"}}`}]"""
            ),
            // shorter array comes first (ASC)
            EvaluatorTestCase(
                "SELECT * FROM [ {'a': [1, 2, 3, 4]}, {'a': [1, 2]}, {'a': [1, 2, 3]}, {'a': []}] ORDER BY a",
                "[{'a': []}, {'a': [1, 2]}, {'a': [1, 2, 3]}, {'a': [1, 2, 3, 4]}]"
            ),
            // longer array comes first (DESC)
            EvaluatorTestCase(
                "SELECT * FROM [ {'a': [1, 2, 3, 4]}, {'a': [1, 2]}, {'a': [1, 2, 3]}, {'a': []}] ORDER BY a DESC",
                "[{'a': [1, 2, 3, 4]}, {'a': [1, 2, 3]}, {'a': [1, 2]}, {'a': []}]"
            ),
            // lists compared lexicographically based on comparison of elements (ASC)
            EvaluatorTestCase(
                "SELECT * FROM [ {'a': ['b', 'a']}, {'a': ['a', 'b']}, {'a': ['b', 'c']}, {'a': ['a', 'c']}] ORDER BY a",
                "[{'a': ['a', 'b']}, {'a': ['a', 'c']}, {'a': ['b', 'a']}, {'a': ['b', 'c']}]"
            ),
            // lists compared lexicographically based on comparison of elements (DESC)
            EvaluatorTestCase(
                "SELECT * FROM [ {'a': ['b', 'a']}, {'a': ['a', 'b']}, {'a': ['b', 'c']}, {'a': ['a', 'c']}] ORDER BY a DESC",
                "[{'a': ['b', 'c']}, {'a': ['b', 'a']}, {'a': ['a', 'c']}, {'a': ['a', 'b']}]"
            ),
            // lists items should be ordered by data types (ASC) (nulls last as default for asc)
            EvaluatorTestCase(
                """SELECT * FROM [{'a': ['a']}, {'a': [1]}, {'a': [true]}, {'a': [null]}, {'a': [{}]}, {'a': [<<>>]}, {'a': [`{{}}`]}, {'a': [[]]} ] ORDER BY a""",
                "[{'a': [true]}, {'a': [1]}, {'a': ['a']}, {'a': [`{{}}`]}, {'a': [[]]}, {'a': [{}]}, {'a': [<<>>]}, {'a': [NULL]}]"
            ),
            // lists items should be ordered by data types (DESC) (nulls first as default for desc)
            EvaluatorTestCase(
                """SELECT * FROM [{'a': ['a']}, {'a': [1]}, {'a': [true]}, {'a': [null]}, {'a': [{}]}, {'a': [<<>>]}, {'a': [`{{}}`]}, {'a': [[]]} ] ORDER BY a DESC""",
                "[{'a': [NULL]}, {'a': [<<>>]}, {'a': [{}]}, {'a': [[]]}, {'a': [`{{}}`]}, {'a': ['a']}, {'a': [1]}, {'a': [true]}]"
            ),
            // structs compared lexicographically first by key then by value (ASC)
            EvaluatorTestCase(
                "SELECT * FROM [{'a': {'b': 'a'}}, {'a': {'a': 'b'}}, {'a': {'b': 'c'}}, {'a': {'a': 'c'}}] ORDER BY a",
                "[{'a': {'a': 'b'}}, {'a': {'a': 'c'}}, {'a': {'b': 'a'}}, {'a': {'b': 'c'}}]"
            ),
            // structs compared lexicographically first by key then by value (DESC)
            EvaluatorTestCase(
                "SELECT * FROM [{'a': {'b': 'a'}}, {'a': {'a': 'b'}}, {'a': {'b': 'c'}}, {'a': {'a': 'c'}}] ORDER BY a DESC",
                "[{'a': {'b': 'c'}}, {'a': {'b': 'a'}}, {'a': {'a': 'c'}}, {'a': {'a': 'b'}}]"
            ),
            // structs should be ordered by data types (ASC) (nulls last as default for asc)
            EvaluatorTestCase(
                "SELECT * FROM [{'a': {'a': 5}}, {'a': {'a': 'b'}}, {'a': {'a': true}}, {'a': {'a': []}}, {'a': {'a': {}}}, {'a': {'a': <<>>}}, {'a': {'a': `{{}}`}}, {'a': {'a': null}}] ORDER BY a",
                "[{'a': {'a': true}}, {'a': {'a': 5}}, {'a': {'a': 'b'}}, {'a': {'a': `{{}}`}}, {'a': {'a': []}}, {'a': {'a': {}}}, {'a': {'a': <<>>}}, {'a': {'a': NULL}}]"
            ),
            // structs should be ordered by data types (DESC) (nulls first as default for desc)
            EvaluatorTestCase(
                "SELECT * FROM [{'a': {'a': 5}}, {'a': {'a': 'b'}}, {'a': {'a': true}}, {'a': {'a': []}}, {'a': {'a': {}}}, {'a': {'a': <<>>}}, {'a': {'a': `{{}}`}}, {'a': {'a': null}}] ORDER BY a DESC",
                "[{'a': {'a': NULL}}, {'a': {'a': <<>>}}, {'a': {'a': {}}}, {'a': {'a': []}}, {'a': {'a': `{{}}`}}, {'a': {'a': 'b'}}, {'a': {'a': 5}}, {'a': {'a': true}}]"
            ),
            // bags compared as sorted lists (ASC)
            EvaluatorTestCase(
                "SELECT * FROM [{'a': <<5>>}, {'a': <<1>>}, {'a': <<10>>}] ORDER BY a",
                "[{'a': <<1>>}, {'a': <<5>>}, {'a': <<10>>}]"
            ),
            // bags compared as sorted lists (DESC)
            EvaluatorTestCase(
                "SELECT * FROM [{'a': <<5>>}, {'a': <<1>>}, {'a': <<10>>}] ORDER BY a DESC",
                "[{'a': <<10>>}, {'a': <<5>>}, {'a': <<1>>}]"
            ),
        )
    }

    @ParameterizedTest
    @ArgumentsSource(ArgsProviderValid::class)
    fun validTests(tc: EvaluatorTestCase) = runEvaluatorTestCase(
        tc = tc.copy(
            excludeLegacySerializerAssertions = true,
<<<<<<< HEAD
            target = EvaluatorTestTarget.COMPILER_PIPELINE, // planner & phys. alg. have no support for ORDER BY (yet)
=======
            targetPipeline = EvaluatorTestTarget.COMPILER_PIPELINE, // planner & phys. alg. have no support for ORDER BY (yet)
>>>>>>> c57fdfff
        ),
        session = session
    )
}<|MERGE_RESOLUTION|>--- conflicted
+++ resolved
@@ -279,11 +279,7 @@
     fun validTests(tc: EvaluatorTestCase) = runEvaluatorTestCase(
         tc = tc.copy(
             excludeLegacySerializerAssertions = true,
-<<<<<<< HEAD
-            target = EvaluatorTestTarget.COMPILER_PIPELINE, // planner & phys. alg. have no support for ORDER BY (yet)
-=======
             targetPipeline = EvaluatorTestTarget.COMPILER_PIPELINE, // planner & phys. alg. have no support for ORDER BY (yet)
->>>>>>> c57fdfff
         ),
         session = session
     )
