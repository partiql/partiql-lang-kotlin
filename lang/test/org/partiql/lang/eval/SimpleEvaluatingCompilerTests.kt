--- conflicted
+++ resolved
@@ -95,11 +95,7 @@
         "g" to "{a: \"from global variable g\"}"
     ).toSession()
 
-<<<<<<< HEAD
-    /** Demonstrates that without the scope qualifier ('@'), the `g` in `g.b' refers to global `g`. */
-=======
     /** Demonstrates that without the scope qualifier ('@'), the `g` in `g.a' refers to global `g`. */
->>>>>>> 35f659e7
     @Test
     fun joinWithoutScopeQualifier() = runEvaluatorTestCase(
         """SELECT g2 FROM table_1 AS g, g.a AS g2""",
@@ -107,11 +103,7 @@
         session = sessionWithG
     )
 
-<<<<<<< HEAD
-    /** Demonstrates that with the scope qualifier ('@'), the `g` in `@g.b' refers to local `g`. */
-=======
     /** Demonstrates that with the scope qualifier ('@'), the `g` in `@g.a' refers to local `g`. */
->>>>>>> 35f659e7
     @Test
     fun joinWithScopeQualifier() = runEvaluatorTestCase(
         """SELECT g2 FROM table_1 AS g, @g.a AS g2""",
