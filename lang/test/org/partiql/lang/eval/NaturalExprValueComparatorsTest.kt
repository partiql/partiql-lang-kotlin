--- conflicted
+++ resolved
@@ -16,12 +16,9 @@
 
 import junitparams.Parameters
 import org.junit.Test
-<<<<<<< HEAD
-=======
 import org.partiql.lang.SqlException
 import org.partiql.lang.errors.ErrorCode
 import org.partiql.lang.eval.test.ExpectedResultFormat
->>>>>>> cccfeb08
 import java.util.Collections
 import java.util.Random
 
@@ -298,15 +295,11 @@
     private fun <T> List<List<T>>.flatten() = this.flatMap { it }
     private fun List<List<String>>.eval() = map {
         it.map {
-<<<<<<< HEAD
-            eval(it, compileOptions = CompileOptions.standard())
-=======
             try {
                 eval(it, compileOptions = CompileOptions.standard()) // computes expected ExprValue
             } catch (e: Exception) {
                 throw SqlException("Could not evaluate $it", errorCode = ErrorCode.EVALUATOR_SQL_EXCEPTION, cause = e)
             }
->>>>>>> cccfeb08
         }
     }
 
