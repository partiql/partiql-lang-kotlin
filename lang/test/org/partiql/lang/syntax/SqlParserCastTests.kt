package org.partiql.lang.syntax

import com.amazon.ion.IonSystem
import com.amazon.ionelement.api.ionBool
import com.amazon.ionelement.api.ionFloat
import com.amazon.ionelement.api.ionInt
import com.amazon.ionelement.api.ionString
import org.junit.jupiter.params.ParameterizedTest
import org.junit.jupiter.params.provider.ArgumentsSource
import org.partiql.lang.ION
import org.partiql.lang.domains.PartiqlAst
import org.partiql.lang.util.ArgumentsProviderBase
import org.partiql.lang.util.BuiltInScalarTypeId

class SqlParserCastTests : SqlParserTestBase() {

    companion object {
        val ion: IonSystem = ION

        data class CastParseTest(val source: String, val ast: PartiqlAst.Expr.Cast) {
            fun toCastTest() =
                ConfiguredCastParseTest(
                    source,
                    PartiqlAst.build { query(cast(ast.value, ast.asType, ast.metas)) }
                )
            fun toCanCastTest() =
                ConfiguredCastParseTest(
                    source.replaceFirst("CAST", "CAN_CAST"),
                    PartiqlAst.build { query(canCast(ast.value, ast.asType, ast.metas)) }
                )
            fun toCanLosslessCastTest() =
                ConfiguredCastParseTest(
                    source.replaceFirst("CAST", "CAN_LOSSLESS_CAST"),
                    PartiqlAst.build { query(canLosslessCast(ast.value, ast.asType, ast.metas)) }
                )
        }
        data class ConfiguredCastParseTest(val source: String, val expectedAst: PartiqlAst.PartiqlAstNode, val targetParsers: Set<ParserTypes> = defaultParserTypes) {
            fun assertCase() {
                // Convert the query to ast
                targetParsers.forEach { parser ->
                    val parsedPartiqlAst = parser.parser.parseAstStatement(source) as PartiqlAst.Statement.Query
                    assertEquals("Expected PartiqlAst and actual PartiqlAst must match", expectedAst, parsedPartiqlAst)
                }
            }
        }

        fun case(source: String, ast: PartiqlAst.Expr.Cast) = SqlParserCastTests.Companion.CastParseTest(source, ast)

        private val cases = listOf(
            case(
                source = "CAST(true as es_boolean)",
                ast = PartiqlAst.build { cast(lit(ionBool(true)), customType("es_boolean")) }
            ),
            case(
                source = "CAST(1 as es_integer)",
                ast = PartiqlAst.build { cast(lit(ionInt(1)), customType("es_integer")) }
            ),
            case(
                source = "CAST(`1.2e0` as ES_FLOAT)",
                ast = PartiqlAst.build { cast(lit(ionFloat(1.2)), customType("es_float")) }
            ),
            case(
                source = "CAST('xyz' as ES_TEXT)",
                ast = PartiqlAst.build { cast(lit(ionString("xyz")), customType("es_text")) }
            ),
            case(
                source = "CAST('xyz' as RS_VARCHAR_MAX)",
                ast = PartiqlAst.build { cast(lit(ionString("xyz")), customType("rs_varchar_max")) }
            ),
            case(
                source = "CAST('xyz' as RS_REAL)",
                ast = PartiqlAst.build { cast(lit(ionString("xyz")), customType("rs_real")) }
            ),
            case(
                source = "CAST('xyz' as RS_FLOAT4)",
                ast = PartiqlAst.build { cast(lit(ionString("xyz")), customType("rs_real")) }
            ),
            case(
                source = "CAST('xyz' as RS_DOUBLE_PRECISION)",
                ast = PartiqlAst.build { cast(lit(ionString("xyz")), customType("rs_double_precision")) }
            ),
            case(
                source = "CAST('xyz' as RS_FLOAT)",
                ast = PartiqlAst.build { cast(lit(ionString("xyz")), customType("rs_double_precision")) }
            ),
            case(
                source = "CAST('xyz' as rs_float8)",
                ast = PartiqlAst.build { cast(lit(ionString("xyz")), customType("rs_double_precision")) }
            ),
            case(
                source = "CAST('xyz' as SPARK_FLOAT)",
                ast = PartiqlAst.build { cast(lit(ionString("xyz")), customType("spark_float")) }
            ),
            case(
                source = "CAST('xyz' as int4)",
<<<<<<< HEAD
                ast = PartiqlAst.build { cast(lit(ionString("xyz")), scalarType(BuiltInScalarTypeId.INTEGER4)) }
            ),
            case(
                source = "CAST('xyz' as smallint)",
                ast = PartiqlAst.build { cast(lit(ionString("xyz")), scalarType(BuiltInScalarTypeId.SMALLINT)) }
            ),
            case(
                source = "CAST('xyz' as integer2)",
                ast = PartiqlAst.build { cast(lit(ionString("xyz")), scalarType(BuiltInScalarTypeId.SMALLINT)) }
            ),
            case(
                source = "CAST('xyz' as int2)",
                ast = PartiqlAst.build { cast(lit(ionString("xyz")), scalarType(BuiltInScalarTypeId.SMALLINT)) }
            ),
            case(
                source = "CAST('xyz' as integer4)",
                ast = PartiqlAst.build { cast(lit(ionString("xyz")), scalarType(BuiltInScalarTypeId.INTEGER4)) }
            ),
            case(
                source = "CAST('xyz' as int8)",
                ast = PartiqlAst.build { cast(lit(ionString("xyz")), scalarType(BuiltInScalarTypeId.INTEGER8)) }
            ),
            case(
                source = "CAST('xyz' as integer8)",
                ast = PartiqlAst.build { cast(lit(ionString("xyz")), scalarType(BuiltInScalarTypeId.INTEGER8)) }
            ),
            case(
                source = "CAST('xyz' as bigint)",
                ast = PartiqlAst.build { cast(lit(ionString("xyz")), scalarType(BuiltInScalarTypeId.INTEGER8)) }
=======
                ast = PartiqlAst.build { cast(lit(ionString("xyz")), scalarType("int4")) }
            ),
            case(
                source = "CAST('xyz' as smallint)",
                ast = PartiqlAst.build { cast(lit(ionString("xyz")), scalarType("smallint")) }
            ),
            case(
                source = "CAST('xyz' as integer2)",
                ast = PartiqlAst.build { cast(lit(ionString("xyz")), scalarType("integer2")) }
            ),
            case(
                source = "CAST('xyz' as int2)",
                ast = PartiqlAst.build { cast(lit(ionString("xyz")), scalarType("int2")) }
            ),
            case(
                source = "CAST('xyz' as integer4)",
                ast = PartiqlAst.build { cast(lit(ionString("xyz")), scalarType("integer4")) }
            ),
            case(
                source = "CAST('xyz' as int8)",
                ast = PartiqlAst.build { cast(lit(ionString("xyz")), scalarType("int8")) }
            ),
            case(
                source = "CAST('xyz' as integer8)",
                ast = PartiqlAst.build { cast(lit(ionString("xyz")), scalarType("integer8")) }
            ),
            case(
                source = "CAST('xyz' as bigint)",
                ast = PartiqlAst.build { cast(lit(ionString("xyz")), scalarType("bigint")) }
>>>>>>> e919d5da
            ),
            case(
                source = "CAST('xyz' as SPARK_SHORT)",
                ast = PartiqlAst.build { cast(lit(ionString("xyz")), customType("spark_short")) }
            ),
            case(
                source = "CAST('xyz' as SPARK_INTEGER)",
                ast = PartiqlAst.build { cast(lit(ionString("xyz")), customType("spark_integer")) }
            ),
            case(
                source = "CAST('xyz' as SPARK_LONG)",
                ast = PartiqlAst.build { cast(lit(ionString("xyz")), customType("spark_long")) }
            ),
            case(
                source = "CAST('xyz' as SPARK_DOUBLE)",
                ast = PartiqlAst.build { cast(lit(ionString("xyz")), customType("spark_double")) }
            ),
            case(
                source = "CAST('xyz' as SPARK_BOOLEAN)",
                ast = PartiqlAst.build { cast(lit(ionString("xyz")), customType("spark_boolean")) }
            ),
            case(
                source = "CAST('xyz' as RS_integer)",
                ast = PartiqlAst.build { cast(lit(ionString("xyz")), customType("rs_integer")) }
            ),
            case(
                source = "CAST('xyz' as RS_BIGINT)",
                ast = PartiqlAst.build { cast(lit(ionString("xyz")), customType("rs_bigint")) }
            ),
            case(
                source = "CAST('xyz' as RS_BOOLEAN)",
                ast = PartiqlAst.build { cast(lit(ionString("xyz")), customType("rs_boolean")) }
            )
        )

        private val configuredCases = cases.flatMap {
            listOf(
                it.toCastTest(), it.toCanCastTest(), it.toCanLosslessCastTest()
            )
        }
    }

    class SqlConfiguredCastArguments : ArgumentsProviderBase() {
        override fun getParameters() = configuredCases
    }

    @ParameterizedTest
    @ArgumentsSource(SqlConfiguredCastArguments::class)
    fun configuredCast(configuredCastCase: ConfiguredCastParseTest) = configuredCastCase.assertCase()
}<|MERGE_RESOLUTION|>--- conflicted
+++ resolved
@@ -10,7 +10,6 @@
 import org.partiql.lang.ION
 import org.partiql.lang.domains.PartiqlAst
 import org.partiql.lang.util.ArgumentsProviderBase
-import org.partiql.lang.util.BuiltInScalarTypeId
 
 class SqlParserCastTests : SqlParserTestBase() {
 
@@ -93,37 +92,6 @@
             ),
             case(
                 source = "CAST('xyz' as int4)",
-<<<<<<< HEAD
-                ast = PartiqlAst.build { cast(lit(ionString("xyz")), scalarType(BuiltInScalarTypeId.INTEGER4)) }
-            ),
-            case(
-                source = "CAST('xyz' as smallint)",
-                ast = PartiqlAst.build { cast(lit(ionString("xyz")), scalarType(BuiltInScalarTypeId.SMALLINT)) }
-            ),
-            case(
-                source = "CAST('xyz' as integer2)",
-                ast = PartiqlAst.build { cast(lit(ionString("xyz")), scalarType(BuiltInScalarTypeId.SMALLINT)) }
-            ),
-            case(
-                source = "CAST('xyz' as int2)",
-                ast = PartiqlAst.build { cast(lit(ionString("xyz")), scalarType(BuiltInScalarTypeId.SMALLINT)) }
-            ),
-            case(
-                source = "CAST('xyz' as integer4)",
-                ast = PartiqlAst.build { cast(lit(ionString("xyz")), scalarType(BuiltInScalarTypeId.INTEGER4)) }
-            ),
-            case(
-                source = "CAST('xyz' as int8)",
-                ast = PartiqlAst.build { cast(lit(ionString("xyz")), scalarType(BuiltInScalarTypeId.INTEGER8)) }
-            ),
-            case(
-                source = "CAST('xyz' as integer8)",
-                ast = PartiqlAst.build { cast(lit(ionString("xyz")), scalarType(BuiltInScalarTypeId.INTEGER8)) }
-            ),
-            case(
-                source = "CAST('xyz' as bigint)",
-                ast = PartiqlAst.build { cast(lit(ionString("xyz")), scalarType(BuiltInScalarTypeId.INTEGER8)) }
-=======
                 ast = PartiqlAst.build { cast(lit(ionString("xyz")), scalarType("int4")) }
             ),
             case(
@@ -153,7 +121,6 @@
             case(
                 source = "CAST('xyz' as bigint)",
                 ast = PartiqlAst.build { cast(lit(ionString("xyz")), scalarType("bigint")) }
->>>>>>> e919d5da
             ),
             case(
                 source = "CAST('xyz' as SPARK_SHORT)",
