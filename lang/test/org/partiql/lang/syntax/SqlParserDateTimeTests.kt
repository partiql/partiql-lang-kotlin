package org.partiql.lang.syntax

import com.amazon.ion.IonValue
import junitparams.Parameters
import org.junit.Test
import org.partiql.lang.domains.PartiqlAst
import org.partiql.lang.domains.id
<<<<<<< HEAD
import java.util.*
=======
import org.partiql.lang.errors.ErrorCode
import org.partiql.lang.errors.Property
import org.partiql.lang.util.softAssert
import org.partiql.lang.util.to
import java.time.Instant
import java.time.ZoneOffset
>>>>>>> e0012b2a

class SqlParserDateTimeTests : SqlParserTestBase() {

    private val LOCAL_TIME_ZONE_OFFSET = (ZoneOffset.systemDefault().rules.getOffset(Instant.now()).totalSeconds / 60).toLong()

    data class DateTimeTestCase(val source: String, val block: PartiqlAst.Builder.() -> PartiqlAst.PartiqlAstNode)
    private data class Date(val year: Int, val month: Int, val day: Int)

    private val MONTHS_WITH_31_DAYS = listOf(1, 3, 5, 7, 8, 10, 12)
    private val RANDOM_GENERATOR = generateRandomSeed()
    private val RANDOM_DATES = List(500) { RANDOM_GENERATOR.nextDate() }

    @Test
    @Parameters
    fun dateLiteralTests(tc: DateTimeTestCase) = assertExpression(tc.source, tc.block)

    fun parametersForDateLiteralTests() = listOf(
        DateTimeTestCase("DATE '2012-02-29'") {
            date(2012, 2, 29)
        },
        DateTimeTestCase("DATE'1992-11-30'") {
            date(1992, 11, 30)
        },
        DateTimeTestCase("DATE '9999-03-01'") {
            date(9999, 3, 1)
        },
        DateTimeTestCase("DATE '0000-01-01'") {
            date(0, 1, 1)
        },
        DateTimeTestCase("DATE '0000-02-29'") {
            date(0, 2, 29)
        },
        DateTimeTestCase("DATE '0000-02-29'") {
            date(0, 2, 29)
        },
        DateTimeTestCase("SELECT DATE '2021-03-10' FROM foo") {
            select(
                project = projectList(projectExpr(date(2021, 3, 10))),
                from = scan(id("foo"))
            )
        },
        DateTimeTestCase("TIME '02:30:59'") {
            litTime(timeValue(2, 30, 59, 0, 9, null))
        },
        DateTimeTestCase("TIME (3) '12:59:31'") {
            litTime(timeValue(12, 59, 31, 0, 3, null))
        },
        DateTimeTestCase("TIME '23:59:59.9999'") {
            litTime(timeValue(23, 59, 59, 999900000, 9, null))
        },
        DateTimeTestCase("TIME (7) '23:59:59.123456789'") {
            litTime(timeValue(23, 59, 59, 123456789, 7, null))
        },
        DateTimeTestCase("TIME (9) '23:59:59.123456789'") {
            litTime(timeValue(23, 59, 59, 123456789, 9, null))
        },
        DateTimeTestCase("TIME (0) '23:59:59.123456789'") {
            litTime(timeValue(23, 59, 59, 123456789, 0, null))
        },
        DateTimeTestCase("TIME (10) '23:59:59.123456789'") {
            litTime(timeValue(23, 59, 59, 123456789, 9, null))
        },
        DateTimeTestCase("TIME '02:30:59-05:30'") {
            litTime(timeValue(2, 30, 59, 0, 9, null))
        },
        DateTimeTestCase("TIME '02:30:59+05:30'") {
            litTime(timeValue(2, 30, 59, 0, 9, null))
        },
        DateTimeTestCase("TIME '02:30:59-14:39'") {
            litTime(timeValue(2, 30, 59, 0, 9, null))
        },
        DateTimeTestCase("TIME '02:30:59+00:00'") {
            litTime(timeValue(2, 30, 59, 0, 9, null))
        },
        DateTimeTestCase("TIME '02:30:59-00:00'") {
            litTime(timeValue(2, 30, 59, 0, 9, null))
        },
        DateTimeTestCase("TIME (3) '12:59:31+10:30'") {
            litTime(timeValue(12, 59, 31, 0, 3, null))
        },
        DateTimeTestCase("TIME (0) '00:00:00+00:00'") {
            litTime(timeValue(0, 0, 0, 0, 0, null))
        },
        DateTimeTestCase("TIME (0) '00:00:00-00:00'") {
            litTime(timeValue(0, 0, 0, 0, 0, null))
        },
        DateTimeTestCase("TIME '23:59:59.9999-11:59'") {
            litTime(timeValue(23, 59, 59, 999900000, 9, null))
        },
        DateTimeTestCase("TIME (7) '23:59:59.123456789+01:00'") {
            litTime(timeValue(23, 59, 59, 123456789, 7, null))
        },
        DateTimeTestCase("TIME (9) '23:59:59.123456789-14:50'") {
            litTime(timeValue(23, 59, 59, 123456789, 9, null))
        },
        DateTimeTestCase("TIME (0) '23:59:59.123456789-18:00'") {
            litTime(timeValue(23, 59, 59, 123456789, 0, null))
        },
        DateTimeTestCase("TIME (10) '23:59:59.123456789+18:00'") {
            litTime(timeValue(23, 59, 59, 123456789, 9, null))
        },
        DateTimeTestCase("TIME WITH TIME ZONE '02:30:59'") {
            litTime(timeValue(2, 30, 59, 0, 9, LOCAL_TIME_ZONE_OFFSET))
        },
        DateTimeTestCase("TIME (3) WITH TIME ZONE '12:59:31'") {
            litTime(timeValue(12, 59, 31, 0, 3, LOCAL_TIME_ZONE_OFFSET))
        },
        DateTimeTestCase("TIME WITH TIME ZONE '23:59:59.9999'") {
            litTime(timeValue(23, 59, 59, 999900000, 9, LOCAL_TIME_ZONE_OFFSET))
        },
        DateTimeTestCase("TIME (7) WITH TIME ZONE '23:59:59.123456789'") {
            litTime(timeValue(23, 59, 59, 123456789, 7, LOCAL_TIME_ZONE_OFFSET))
        },
        DateTimeTestCase("TIME (9) WITH TIME ZONE '23:59:59.123456789'") {
            litTime(timeValue(23, 59, 59, 123456789, 9, LOCAL_TIME_ZONE_OFFSET))
        },
        DateTimeTestCase("TIME (0) WITH TIME ZONE '23:59:59.123456789'") {
            litTime(timeValue(23, 59, 59, 123456789, 0, LOCAL_TIME_ZONE_OFFSET))
        },
        DateTimeTestCase("TIME (10) WITH TIME ZONE '23:59:59.123456789'") {
            litTime(timeValue(23, 59, 59, 123456789, 9, LOCAL_TIME_ZONE_OFFSET))
        },
        DateTimeTestCase("TIME (0) WITH TIME ZONE '00:00:00+00:00'") {
            litTime(timeValue(0, 0, 0, 0, 0, 0))
        },
        DateTimeTestCase("TIME (0) WITH TIME ZONE '00:00:00-00:00'") {
            litTime(timeValue(0, 0, 0, 0, 0, 0))
        },
        DateTimeTestCase("TIME WITH TIME ZONE '02:30:59-05:30'") {
            litTime(timeValue(2, 30, 59, 0, 9, -330))
        },
        DateTimeTestCase("TIME WITH TIME ZONE '02:30:59+05:30'") {
            litTime(timeValue(2, 30, 59, 0, 9, 330))
        },
        DateTimeTestCase("TIME WITH TIME ZONE '02:30:59-14:39'") {
            litTime(timeValue(2, 30, 59, 0, 9, -879))
        },
        DateTimeTestCase("TIME WITH TIME ZONE '23:59:59.9999-11:59'") {
            litTime(timeValue(23, 59, 59, 999900000, 9, -719))
        },
        DateTimeTestCase("TIME (7) WITH TIME ZONE '23:59:59.123456789+01:00'") {
            litTime(timeValue(23, 59, 59, 123456789, 7, 60))
        },
        DateTimeTestCase("TIME (9) WITH TIME ZONE '23:59:59.123456789-14:50'") {
            litTime(timeValue(23, 59, 59, 123456789, 9, -890))
        },
        DateTimeTestCase("TIME (0) WITH TIME ZONE '23:59:59.123456789-18:00'") {
            litTime(timeValue(23, 59, 59, 123456789, 0, -1080))
        },
        DateTimeTestCase("TIME (10) WITH TIME ZONE '23:59:59.123456789+18:00'") {
            litTime(timeValue(23, 59, 59, 123456789, 9, 1080))
        }
    )

<<<<<<< HEAD
    private fun generateRandomSeed() : Random {
        val rng = Random()
        val seed = rng.nextLong()
        println("Randomly generated seed is ${seed}.  Use this to reproduce failures in dev environment.")
        rng.setSeed(seed)
        return rng
    }

    private fun Random.nextDate() : Date {
        val year = nextInt(10000)
        val month = nextInt(12) + 1
        val day = when (month) {
            in MONTHS_WITH_31_DAYS -> nextInt(31)
            2 -> when (year % 4) {
                0 -> nextInt(29)
                else -> nextInt(28)
            }
            else -> nextInt(30)
        } + 1
        return Date(year, month, day)
    }

    @Test
    fun testRandomDates() {
        RANDOM_DATES.map { date ->
            val yearStr = date.year.toString().padStart(4, '0')
            val monthStr = date.month.toString().padStart(2, '0')
            val dayStr = date.day.toString().padStart(2, '0')
            assertExpression("DATE '$yearStr-$monthStr-$dayStr'") {
                date(date.year.toLong(), date.month.toLong(), date.day.toLong())
            }
        }
    }
=======
    private fun createErrorCaseForTime(source: String, errorCode: ErrorCode, line: Long, col: Long, tokenType: TokenType, tokenValue: IonValue): () -> Unit = {
        checkInputThrowingParserException(
            source,
            errorCode,
            mapOf(
                Property.LINE_NUMBER to line,
                Property.COLUMN_NUMBER to col,
                Property.TOKEN_TYPE to tokenType,
                Property.TOKEN_VALUE to tokenValue))
    }

    private fun createErrorCaseForTime(source: String, errorCode: ErrorCode, errorContext: Map<Property, Any>): () -> Unit = {
        checkInputThrowingParserException(
            source,
            errorCode,
            errorContext)
    }

    fun parametersForTimeParserErrorTests() = listOf(
        createErrorCaseForTime(
            source = "TIME",
            line = 1L,
            col = 5L,
            errorCode = ErrorCode.PARSE_UNEXPECTED_TOKEN,
            tokenType = TokenType.EOF,
            tokenValue = ion.newSymbol("EOF")
        ),
        createErrorCaseForTime(
            source = "TIME 123",
            line = 1L,
            col = 6L,
            errorCode = ErrorCode.PARSE_UNEXPECTED_TOKEN,
            tokenType = TokenType.LITERAL,
            tokenValue = ion.newInt(123)
        ),
        createErrorCaseForTime(
            source = "TIME 'time_string'",
            line = 1L,
            col = 6L,
            errorCode = ErrorCode.PARSE_INVALID_TIME_STRING,
            tokenType = TokenType.LITERAL,
            tokenValue = ion.newString("time_string")
        ),
        createErrorCaseForTime(
            source = "TIME 123.23",
            line = 1L,
            col = 6L,
            errorCode = ErrorCode.PARSE_UNEXPECTED_TOKEN,
            tokenType = TokenType.LITERAL,
            tokenValue = ion.singleValue("123.23")
        ),
        createErrorCaseForTime(
            source = "TIME `2012-12-12`",
            line = 1L,
            col = 6L,
            errorCode = ErrorCode.PARSE_UNEXPECTED_TOKEN,
            tokenType = TokenType.ION_LITERAL,
            tokenValue = ion.singleValue("2012-12-12")
        ),
        createErrorCaseForTime(
            source = "TIME '2012-12-12'",
            line = 1L,
            col = 6L,
            errorCode = ErrorCode.PARSE_INVALID_TIME_STRING,
            tokenType = TokenType.LITERAL,
            tokenValue = ion.newString("2012-12-12")
        ),
        createErrorCaseForTime(
            source = "TIME '12'",
            line = 1L,
            col = 6L,
            errorCode = ErrorCode.PARSE_INVALID_TIME_STRING,
            tokenType = TokenType.LITERAL,
            tokenValue = ion.newString("12")
        ),
        // This is a valid time string in PostgreSQL
        createErrorCaseForTime(
            source = "TIME '12:30'",
            line = 1L,
            col = 6L,
            errorCode = ErrorCode.PARSE_INVALID_TIME_STRING,
            tokenType = TokenType.LITERAL,
            tokenValue = ion.newString("12:30")
        ),
        // This is a valid time string in PostgreSQL
        createErrorCaseForTime(
            source = "TIME '34:59'",
            line = 1L,
            col = 6L,
            errorCode = ErrorCode.PARSE_INVALID_TIME_STRING,
            tokenType = TokenType.LITERAL,
            tokenValue = ion.newString("34:59")
        ),
        // This is a valid time string in PostgreSQL
        createErrorCaseForTime(
            source = "TIME '59.12345'",
            line = 1L,
            col = 6L,
            errorCode = ErrorCode.PARSE_INVALID_TIME_STRING,
            tokenType = TokenType.LITERAL,
            tokenValue = ion.newString("59.12345")
        ),
        // This is a valid time string in PostgreSQL
        createErrorCaseForTime(
            source = "TIME '1:30:38'",
            line = 1L,
            col = 6L,
            errorCode = ErrorCode.PARSE_INVALID_TIME_STRING,
            tokenType = TokenType.LITERAL,
            tokenValue = ion.newString("1:30:38")
        ),
        // This is a valid time string in PostgreSQL
        createErrorCaseForTime(
            source = "TIME '1:30:38'",
            line = 1L,
            col = 6L,
            errorCode = ErrorCode.PARSE_INVALID_TIME_STRING,
            tokenType = TokenType.LITERAL,
            tokenValue = ion.newString("1:30:38")
        ),
        createErrorCaseForTime(
            source = "TIME '12:59:61.0000'",
            line = 1L,
            col = 6L,
            errorCode = ErrorCode.PARSE_INVALID_TIME_STRING,
            tokenType = TokenType.LITERAL,
            tokenValue = ion.newString("12:59:61.0000")
        ),
        createErrorCaseForTime(
            source = "TIME '12.123:45.123:54.123'",
            line = 1L,
            col = 6L,
            errorCode = ErrorCode.PARSE_INVALID_TIME_STRING,
            tokenType = TokenType.LITERAL,
            tokenValue = ion.newString("12.123:45.123:54.123")
        ),
        createErrorCaseForTime(
            source = "TIME '-19:45:13'",
            line = 1L,
            col = 6L,
            errorCode = ErrorCode.PARSE_INVALID_TIME_STRING,
            tokenType = TokenType.LITERAL,
            tokenValue = ion.newString("-19:45:13")
        ),
        createErrorCaseForTime(
            source = "TIME '24:00:00'",
            line = 1L,
            col = 6L,
            errorCode = ErrorCode.PARSE_INVALID_TIME_STRING,
            tokenType = TokenType.LITERAL,
            tokenValue = ion.newString("24:00:00")
        ),
        createErrorCaseForTime(
            source = "TIME '23:59:59.99999 05:30'",
            line = 1L,
            col = 6L,
            errorCode = ErrorCode.PARSE_INVALID_TIME_STRING,
            tokenType = TokenType.LITERAL,
            tokenValue = ion.newString("23:59:59.99999 05:30")
        ),
        createErrorCaseForTime(
            source = "TIME '23:59:59+05:30.00'",
            line = 1L,
            col = 6L,
            errorCode = ErrorCode.PARSE_INVALID_TIME_STRING,
            tokenType = TokenType.LITERAL,
            tokenValue = ion.newString("23:59:59+05:30.00")
        ),
        // TODO: Investing why the build failed in GH actions for these two tests.
//        createErrorCaseForTime(
//            source = "TIME '23:59:59+24:00'",
//            line = 1L,
//            col = 6L,
//            errorCode = ErrorCode.PARSE_INVALID_TIME_STRING,
//            tokenType = TokenType.LITERAL,
//            tokenValue = ion.newString("23:59:59+24:00")
//        ),
//        createErrorCaseForTime(
//            source = "TIME '23:59:59-24:00'",
//            line = 1L,
//            col = 6L,
//            errorCode = ErrorCode.PARSE_INVALID_TIME_STRING,
//            tokenType = TokenType.LITERAL,
//            tokenValue = ion.newString("23:59:59-24:00")
//        ),
        // This is a valid time string in PostgreSQL
        createErrorCaseForTime(
            source = "TIME '08:59:59.99999 AM'",
            line = 1L,
            col = 6L,
            errorCode = ErrorCode.PARSE_INVALID_TIME_STRING,
            tokenType = TokenType.LITERAL,
            tokenValue = ion.newString("08:59:59.99999 AM")
        ),
        // This is a valid time string in PostgreSQL
        createErrorCaseForTime(
            source = "TIME '08:59:59.99999 PM'",
            line = 1L,
            col = 6L,
            errorCode = ErrorCode.PARSE_INVALID_TIME_STRING,
            tokenType = TokenType.LITERAL,
            tokenValue = ion.newString("08:59:59.99999 PM")
        ),
        createErrorCaseForTime(
            source = "TIME ( '23:59:59.99999'",
            line = 1L,
            col = 8L,
            errorCode = ErrorCode.PARSE_INVALID_PRECISION_FOR_TIME,
            tokenType = TokenType.LITERAL,
            tokenValue = ion.newString("23:59:59.99999")
        ),
        createErrorCaseForTime(
            source = "TIME () '23:59:59.99999'",
            line = 1L,
            col = 7L,
            errorCode = ErrorCode.PARSE_INVALID_PRECISION_FOR_TIME,
            tokenType = TokenType.RIGHT_PAREN,
            tokenValue = ion.newSymbol(")")
        ),
        createErrorCaseForTime(
            source = "TIME [4] '23:59:59.99999'",
            line = 1L,
            col = 6L,
            errorCode = ErrorCode.PARSE_UNEXPECTED_TOKEN,
            tokenType = TokenType.LEFT_BRACKET,
            tokenValue = ion.newSymbol("[")
        ),
        createErrorCaseForTime(
            source = "TIME {4} '23:59:59.99999'",
            line = 1L,
            col = 6L,
            errorCode = ErrorCode.PARSE_UNEXPECTED_TOKEN,
            tokenType = TokenType.LEFT_CURLY,
            tokenValue = ion.newSymbol("{")
        ),
        createErrorCaseForTime(
            source = "TIME 4 '23:59:59.99999'",
            line = 1L,
            col = 6L,
            errorCode = ErrorCode.PARSE_UNEXPECTED_TOKEN,
            tokenType = TokenType.LITERAL,
            tokenValue = ion.newInt(4)
        ),
        createErrorCaseForTime(
            source = "TIME ('4') '23:59:59.99999'",
            line = 1L,
            col = 7L,
            errorCode = ErrorCode.PARSE_INVALID_PRECISION_FOR_TIME,
            tokenType = TokenType.LITERAL,
            tokenValue = ion.newString("4")
        ),
        createErrorCaseForTime(
            source = "TIME ('four') '23:59:59.99999'",
            line = 1L,
            col = 7L,
            errorCode = ErrorCode.PARSE_INVALID_PRECISION_FOR_TIME,
            tokenType = TokenType.LITERAL,
            tokenValue = ion.newString("four")
        ),
        createErrorCaseForTime(
            source = "TIME WITH TIME ZONE",
            line = 1L,
            col = 20L,
            errorCode = ErrorCode.PARSE_UNEXPECTED_TOKEN,
            tokenType = TokenType.EOF,
            tokenValue = ion.newSymbol("EOF")
        ),
        createErrorCaseForTime(
            source = "TIME WITH TIME ZONE '12:20'",
            line = 1L,
            col = 21L,
            errorCode = ErrorCode.PARSE_INVALID_TIME_STRING,
            tokenType = TokenType.LITERAL,
            tokenValue = ion.newString("12:20")
        ),
        createErrorCaseForTime(
            source = "TIME WITH TIME ZONE '34:59'",
            line = 1L,
            col = 21L,
            errorCode = ErrorCode.PARSE_INVALID_TIME_STRING,
            tokenType = TokenType.LITERAL,
            tokenValue = ion.newString("34:59")
        ),
        createErrorCaseForTime(
            source = "TIME WITH TIME ZONE '59.12345'",
            line = 1L,
            col = 21L,
            errorCode = ErrorCode.PARSE_INVALID_TIME_STRING,
            tokenType = TokenType.LITERAL,
            tokenValue = ion.newString("59.12345")
        ),
        createErrorCaseForTime(
            source = "TIME WITH TIME ZONE '12:20'",
            line = 1L,
            col = 21L,
            errorCode = ErrorCode.PARSE_INVALID_TIME_STRING,
            tokenType = TokenType.LITERAL,
            tokenValue = ion.newString("12:20")
        ),
        createErrorCaseForTime(
            source = "TIME WITH TIMEZONE '23:59:59.99999'",
            errorCode = ErrorCode.PARSE_EXPECTED_KEYWORD,
            errorContext = mapOf(
                Property.LINE_NUMBER to 1L,
                Property.COLUMN_NUMBER to 11L,
                Property.KEYWORD to "TIME",
                Property.TOKEN_TYPE to TokenType.IDENTIFIER,
                Property.TOKEN_VALUE to ion.newSymbol("TIMEZONE")
            )
        ),
        createErrorCaseForTime(
            source = "TIME WITH_TIME_ZONE '23:59:59.99999'",
            line = 1L,
            col = 6L,
            errorCode = ErrorCode.PARSE_UNEXPECTED_TOKEN,
            tokenType = TokenType.IDENTIFIER,
            tokenValue = ion.newSymbol("WITH_TIME_ZONE")
        ),
        createErrorCaseForTime(
            source = "TIME WITHTIMEZONE '23:59:59.99999'",
            line = 1L,
            col = 6L,
            errorCode = ErrorCode.PARSE_UNEXPECTED_TOKEN,
            tokenType = TokenType.IDENTIFIER,
            tokenValue = ion.newSymbol("WITHTIMEZONE")
        ),
        // PartiQL doesn't support "WITHOUT TIME ZONE" yet. TIME '<time_string>' is in effect the same as TIME WITHOUT TIME ZONE '<time_string>'
        createErrorCaseForTime(
            source = "TIME WITHOUT TIME ZONE '23:59:59.99999'",
            line = 1L,
            col = 6L,
            errorCode = ErrorCode.PARSE_UNEXPECTED_TOKEN,
            tokenType = TokenType.IDENTIFIER,
            tokenValue = ion.newSymbol("WITHOUT")
        ),
        createErrorCaseForTime(
            source = "TIME WITH TIME PHONE '23:59:59.99999'",
            errorCode = ErrorCode.PARSE_EXPECTED_KEYWORD,
            errorContext = mapOf(
                Property.LINE_NUMBER to 1L,
                Property.COLUMN_NUMBER to 16L,
                Property.KEYWORD to "ZONE",
                Property.TOKEN_TYPE to TokenType.IDENTIFIER,
                Property.TOKEN_VALUE to ion.newSymbol("PHONE")
            )
        ),
        createErrorCaseForTime(
            source = "TIME WITH (4) TIME ZONE '23:59:59.99999'",
            errorCode = ErrorCode.PARSE_EXPECTED_KEYWORD,
            errorContext = mapOf(
                Property.LINE_NUMBER to 1L,
                Property.COLUMN_NUMBER to 11L,
                Property.KEYWORD to "TIME",
                Property.TOKEN_TYPE to TokenType.LEFT_PAREN,
                Property.TOKEN_VALUE to ion.newSymbol("(")
            )
        ),
        createErrorCaseForTime(
            source = "TIME WITH TIME (4) ZONE '23:59:59.99999'",
            errorCode = ErrorCode.PARSE_EXPECTED_KEYWORD,
            errorContext = mapOf(
                Property.LINE_NUMBER to 1L,
                Property.COLUMN_NUMBER to 16L,
                Property.KEYWORD to "ZONE",
                Property.TOKEN_TYPE to TokenType.LEFT_PAREN,
                Property.TOKEN_VALUE to ion.newSymbol("(")
            )
        ),
        createErrorCaseForTime(
            source = "TIME WITH TIME ZONE (4) '23:59:59.99999'",
            line = 1L,
            col = 21L,
            errorCode = ErrorCode.PARSE_UNEXPECTED_TOKEN,
            tokenType = TokenType.LEFT_PAREN,
            tokenValue = ion.newSymbol("(")
        ),
        createErrorCaseForTime(
            source = "TIME WITH TIME ZONE 'time_string'",
            line = 1L,
            col = 21L,
            errorCode = ErrorCode.PARSE_INVALID_TIME_STRING,
            tokenType = TokenType.LITERAL,
            tokenValue = ion.newString("time_string")
        ),
        createErrorCaseForTime(
            source = "TIME WITH TIME ZONE '23:59:59+18:00.00'",
            line = 1L,
            col = 21L,
            errorCode = ErrorCode.PARSE_INVALID_TIME_STRING,
            tokenType = TokenType.LITERAL,
            tokenValue = ion.newString("23:59:59+18:00.00")
        ),
        createErrorCaseForTime(
            source = "TIME WITH TIME ZONE '23:59:59-18:00.00'",
            line = 1L,
            col = 21L,
            errorCode = ErrorCode.PARSE_INVALID_TIME_STRING,
            tokenType = TokenType.LITERAL,
            tokenValue = ion.newString("23:59:59-18:00.00")
        ),
        createErrorCaseForTime(
            source = "TIME WITH TIME ZONE '23:59:59+18:01'",
            line = 1L,
            col = 21L,
            errorCode = ErrorCode.PARSE_INVALID_TIME_STRING,
            tokenType = TokenType.LITERAL,
            tokenValue = ion.newString("23:59:59+18:01")
        ),
        // time zone offset out of range
        createErrorCaseForTime(
            source = "TIME WITH TIME ZONE '23:59:59-18:01'",
            line = 1L,
            col = 21L,
            errorCode = ErrorCode.PARSE_INVALID_TIME_STRING,
            tokenType = TokenType.LITERAL,
            tokenValue = ion.newString("23:59:59-18:01")
        ),
        // time zone offset out of range
        createErrorCaseForTime(
            source = "TIME ('4') WITH TIME ZONE '23:59:59-18:01'",
            line = 1L,
            col = 7L,
            errorCode = ErrorCode.PARSE_INVALID_PRECISION_FOR_TIME,
            tokenType = TokenType.LITERAL,
            tokenValue = ion.newString("4")
        ),
        createErrorCaseForTime(
            source = "TIME WITH TIME ZONE '23:59:59-18-01'",
            line = 1L,
            col = 21L,
            errorCode = ErrorCode.PARSE_INVALID_TIME_STRING,
            tokenType = TokenType.LITERAL,
            tokenValue = ion.newString("23:59:59-18-01")
        ),
        // This is valid in PostgreSQL.
        createErrorCaseForTime(
            source = "TIME WITH TIME ZONE '23:59:59 PST'",
            line = 1L,
            col = 21L,
            errorCode = ErrorCode.PARSE_INVALID_TIME_STRING,
            tokenType = TokenType.LITERAL,
            tokenValue = ion.newString("23:59:59 PST")
        )
    )

    @Test
    @Parameters
    fun timeParserErrorTests(block: () -> Unit) = block()

>>>>>>> e0012b2a
}<|MERGE_RESOLUTION|>--- conflicted
+++ resolved
@@ -5,16 +5,13 @@
 import org.junit.Test
 import org.partiql.lang.domains.PartiqlAst
 import org.partiql.lang.domains.id
-<<<<<<< HEAD
 import java.util.*
-=======
 import org.partiql.lang.errors.ErrorCode
 import org.partiql.lang.errors.Property
 import org.partiql.lang.util.softAssert
 import org.partiql.lang.util.to
 import java.time.Instant
 import java.time.ZoneOffset
->>>>>>> e0012b2a
 
 class SqlParserDateTimeTests : SqlParserTestBase() {
 
@@ -169,7 +166,6 @@
         }
     )
 
-<<<<<<< HEAD
     private fun generateRandomSeed() : Random {
         val rng = Random()
         val seed = rng.nextLong()
@@ -203,7 +199,7 @@
             }
         }
     }
-=======
+  
     private fun createErrorCaseForTime(source: String, errorCode: ErrorCode, line: Long, col: Long, tokenType: TokenType, tokenValue: IonValue): () -> Unit = {
         checkInputThrowingParserException(
             source,
@@ -653,5 +649,4 @@
     @Parameters
     fun timeParserErrorTests(block: () -> Unit) = block()
 
->>>>>>> e0012b2a
 }