--- conflicted
+++ resolved
@@ -8,19 +8,12 @@
 import java.util.*
 import org.partiql.lang.errors.ErrorCode
 import org.partiql.lang.errors.Property
-<<<<<<< HEAD
 import org.partiql.lang.util.LOCAL_TIMEZONE_OFFSET
-=======
->>>>>>> ffb7822a
 import org.partiql.lang.util.to
 
 class SqlParserDateTimeTests : SqlParserTestBase() {
 
-<<<<<<< HEAD
-    private val LOCAL_TIME_ZONE_OFFSET_MINUTES = (LOCAL_TIMEZONE_OFFSET.totalSeconds / 60).toLong()
-=======
-    private val localTimeZoneOffset = (ZoneOffset.systemDefault().rules.getOffset(Instant.now()).totalSeconds / 60).toLong()
->>>>>>> ffb7822a
+    private val localTimeZoneOffset = (LOCAL_TIMEZONE_OFFSET.totalSeconds / 60).toLong()
 
     data class DateTimeTestCase(val source: String, val skipTest: Boolean = false, val block: PartiqlAst.Builder.() -> PartiqlAst.PartiqlAstNode)
     private data class Date(val year: Int, val month: Int, val day: Int)
@@ -124,24 +117,6 @@
             litTime(timeValue(23, 59, 59, 123456789, 0, null))
         },
         DateTimeTestCase("TIME WITH TIME ZONE '02:30:59'") {
-<<<<<<< HEAD
-            litTime(timeValue(2, 30, 59, 0, 0, LOCAL_TIME_ZONE_OFFSET_MINUTES))
-        },
-        DateTimeTestCase("TIME (3) WITH TIME ZONE '12:59:31'") {
-            litTime(timeValue(12, 59, 31, 0, 3, LOCAL_TIME_ZONE_OFFSET_MINUTES))
-        },
-        DateTimeTestCase("TIME WITH TIME ZONE '23:59:59.9999'") {
-            litTime(timeValue(23, 59, 59, 999900000, 4, LOCAL_TIME_ZONE_OFFSET_MINUTES))
-        },
-        DateTimeTestCase("TIME (7) WITH TIME ZONE '23:59:59.123456789'") {
-            litTime(timeValue(23, 59, 59, 123456789, 7, LOCAL_TIME_ZONE_OFFSET_MINUTES))
-        },
-        DateTimeTestCase("TIME (9) WITH TIME ZONE '23:59:59.123456789'") {
-            litTime(timeValue(23, 59, 59, 123456789, 9, LOCAL_TIME_ZONE_OFFSET_MINUTES))
-        },
-        DateTimeTestCase("TIME (0) WITH TIME ZONE '23:59:59.123456789'") {
-            litTime(timeValue(23, 59, 59, 123456789, 0, LOCAL_TIME_ZONE_OFFSET_MINUTES))
-=======
             litTime(timeValue(2, 30, 59, 0, 0, localTimeZoneOffset))
         },
         DateTimeTestCase("TIME (3) WITH TIME ZONE '12:59:31'") {
@@ -158,7 +133,6 @@
         },
         DateTimeTestCase("TIME (0) WITH TIME ZONE '23:59:59.123456789'") {
             litTime(timeValue(23, 59, 59, 123456789, 0, localTimeZoneOffset))
->>>>>>> ffb7822a
         },
         DateTimeTestCase("TIME (0) WITH TIME ZONE '00:00:00+00:00'") {
             litTime(timeValue(0, 0, 0, 0, 0, 0))
@@ -192,8 +166,6 @@
         },
         DateTimeTestCase("TIME (0) WITH TIME ZONE '23:59:59.123456789-18:00'") {
             litTime(timeValue(23, 59, 59, 123456789, 0, -1080))
-<<<<<<< HEAD
-=======
         },
         // TODO: These tests should pass. Check https://github.com/partiql/partiql-lang-kotlin/issues/395
         DateTimeTestCase("TIME '23:59:59.1234567890'", skipTest = true) {
@@ -219,33 +191,7 @@
         },
         DateTimeTestCase("TIME WITH TIME ZONE '23:59:59.1234567899+18:00'", skipTest = true) {
             litTime(timeValue(23, 59, 59, 123456790, 9, 1080))
->>>>>>> ffb7822a
         }
-        // TODO: These tests should pass. Check https://github.com/partiql/partiql-lang-kotlin/issues/395
-//        DateTimeTestCase("TIME '23:59:59.1234567890'") {
-//            litTime(timeValue(23, 59, 59, 123456789, 9, null))
-//        },
-//        DateTimeTestCase("TIME '23:59:59.1234567899'") {
-//            litTime(timeValue(23, 59, 59, 123456790, 9, null))
-//        },
-//        DateTimeTestCase("TIME '23:59:59.1234567890+18:00'") {
-//            litTime(timeValue(23, 59, 59, 123456789, 9, null))
-//        },
-//        DateTimeTestCase("TIME '23:59:59.1234567899+18:00'") {
-//            litTime(timeValue(23, 59, 59, 123456790, 9, null))
-//        },
-//        DateTimeTestCase("TIME WITH TIME ZONE '23:59:59.1234567890'") {
-//            litTime(timeValue(23, 59, 59, 123456789, 9, LOCAL_TIME_ZONE_OFFSET))
-//        },
-//        DateTimeTestCase("TIME WITH TIME ZONE '23:59:59.1234567899'") {
-//            litTime(timeValue(23, 59, 59, 123456790, 9, LOCAL_TIME_ZONE_OFFSET))
-//        },
-//        DateTimeTestCase("TIME WITH TIME ZONE '23:59:59.1234567890+18:00'") {
-//            litTime(timeValue(23, 59, 59, 123456789, 9, 1080))
-//        },
-//        DateTimeTestCase("TIME WITH TIME ZONE '23:59:59.1234567899+18:00'") {
-//            litTime(timeValue(23, 59, 59, 123456790, 9, 1080))
-//        }
     )
 
     private fun generateRandomSeed() : Random {
@@ -260,17 +206,10 @@
         val year = nextInt(10000)
         val month = nextInt(12) + 1
         val day = when (month) {
-<<<<<<< HEAD
-            in MONTHS_WITH_31_DAYS -> nextInt(31)
-            2 -> when ((year % 4 == 0 && year % 100 != 0) || (year % 400 == 0))  {
-                true -> nextInt(29)
-                false -> nextInt(28)
-=======
             in monthsWith31Days -> nextInt(31)
             2 -> when (year % 4) {
                 0 -> nextInt(29)
                 else -> nextInt(28)
->>>>>>> ffb7822a
             }
             else -> nextInt(30)
         } + 1
