package org.partiql.lang.prettyprint

import org.junit.Assert
import org.junit.Test

class ASTPrettyPrinterTest {
    private val prettyPrinter = ASTPrettyPrinter()

    private fun checkPrettyPrintAst(query: String, expected: String) {
        // In triples quotes, a tab consists of 4 whitespaces. We need to transform them into a tab.
        val newExpected = expected.replace("    ", "\t")
        Assert.assertEquals(newExpected, prettyPrinter.prettyPrintAST(query))
    }

    // ********
    // * EXEC *
    // ********
    @Test
    fun exec() {
        checkPrettyPrintAst(
            "EXEC foo 'bar0', `1d0`, 2, [3], SELECT baz FROM bar",
            """
                Exec
                    procedureName: Symbol foo
                    arg1: Lit "bar0"
                    arg2: Lit 1.
                    arg3: Lit 2
                    arg4: List
                        Lit 3
                    arg5: Select
                        project: ProjectList
                            projectItem1: ProjectExpr
                                expr: Id baz (case_insensitive) (unqualified)
                        from: Scan
                            Id bar (case_insensitive) (unqualified)
            """.trimIndent()
        )
    }

    // *******
    // * DDL *
    // *******
    @Test
    fun createIndex() {
        checkPrettyPrintAst(
            "CREATE INDEX ON foo (x, y.z)",
            """
                Ddl
                    op: CreateIndex
                        indexName: Identifier foo (case_insensitive)
                        field1: Id x (case_insensitive) (unqualified)
                        field2: Path
                            root: Id y (case_insensitive) (unqualified)
                            step1: Lit "z"
            """.trimIndent()
        )
    }

    @Test
    fun createTable() {
        checkPrettyPrintAst(
            "CREATE TABLE foo",
            """
                Ddl
                    op: CreateTable
                        tableName: Symbol foo
            """.trimIndent()
        )
    }

    @Test
    fun dropIndex() {
        checkPrettyPrintAst(
            "DROP INDEX bar ON foo",
            """
                Ddl
                    op: DropIndex
                        table: Identifier foo (case_insensitive)
                        keys: Identifier bar (case_insensitive)
            """.trimIndent()
        )
    }

    @Test
    fun dropTable() {
        checkPrettyPrintAst(
            "DROP TABLE foo",
            """
                Ddl
                    op: DropTable
                        tableName: Identifier foo (case_insensitive)
            """.trimIndent()
        )
    }

    // *******
    // * Dml *
    // *******
    @Test
    fun insert() {
        checkPrettyPrintAst(
            "INSERT INTO foo VALUES (1, 2), (3, 4)",
            """
                Dml
                    operations: DmlOpList
                        op1: Insert
                            target: Id foo (case_insensitive) (unqualified)
                            values: Bag
                                List
                                    Lit 1
                                    Lit 2
                                List
                                    Lit 3
                                    Lit 4
            """.trimIndent()
        )
    }

    @Test
    fun insertValue() {
        checkPrettyPrintAst(
            "INSERT INTO foo VALUE 1 AT bar ON CONFLICT WHERE a DO NOTHING",
            """
                Dml
                    operations: DmlOpList
                        op1: InsertValue
                            target: Id foo (case_insensitive) (unqualified)
                            value: Lit 1
                            index: Id bar (case_insensitive) (unqualified)
                            onConflict: OnConflict
                                expr: Id a (case_insensitive) (unqualified)
                                conflictAction: DoNothing
            """.trimIndent()
        )
    }

    @Test
    fun set() {
        checkPrettyPrintAst(
            "UPDATE x SET k.m = 5",
            """
                Dml
                    operations: DmlOpList
                        op1: Set
                            assignment: Assignment
                                target: Path
                                    root: Id k (case_insensitive) (unqualified)
                                    step1: Lit "m"
                                value: Lit 5
                    from: Scan
                        Id x (case_insensitive) (unqualified)
            """.trimIndent()
        )
    }

    @Test
    fun remove() {
        checkPrettyPrintAst(
            "FROM x WHERE a = b REMOVE y",
            """
                Dml
                    operations: DmlOpList
                        op1: Remove
                            target: Id y (case_insensitive) (unqualified)
                    from: Scan
                        Id x (case_insensitive) (unqualified)
                    where: =
                        Id a (case_insensitive) (unqualified)
                        Id b (case_insensitive) (unqualified)
            """.trimIndent()
        )
    }

    @Test
    fun delete() {
        checkPrettyPrintAst(
            "DELETE FROM y",
            """
                Dml
                    operations: DmlOpList
                        op1: Delete
                    from: Scan
                        Id y (case_insensitive) (unqualified)
            """.trimIndent()
        )
    }

    @Test
    fun longDmlQuery() {
        checkPrettyPrintAst(
            "UPDATE x SET k = 5, m = 6 INSERT INTO c VALUE << 1 >> REMOVE a SET l = 3 REMOVE b WHERE a = b RETURNING MODIFIED OLD a",
            """
                Dml
                    operations: DmlOpList
                        op1: Set
                            assignment: Assignment
                                target: Id k (case_insensitive) (unqualified)
                                value: Lit 5
                        op2: Set
                            assignment: Assignment
                                target: Id m (case_insensitive) (unqualified)
                                value: Lit 6
                        op3: InsertValue
                            target: Id c (case_insensitive) (unqualified)
                            value: Bag
                                Lit 1
                        op4: Remove
                            target: Id a (case_insensitive) (unqualified)
                        op5: Set
                            assignment: Assignment
                                target: Id l (case_insensitive) (unqualified)
                                value: Lit 3
                        op6: Remove
                            target: Id b (case_insensitive) (unqualified)
                    from: Scan
                        Id x (case_insensitive) (unqualified)
                    where: =
                        Id a (case_insensitive) (unqualified)
                        Id b (case_insensitive) (unqualified)
                    returning: ReturningExpr
                        elem1: ReturningElem
                            mapping: ModifiedOld
                            column: ReturningColumn
            """.trimIndent()
        )
    }

    // *********
    // * Query *
    // *********
    @Test
    fun id() {
        checkPrettyPrintAst(
            "a",
            """
                Id a (case_insensitive) (unqualified)
            """.trimIndent()
        )
    }

    @Test
    fun missing() {
        checkPrettyPrintAst(
            "MISSING",
            """
                missing
            """.trimIndent()
        )
    }

    @Test
    fun litNumber() {
        checkPrettyPrintAst(
            "1",
            """
                Lit 1
            """.trimIndent()
        )
    }

    @Test
    fun litString() {
        checkPrettyPrintAst(
            "'1'",
            """
                Lit "1"
            """.trimIndent()
        )
    }

    @Test
    fun litTimestamp() {
        checkPrettyPrintAst(
            "`2017-01-10T05:30:55Z`",
            """
                Lit 2017-01-10T05:30:55Z
            """.trimIndent()
        )
    }

    @Test
    fun parameter() {
        checkPrettyPrintAst(
            "?",
            """
                Parameter 1
            """.trimIndent()
        )
    }

    @Test
    fun date() {
        checkPrettyPrintAst(
            "DATE '2022-03-16'",
            """
                Date 2022-3-16
            """.trimIndent()
        )
    }

    @Test
    fun litTimeTime() {
        checkPrettyPrintAst(
            "Time '01:02:03'",
            """
                LitTime 1:2:3.0, 'precision': 0, 'timeZone': false, 'tzminute': null
            """.trimIndent()
        )
    }

    @Test
    fun litTimeTimeWithTimeZone() {
        checkPrettyPrintAst(
            "Time With Time Zone '01:02:03-05:30'",
            """
                LitTime 1:2:3.0, 'precision': 0, 'timeZone': true, 'tzminute': -330
            """.trimIndent()
        )
    }

    @Test
    fun not() {
        checkPrettyPrintAst(
            "NOT TRUE",
            """
                Not
                    Lit true
            """.trimIndent()
        )
    }

    @Test
    fun pos() {
        checkPrettyPrintAst(
            "+function1()",
            """
                +
                    Call function1
            """.trimIndent()
        )
    }

    @Test
    fun neg() {
        checkPrettyPrintAst(
            "-function1()",
            """
                -
                    Call function1
            """.trimIndent()
        )
    }

    @Test
    fun plus() {
        checkPrettyPrintAst(
            "1 + 2",
            """
                +
                    Lit 1
                    Lit 2
            """.trimIndent()
        )
    }

    @Test
    fun minus() {
        checkPrettyPrintAst(
            "3 - 2",
            """
                -
                    Lit 3
                    Lit 2
            """.trimIndent()
        )
    }

    @Test
    fun times() {
        checkPrettyPrintAst(
            "1 * 2",
            """
                *
                    Lit 1
                    Lit 2
            """.trimIndent()
        )
    }

    @Test
    fun divide() {
        checkPrettyPrintAst(
            "4 / 2",
            """
                /
                    Lit 4
                    Lit 2
            """.trimIndent()
        )
    }

    @Test
    fun modulo() {
        checkPrettyPrintAst(
            "3 % 2",
            """
                %
                    Lit 3
                    Lit 2
            """.trimIndent()
        )
    }

    @Test
    fun concat() {
        checkPrettyPrintAst(
            "'1' || '2'",
            """
                ||
                    Lit "1"
                    Lit "2"
            """.trimIndent()
        )
    }

    @Test
    fun and() {
        checkPrettyPrintAst(
            "TRUE AND FALSE",
            """
                And
                    Lit true
                    Lit false
            """.trimIndent()
        )
    }

    @Test
    fun or() {
        checkPrettyPrintAst(
            "TRUE OR FALSE",
            """
                Or
                    Lit true
                    Lit false
            """.trimIndent()
        )
    }

    @Test
    fun eq() {
        checkPrettyPrintAst(
            "1 = 2",
            """
                =
                    Lit 1
                    Lit 2
            """.trimIndent()
        )
    }

    @Test
    fun ne() {
        checkPrettyPrintAst(
            "1 != 2",
            """
                !=
                    Lit 1
                    Lit 2
            """.trimIndent()
        )
    }

    @Test
    fun gt() {
        checkPrettyPrintAst(
            "2 > 1",
            """
                >
                    Lit 2
                    Lit 1
            """.trimIndent()
        )
    }

    @Test
    fun gte() {
        checkPrettyPrintAst(
            "2 >= 1",
            """
                >=
                    Lit 2
                    Lit 1
            """.trimIndent()
        )
    }

    @Test
    fun lt() {
        checkPrettyPrintAst(
            "1 < 2",
            """
                <
                    Lit 1
                    Lit 2
            """.trimIndent()
        )
    }

    @Test
    fun lte() {
        checkPrettyPrintAst(
            "1 <= 2",
            """
                <=
                    Lit 1
                    Lit 2
            """.trimIndent()
        )
    }

    @Test
    fun inCollection() {
        checkPrettyPrintAst(
            "1 IN [1, 2, 3]",
            """
                In
                    Lit 1
                    List
                        Lit 1
                        Lit 2
                        Lit 3
            """.trimIndent()
        )
    }

    @Test
    fun union() {
        checkPrettyPrintAst(
            "a UNION b",
            """
                Union
                    Id a (case_insensitive) (unqualified)
                    Id b (case_insensitive) (unqualified)
            """.trimIndent()
        )
    }

    @Test
    fun except() {
        checkPrettyPrintAst(
            "a EXCEPT b",
            """
                Except
                    Id a (case_insensitive) (unqualified)
                    Id b (case_insensitive) (unqualified)
            """.trimIndent()
        )
    }

    @Test
    fun intersect() {
        checkPrettyPrintAst(
            "a INTERSECT b",
            """
                Intersect
                    Id a (case_insensitive) (unqualified)
                    Id b (case_insensitive) (unqualified)
            """.trimIndent()
        )
    }

    @Test
    fun like() {
        checkPrettyPrintAst(
            "a LIKE b",
            """
                Like
                    value: Id a (case_insensitive) (unqualified)
                    pattern: Id b (case_insensitive) (unqualified)
            """.trimIndent()
        )
    }

    @Test
    fun between() {
        checkPrettyPrintAst(
            "5 BETWEEN 1 AND 10",
            """
                Between
                    value: Lit 5
                    from: Lit 1
                    to: Lit 10
            """.trimIndent()
        )
    }

    @Test
    fun simpleCase() {
        checkPrettyPrintAst(
            "CASE name WHEN 'jack' THEN 1 END",
            """
                SimpleCase
                    expr: Id name (case_insensitive) (unqualified)
                    cases: ExprPairList
                        pair1: Pair
                            first: Lit "jack"
                            second: Lit 1
            """.trimIndent()
        )
    }

    @Test
    fun searchedCase() {
        checkPrettyPrintAst(
            "CASE WHEN name = 'jack' THEN 1 END",
            """
                SearchedCase
                    cases: ExprPairList
                        pair1: Pair
                            first: =
                                Id name (case_insensitive) (unqualified)
                                Lit "jack"
                            second: Lit 1
            """.trimIndent()
        )
    }

    @Test
    fun struct() {
        checkPrettyPrintAst(
            "{ a: 1 }",
            """
                Struct
                    field1: Pair
                        first: Id a (case_insensitive) (unqualified)
                        second: Lit 1
            """.trimIndent()
        )
    }

    @Test
    fun bag() {
        checkPrettyPrintAst(
            "<< 1, 2, 3 >>",
            """
                Bag
                    Lit 1
                    Lit 2
                    Lit 3
            """.trimIndent()
        )
    }

    @Test
    fun list() {
        checkPrettyPrintAst(
            "[ 1, 2, 3 ]",
            """
                List
                    Lit 1
                    Lit 2
                    Lit 3
            """.trimIndent()
        )
    }

    @Test
    fun sexp() {
        checkPrettyPrintAst(
            "sexp(1, 2, 3)",
            """
                Sexp
                    Lit 1
                    Lit 2
                    Lit 3
            """.trimIndent()
        )
    }

    @Test
    fun path() {
        checkPrettyPrintAst(
            "a.b",
            """
                Path
                    root: Id a (case_insensitive) (unqualified)
                    step1: Lit "b"
            """.trimIndent()
        )
    }

    @Test
    fun call() {
        checkPrettyPrintAst(
            "function1(1)",
            """
                Call function1
                    arg: Lit 1
            """.trimIndent()
        )
    }

    @Test
    fun callAgg() {
        checkPrettyPrintAst(
            "SUM(a)",
            """
                CallAgg sum
                    arg: Id a (case_insensitive) (unqualified)
            """.trimIndent()
        )
    }

    @Test
    fun isType() {
        checkPrettyPrintAst(
            "1 IS INT",
            """
                Is
                    value: Lit 1
<<<<<<< HEAD
                    type: (scalar_type integer)
=======
                    type: (scalar_type int)
>>>>>>> e919d5da
            """.trimIndent()
        )
    }

    @Test
    fun cast() {
        checkPrettyPrintAst(
            "CAST (1 AS STRING)",
            """
                Cast
                    value: Lit 1
                    asType: (scalar_type string)
            """.trimIndent()
        )
    }

    @Test
    fun canCast() {
        checkPrettyPrintAst(
            "CAN_CAST (1 AS STRING)",
            """
                CanCast
                    value: Lit 1
                    asType: (scalar_type string)
            """.trimIndent()
        )
    }

    @Test
    fun canLosslessCast() {
        checkPrettyPrintAst(
            "CAN_Lossless_CAST (1 AS STRING)",
            """
                CanLosslessCast
                    value: Lit 1
                    asType: (scalar_type string)
            """.trimIndent()
        )
    }

    @Test
    fun nullIf() {
        checkPrettyPrintAst(
            "NULLIF(1, 2)",
            """
                NullIf
                    expr1: Lit 1
                    expr2: Lit 2
            """.trimIndent()
        )
    }

    @Test
    fun coalesce() {
        checkPrettyPrintAst(
            "COALESCE(1, 2)",
            """
                Coalesce
                    arg: Lit 1
                    arg: Lit 2
            """.trimIndent()
        )
    }

    // Select
    @Test
    fun selectFrom() {
        checkPrettyPrintAst(
            "SELECT * FROM 1",
            """
                Select
                    project: *
                    from: Scan
                        Lit 1
            """.trimIndent()
        )
    }

    @Test
    fun selectFromLet() {
        checkPrettyPrintAst(
            "SELECT * FROM 1 LET 1 AS a",
            """
                Select
                    project: *
                    from: Scan
                        Lit 1
                    let: Let
                        letBinding1: LetBinding
                            expr: Lit 1
                            name: Symbol a
            """.trimIndent()
        )
    }

    @Test
    fun selectFromWhere() {
        checkPrettyPrintAst(
            "SELECT * FROM 1 WHERE a = b",
            """
                Select
                    project: *
                    from: Scan
                        Lit 1
                    where: =
                        Id a (case_insensitive) (unqualified)
                        Id b (case_insensitive) (unqualified)
            """.trimIndent()
        )
    }

    @Test
    fun selectFromWhereGroupHaving() {
        checkPrettyPrintAst(
            "SELECT * FROM 1 WHERE a = b GROUP BY c HAVING d = '123'",
            """
                Select
                    project: *
                    from: Scan
                        Lit 1
                    where: =
                        Id a (case_insensitive) (unqualified)
                        Id b (case_insensitive) (unqualified)
                    group: Group
                        strategy: GroupFull
                        keyList: GroupKeyList
                            key1: GroupKey
                                expr: Id c (case_insensitive) (unqualified)
                    having: =
                        Id d (case_insensitive) (unqualified)
                        Lit "123"
            """.trimIndent()
        )
    }

    @Test
    fun selectFromWhereGroupHavingLimitOffset() {
        checkPrettyPrintAst(
            "SELECT * FROM 1 WHERE a = b GROUP BY c HAVING d = '123' LIMIT 3 OFFSET 4",
            """
                Select
                    project: *
                    from: Scan
                        Lit 1
                    where: =
                        Id a (case_insensitive) (unqualified)
                        Id b (case_insensitive) (unqualified)
                    group: Group
                        strategy: GroupFull
                        keyList: GroupKeyList
                            key1: GroupKey
                                expr: Id c (case_insensitive) (unqualified)
                    having: =
                        Id d (case_insensitive) (unqualified)
                        Lit "123"
                    limit: Lit 3
                    offset: Lit 4
            """.trimIndent()
        )
    }

    @Test
    fun selectFromWhereGroupHavingLimitOffsetWithSubQuery() {
        checkPrettyPrintAst(
            "SELECT (SELECT * FROM foo WHERE bar = 1) FROM 1 WHERE a = b GROUP BY c HAVING d = '123' LIMIT 3 OFFSET 4",
            """
                Select
                    project: ProjectList
                        projectItem1: ProjectExpr
                            expr: Select
                                project: *
                                from: Scan
                                    Id foo (case_insensitive) (unqualified)
                                where: =
                                    Id bar (case_insensitive) (unqualified)
                                    Lit 1
                    from: Scan
                        Lit 1
                    where: =
                        Id a (case_insensitive) (unqualified)
                        Id b (case_insensitive) (unqualified)
                    group: Group
                        strategy: GroupFull
                        keyList: GroupKeyList
                            key1: GroupKey
                                expr: Id c (case_insensitive) (unqualified)
                    having: =
                        Id d (case_insensitive) (unqualified)
                        Lit "123"
                    limit: Lit 3
                    offset: Lit 4
            """.trimIndent()
        )
    }
}<|MERGE_RESOLUTION|>--- conflicted
+++ resolved
@@ -719,11 +719,7 @@
             """
                 Is
                     value: Lit 1
-<<<<<<< HEAD
-                    type: (scalar_type integer)
-=======
                     type: (scalar_type int)
->>>>>>> e919d5da
             """.trimIndent()
         )
     }
