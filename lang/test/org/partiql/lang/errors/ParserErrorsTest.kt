/*
 * Copyright 2019 Amazon.com, Inc. or its affiliates.  All rights reserved.
 *
 * Licensed under the Apache License, Version 2.0 (the "License").
 *  You may not use this file except in compliance with the License.
 * A copy of the License is located at:
 *
 *      http://aws.amazon.com/apache2.0/
 *
 *  or in the "license" file accompanying this file. This file is distributed on an "AS IS" BASIS,
 *  WITHOUT WARRANTIES OR CONDITIONS OF ANY KIND, either express or implied. See the License for the specific
 *  language governing permissions and limitations under the License.
 */

package org.partiql.lang.errors
import com.amazon.ion.Timestamp
import org.junit.Test
import org.partiql.lang.syntax.PartiQLParserTestBase
import org.partiql.lang.syntax.TokenType

class ParserErrorsTest : PartiQLParserTestBase() {

    @Test
    fun emptyQuery() {
        checkInputThrowingParserException(
            "",
            ErrorCode.PARSE_UNEXPECTED_TOKEN,
            mapOf(
                Property.LINE_NUMBER to 1L,
                Property.COLUMN_NUMBER to 1L,
                Property.TOKEN_TYPE to TokenType.EOF,
                Property.TOKEN_VALUE to ion.newSymbol("EOF")
            )
        )
    }

    @Test
    fun expectedKeyword() {
        checkInputThrowingParserException(
            "5 BETWEEN 1  10",
            ErrorCode.PARSE_UNEXPECTED_TOKEN,
            mapOf(
                Property.LINE_NUMBER to 1L,
                Property.COLUMN_NUMBER to 14L,
                Property.TOKEN_TYPE to TokenType.LITERAL,
                Property.TOKEN_VALUE to ion.newInt(10)
            )
        )
    }

    @Test
    fun expectedTypeName() {
        checkInputThrowingParserException(
            "NULL is `null`",
            ErrorCode.PARSE_UNEXPECTED_TOKEN,
            mapOf(
                Property.LINE_NUMBER to 1L,
                Property.COLUMN_NUMBER to 9L,
                Property.TOKEN_TYPE to TokenType.ION_LITERAL,
                Property.TOKEN_VALUE to ion.newNull()
            )
        )
    }

    @Test
    fun expectedIdentAfterAT() {
        checkInputThrowingParserException(
            "@",
            ErrorCode.PARSE_UNEXPECTED_TOKEN,
            mapOf(
                Property.LINE_NUMBER to 1L,
                Property.COLUMN_NUMBER to 2L,
                Property.TOKEN_TYPE to TokenType.EOF,
                Property.TOKEN_VALUE to ion.newSymbol("EOF")
            )
        )
    }

    @Test
    fun expectedExpectedTypeName() {
        checkInputThrowingParserException(
            "a is 'missing'",
            ErrorCode.PARSE_UNEXPECTED_TOKEN,
            mapOf(
                Property.LINE_NUMBER to 1L,
                Property.COLUMN_NUMBER to 6L,
                Property.TOKEN_TYPE to TokenType.LITERAL,
                Property.TOKEN_VALUE to ion.newString("missing")
            )
        )
    }

    @Test
    fun expectedUnexpectedToken() {
        checkInputThrowingParserException(
            "SELECT ord, val FROM table1 AT ord AS val",
            ErrorCode.PARSE_UNEXPECTED_TOKEN,
            mapOf(
                Property.LINE_NUMBER to 1L,
                Property.COLUMN_NUMBER to 36L,
                Property.TOKEN_TYPE to TokenType.AS,
                Property.TOKEN_VALUE to ion.newSymbol("as")
            )
        )
    }

    @Test
    fun expectedUnexpectedKeyword() {
        checkInputThrowingParserException(
            "SELECT FROM table1",
            ErrorCode.PARSE_UNEXPECTED_TOKEN,
            mapOf(
                Property.LINE_NUMBER to 1L,
                Property.COLUMN_NUMBER to 8L,
                Property.TOKEN_TYPE to TokenType.KEYWORD,
                Property.TOKEN_VALUE to ion.newSymbol("from")
            )
        )
    }

    @Test
    fun unexpectedKeywordFromInSelectList() {
        checkInputThrowingParserException(
            "SELECT a, DATE '2012-12-12', FROM {'a' : 1}",
            ErrorCode.PARSE_UNEXPECTED_TOKEN,
            mapOf(
                Property.LINE_NUMBER to 1L,
                Property.COLUMN_NUMBER to 30L,
                Property.TOKEN_TYPE to TokenType.KEYWORD,
                Property.TOKEN_VALUE to ion.newSymbol("from")
            )
        )
    }

    @Test
    fun unexpectedKeywordUpdateInSelectList() {
        checkInputThrowingParserException(
            "SELECT a, UPDATE FROM {'a' : 1}",
            ErrorCode.PARSE_UNEXPECTED_TOKEN,
            mapOf(
                Property.LINE_NUMBER to 1L,
                Property.COLUMN_NUMBER to 11L,
                Property.TOKEN_TYPE to TokenType.KEYWORD,
                Property.TOKEN_VALUE to ion.newSymbol("update")
            )
        )
    }

    @Test
    fun expectedInvalidPathComponent() {
        checkInputThrowingParserException(
            "x...a",
            ErrorCode.PARSE_UNEXPECTED_TOKEN,
            mapOf(
                Property.LINE_NUMBER to 1L,
                Property.COLUMN_NUMBER to 3L,
                Property.TOKEN_TYPE to TokenType.DOT,
                Property.TOKEN_VALUE to ion.newSymbol(".")
            )
        )
    }

    @Test
    fun expectedInvalidPathComponentForKeyword() {
        checkInputThrowingParserException(
            """SELECT foo.id, foo.table FROM `[{id: 1, table: "foos"}]` AS foo""",
            ErrorCode.PARSE_UNEXPECTED_TOKEN,
            mapOf(
                Property.LINE_NUMBER to 1L,
                Property.COLUMN_NUMBER to 20L,
                Property.TOKEN_TYPE to TokenType.KEYWORD,
                Property.TOKEN_VALUE to ion.newSymbol("table")
            )
        )
    }

    @Test
    fun expectedCastAsIntArity() {
        checkInputThrowingParserException(
            "CAST(5 AS INTEGER(10))",
            ErrorCode.PARSE_UNEXPECTED_TOKEN,
            mapOf(
                Property.LINE_NUMBER to 1L,
                Property.COLUMN_NUMBER to 18L,
                Property.TOKEN_TYPE to TokenType.LEFT_PAREN,
                Property.TOKEN_VALUE to ion.newSymbol("(")
            )
        )
    }

    @Test
    fun expectedCastAsRealArity() {
        checkInputThrowingParserException(
            "CAST(5 AS REAL(10))",
            ErrorCode.PARSE_UNEXPECTED_TOKEN,
            mapOf(
                Property.LINE_NUMBER to 1L,
                Property.COLUMN_NUMBER to 15L,
                Property.TOKEN_TYPE to TokenType.LEFT_PAREN,
                Property.TOKEN_VALUE to ion.newSymbol("(")
            )
        )
    }

    @Test
    fun expectedInvalidTypeParameter() {
        checkInputThrowingParserException(
            "CAST(5 AS VARCHAR(a))",
            ErrorCode.PARSE_UNEXPECTED_TOKEN,
            mapOf(
                Property.LINE_NUMBER to 1L,
                Property.COLUMN_NUMBER to 18L,
                Property.TOKEN_TYPE to TokenType.LEFT_PAREN,
                Property.TOKEN_VALUE to ion.newSymbol("(")
            )
        )
    }

    @Test
    fun castToVarCharToTooBigLength() {
        checkInputThrowingParserException(
            "CAST(5 AS VARCHAR(2147483648))",
            ErrorCode.PARSE_TYPE_PARAMETER_EXCEEDED_MAXIMUM_VALUE,
            mapOf(
                Property.LINE_NUMBER to 1L,
                Property.COLUMN_NUMBER to 19L,
                Property.TOKEN_TYPE to TokenType.LITERAL,
                Property.TOKEN_VALUE to ion.newInt(2147483648L)
            )
        )
    }

    @Test
    fun castToDecimalToTooBigLength_1() {
        checkInputThrowingParserException(
            "CAST(5 AS DECIMAL(2147483648))",
            ErrorCode.PARSE_TYPE_PARAMETER_EXCEEDED_MAXIMUM_VALUE,
            mapOf(
                Property.LINE_NUMBER to 1L,
                Property.COLUMN_NUMBER to 19L,
                Property.TOKEN_TYPE to TokenType.LITERAL,
                Property.TOKEN_VALUE to ion.newInt(2147483648L)
            )
        )
    }

    @Test
    fun castToDecimalToTooBigLength_2() {
        checkInputThrowingParserException(
            "CAST(5 AS DECIMAL(1, 2147483648))",
            ErrorCode.PARSE_TYPE_PARAMETER_EXCEEDED_MAXIMUM_VALUE,
            mapOf(
                Property.LINE_NUMBER to 1L,
                Property.COLUMN_NUMBER to 22L,
                Property.TOKEN_TYPE to TokenType.LITERAL,
                Property.TOKEN_VALUE to ion.newInt(2147483648L)
            )
        )
    }

    @Test
    fun castToNumericToTooBigLength_1() {
        checkInputThrowingParserException(
            "CAST(5 AS NUMERIC(2147483648))",
            ErrorCode.PARSE_TYPE_PARAMETER_EXCEEDED_MAXIMUM_VALUE,
            mapOf(
                Property.LINE_NUMBER to 1L,
                Property.COLUMN_NUMBER to 19L,
                Property.TOKEN_TYPE to TokenType.LITERAL,
                Property.TOKEN_VALUE to ion.newInt(2147483648L)
            )
        )
    }

    @Test
    fun castToNumericToTooBigLength_2() {
        checkInputThrowingParserException(
            "CAST(5 AS NUMERIC(1, 2147483648))",
            ErrorCode.PARSE_TYPE_PARAMETER_EXCEEDED_MAXIMUM_VALUE,
            mapOf(
                Property.LINE_NUMBER to 1L,
                Property.COLUMN_NUMBER to 22L,
                Property.TOKEN_TYPE to TokenType.LITERAL,
                Property.TOKEN_VALUE to ion.newInt(2147483648L)
            )
        )
    }

    @Test
    fun expectedExpectedWhenClause() {
        checkInputThrowingParserException(
            "CASE name ELSE 1 END",
            ErrorCode.PARSE_UNEXPECTED_TOKEN,
            mapOf(
                Property.LINE_NUMBER to 1L,
                Property.COLUMN_NUMBER to 11L,
                Property.TOKEN_TYPE to TokenType.KEYWORD,
                Property.TOKEN_VALUE to ion.newSymbol("else")
            )
        )
    }

    @Test
    fun expectedUnexpectedOperator() {
        checkInputThrowingParserException(
            "SELECT a, b FROM data WHERE LIKE a b",
            ErrorCode.PARSE_UNEXPECTED_TOKEN,
            mapOf(
                Property.LINE_NUMBER to 1L,
                Property.COLUMN_NUMBER to 23L,
                Property.TOKEN_TYPE to TokenType.KEYWORD,
                Property.TOKEN_VALUE to ion.newSymbol("where")
            )
        )
    }

    @Test
    fun expectedExpression() {
        checkInputThrowingParserException(
            "SELECT a, b FROM data WHERE a LIKE b ESCAPE",
            ErrorCode.PARSE_UNEXPECTED_TOKEN,
            mapOf(
                Property.LINE_NUMBER to 1L,
                Property.COLUMN_NUMBER to 44L,
                Property.TOKEN_TYPE to TokenType.EOF,
                Property.TOKEN_VALUE to ion.newSymbol("EOF")
            )
        )
    }

    @Test
    fun expectedExpressionTernaryOperator() {
        checkInputThrowingParserException(
            "SELECT a, b FROM data WHERE a LIKE",
            ErrorCode.PARSE_UNEXPECTED_TOKEN,
            mapOf(
                Property.LINE_NUMBER to 1L,
                Property.COLUMN_NUMBER to 35L,
                Property.TOKEN_TYPE to TokenType.EOF,
                Property.TOKEN_VALUE to ion.newSymbol("EOF")
            )
        )
    }

    @Test
    fun expectedTokenType() {
        checkInputThrowingParserException(
            "(1 + 2",
            ErrorCode.PARSE_UNEXPECTED_TOKEN,
            mapOf(
                Property.LINE_NUMBER to 1L,
                Property.COLUMN_NUMBER to 7L,
                Property.TOKEN_TYPE to TokenType.EOF,
                Property.TOKEN_VALUE to ion.newSymbol("EOF")
            )
        )
    }

    @Test
    fun expectedCastMissingLeftParen() {
        checkInputThrowingParserException(
            "CAST 5 as integer",
            ErrorCode.PARSE_UNEXPECTED_TOKEN,
            mapOf(
                Property.LINE_NUMBER to 1L,
                Property.COLUMN_NUMBER to 6L,
                Property.TOKEN_TYPE to TokenType.LITERAL,
                Property.TOKEN_VALUE to ion.newInt(5)
            )
        )
    }

    @Test
    fun expectedLeftParenValueConstructor() {
        checkInputThrowingParserException(
            "values 1,2)",
            ErrorCode.PARSE_UNEXPECTED_TOKEN,
            mapOf(
                Property.LINE_NUMBER to 1L,
                Property.COLUMN_NUMBER to 8L,
                Property.TOKEN_TYPE to TokenType.LITERAL,
                Property.TOKEN_VALUE to ion.newInt(1)
            )
        )
    }

    @Test
    fun expectedUnexpectedTerm() {
        checkInputThrowingParserException(
            "select () from data",
            ErrorCode.PARSE_UNEXPECTED_TOKEN,
            mapOf(
                Property.LINE_NUMBER to 1L,
                Property.COLUMN_NUMBER to 9L,
                Property.TOKEN_TYPE to TokenType.RIGHT_PAREN,
                Property.TOKEN_VALUE to ion.newSymbol(")")
            )
        )
    }

    @Test
    fun expectedSelectMissingFrom() {
        checkInputThrowingParserException(
            "select a  data",
            ErrorCode.PARSE_UNEXPECTED_TOKEN,
            mapOf(
                Property.LINE_NUMBER to 1L,
                Property.COLUMN_NUMBER to 15L,
                Property.TOKEN_TYPE to TokenType.EOF,
                Property.TOKEN_VALUE to ion.newSymbol("EOF")
            )
        )
    }

    @Test
    fun expectedUnsupportedLiteralsGroupBy() {
        checkInputThrowingParserException(
            "select a from data group by 1",
            ErrorCode.PARSE_UNSUPPORTED_LITERALS_GROUPBY,
            mapOf(
                Property.LINE_NUMBER to 1L,
                Property.COLUMN_NUMBER to 29L,
                Property.TOKEN_TYPE to TokenType.LITERAL,
                Property.TOKEN_VALUE to ion.newInt(1)
            )
        )
    }

    @Test
    fun expectedAsForLet() {
        checkInputThrowingParserException(
            "SELECT a FROM foo LET bar b",
            ErrorCode.PARSE_UNEXPECTED_TOKEN,
            mapOf(
                Property.LINE_NUMBER to 1L,
                Property.COLUMN_NUMBER to 27L,
                Property.TOKEN_TYPE to TokenType.IDENTIFIER,
                Property.TOKEN_VALUE to ion.newSymbol("b")
            )
        )
    }

    @Test
    fun expectedIdentForAlias() {
        checkInputThrowingParserException(
            "select a as true from data",
            ErrorCode.PARSE_UNEXPECTED_TOKEN,
            mapOf(
                Property.LINE_NUMBER to 1L,
                Property.COLUMN_NUMBER to 13L,
                Property.TOKEN_TYPE to TokenType.LITERAL,
                Property.TOKEN_VALUE to ion.newBool(true)
            )
        )
    }

    @Test
    fun expectedIdentForAt() {
        checkInputThrowingParserException(
            "select a from data at true",
            ErrorCode.PARSE_UNEXPECTED_TOKEN,
            mapOf(
                Property.LINE_NUMBER to 1L,
                Property.COLUMN_NUMBER to 20L,
                Property.TOKEN_TYPE to TokenType.AT,
                Property.TOKEN_VALUE to ion.newSymbol("at")
            )
        )
    }

    @Test
    fun expectedIdentForAliasLet() {
        checkInputThrowingParserException(
            "SELECT a FROM foo LET bar AS",
            ErrorCode.PARSE_UNEXPECTED_TOKEN,
            mapOf(
                Property.LINE_NUMBER to 1L,
                Property.COLUMN_NUMBER to 29L,
                Property.TOKEN_TYPE to TokenType.EOF,
                Property.TOKEN_VALUE to ion.newSymbol("EOF")
            )
        )
    }

    @Test
    fun substringMissingLeftParen() {
        checkInputThrowingParserException(
            "select substring from 'asdf' for 1) FROM foo",
            ErrorCode.PARSE_UNEXPECTED_TOKEN,
            mapOf(
                Property.LINE_NUMBER to 1L,
                Property.COLUMN_NUMBER to 18L,
                Property.TOKEN_TYPE to TokenType.KEYWORD,
                Property.TOKEN_VALUE to ion.newSymbol("from")
            )
        )
    }

    @Test
    fun substringMissingFromOrComma() {
        checkInputThrowingParserException(
            "select substring('str' 1) from foo",
            ErrorCode.PARSE_UNEXPECTED_TOKEN,
            mapOf(
                Property.LINE_NUMBER to 1L,
                Property.COLUMN_NUMBER to 24L,
                Property.TOKEN_TYPE to TokenType.LITERAL,
                Property.TOKEN_VALUE to ion.newInt(1)
            )
        )
    }

    @Test
    fun substringSql92WithoutLengthMissingRightParen() {
        checkInputThrowingParserException(
            "select substring('str' from 1 from foo ",
            ErrorCode.PARSE_UNEXPECTED_TOKEN,
            mapOf(
                Property.LINE_NUMBER to 1L,
                Property.COLUMN_NUMBER to 31L,
                Property.TOKEN_TYPE to TokenType.KEYWORD,
                Property.TOKEN_VALUE to ion.newSymbol("from")
            )
        )
    }

    @Test
    fun substringSql92WithLengthMissingRightParen() {
        checkInputThrowingParserException(
            "select substring('str' from 1 for 1 from foo ",
            ErrorCode.PARSE_UNEXPECTED_TOKEN,
            mapOf(
                Property.LINE_NUMBER to 1L,
                Property.COLUMN_NUMBER to 37L,
                Property.TOKEN_TYPE to TokenType.KEYWORD,
                Property.TOKEN_VALUE to ion.newSymbol("from")
            )
        )
    }

    @Test
    fun substringWithoutLengthMissingRightParen() {
        checkInputThrowingParserException(
            "select substring('str', 1 from foo ",
            ErrorCode.PARSE_UNEXPECTED_TOKEN,
            mapOf(
                Property.LINE_NUMBER to 1L,
                Property.COLUMN_NUMBER to 27L,
                Property.TOKEN_TYPE to TokenType.KEYWORD,
                Property.TOKEN_VALUE to ion.newSymbol("from")
            )
        )
    }

    @Test
    fun substringMissingRightParen() {
        checkInputThrowingParserException(
            "select substring('str', 1, 1 from foo ",
            ErrorCode.PARSE_UNEXPECTED_TOKEN,
            mapOf(
                Property.LINE_NUMBER to 1L,
                Property.COLUMN_NUMBER to 30L,
                Property.TOKEN_TYPE to TokenType.KEYWORD,
                Property.TOKEN_VALUE to ion.newSymbol("from")
            )
        )
    }

    @Test
    fun callTrimNoLeftParen() {
        checkInputThrowingParserException(
            "trim ' ')",
            ErrorCode.PARSE_UNEXPECTED_TOKEN,
            mapOf(
                Property.LINE_NUMBER to 1L,
                Property.COLUMN_NUMBER to 6L,
                Property.TOKEN_TYPE to TokenType.LITERAL,
                Property.TOKEN_VALUE to ion.newString(" ")
            )
        )
    }

    @Test
    fun callTrimNoRightParen() {
        checkInputThrowingParserException(
            "trim (' '",
            ErrorCode.PARSE_UNEXPECTED_TOKEN,
            mapOf(
                Property.LINE_NUMBER to 1L,
                Property.COLUMN_NUMBER to 10L,
                Property.TOKEN_TYPE to TokenType.EOF,
                Property.TOKEN_VALUE to ion.newSymbol("EOF")
            )
        )
    }

    @Test
    fun callTrimFourArguments() {
        checkInputThrowingParserException(
            "trim(both ' ' from 'test' 2)",
            ErrorCode.PARSE_UNEXPECTED_TOKEN,
            mapOf(
                Property.LINE_NUMBER to 1L,
                Property.COLUMN_NUMBER to 27L,
                Property.TOKEN_TYPE to TokenType.LITERAL,
                Property.TOKEN_VALUE to ion.newInt(2)
            )
        )
    }

    @Test
    fun callTrimSpecificationWithoutFrom() {
        checkInputThrowingParserException(
            "trim(both 'test')",
            ErrorCode.PARSE_UNEXPECTED_TOKEN,
            mapOf(
                Property.LINE_NUMBER to 1L,
                Property.COLUMN_NUMBER to 17L,
                Property.TOKEN_TYPE to TokenType.RIGHT_PAREN,
                Property.TOKEN_VALUE to ion.newSymbol(")")
            )
        )
    }

    @Test
    fun callTrimSpecificationAndRemoveWithoutFrom() {
        checkInputThrowingParserException(
            "trim(both '' 'test')",
            ErrorCode.PARSE_UNEXPECTED_TOKEN,
            mapOf(
                Property.LINE_NUMBER to 1L,
                Property.COLUMN_NUMBER to 14L,
                Property.TOKEN_TYPE to TokenType.LITERAL,
                Property.TOKEN_VALUE to ion.newString("test")
            )
        )
    }

    @Test
    fun callTrimWithoutString() {
        checkInputThrowingParserException(
            "trim(from)",
            ErrorCode.PARSE_UNEXPECTED_TOKEN,
            mapOf(
                Property.LINE_NUMBER to 1L,
                Property.COLUMN_NUMBER to 10L,
                Property.TOKEN_TYPE to TokenType.RIGHT_PAREN,
                Property.TOKEN_VALUE to ion.newSymbol(")")
            )
        )
    }

    @Test
    fun callTrimNoArgs() {
        checkInputThrowingParserException(
            "trim()",
            ErrorCode.PARSE_UNEXPECTED_TOKEN,
            mapOf(
                Property.LINE_NUMBER to 1L,
                Property.COLUMN_NUMBER to 6L,
                Property.TOKEN_TYPE to TokenType.RIGHT_PAREN,
                Property.TOKEN_VALUE to ion.newSymbol(")")
            )
        )
    }

    @Test
    fun callTrimSpecificationMissingFrom() {
        checkInputThrowingParserException(
            "trim(trailing '')",
            ErrorCode.PARSE_UNEXPECTED_TOKEN,
            mapOf(
                Property.LINE_NUMBER to 1L,
                Property.COLUMN_NUMBER to 17L,
                Property.TOKEN_TYPE to TokenType.RIGHT_PAREN,
                Property.TOKEN_VALUE to ion.newSymbol(")")
            ),
        )
    }

    @Test
    fun callTrimZeroArguments() {
        checkInputThrowingParserException(
            "trim()",
            ErrorCode.PARSE_UNEXPECTED_TOKEN,
            mapOf(
                Property.LINE_NUMBER to 1L,
                Property.COLUMN_NUMBER to 6L,
                Property.TOKEN_TYPE to TokenType.RIGHT_PAREN,
                Property.TOKEN_VALUE to ion.newSymbol(")")
            ),
        )
    }

    @Test
    fun callTrimAllButString() {
        checkInputThrowingParserException(
            "trim(trailing '' from)",
            ErrorCode.PARSE_UNEXPECTED_TOKEN,
            mapOf(
                Property.LINE_NUMBER to 1L,
                Property.COLUMN_NUMBER to 22L,
                Property.TOKEN_TYPE to TokenType.RIGHT_PAREN,
                Property.TOKEN_VALUE to ion.newSymbol(")")
            ),
        )
    }

    @Test
    fun callTwoArgumentsNoFrom() {
        checkInputThrowingParserException(
            "trim(' ' '   1   ')",
            ErrorCode.PARSE_UNEXPECTED_TOKEN,
            mapOf(
                Property.LINE_NUMBER to 1L,
                Property.COLUMN_NUMBER to 10L,
                Property.TOKEN_TYPE to TokenType.LITERAL,
                Property.TOKEN_VALUE to ion.newString("   1   ")
            ),
        )
    }

    @Test
    fun callTrimSpecificationAndFromMissingString() {
        checkInputThrowingParserException(
            "trim(trailing from)",
            ErrorCode.PARSE_UNEXPECTED_TOKEN,
            mapOf(
                Property.LINE_NUMBER to 1L,
                Property.COLUMN_NUMBER to 19L,
                Property.TOKEN_TYPE to TokenType.RIGHT_PAREN,
                Property.TOKEN_VALUE to ion.newSymbol(")")
            ),
        )
    }

    @Test
    fun callTrimSpecificationMismatch() {
        checkInputThrowingParserException(
            "trim(something ' ' from ' string ')",
            ErrorCode.PARSE_INVALID_TRIM_SPEC,
            mapOf(
                Property.LINE_NUMBER to 1L,
                Property.COLUMN_NUMBER to 6L,
                Property.TOKEN_TYPE to TokenType.IDENTIFIER,
                Property.TOKEN_VALUE to ion.newSymbol("something")
            ),
        )
    }

    @Test
    fun nullIsNotNullIonLiteral() {
        checkInputThrowingParserException(
            "NULL is not `null`",
            ErrorCode.PARSE_UNEXPECTED_TOKEN,
            mapOf(
                Property.LINE_NUMBER to 1L,
                Property.COLUMN_NUMBER to 13L,
                Property.TOKEN_TYPE to TokenType.ION_LITERAL,
                Property.TOKEN_VALUE to ion.newNull()
            ),
        )
    }

    @Test
    fun idIsNotStringLiteral() {
        checkInputThrowingParserException(
            "a is not 'missing'",
            ErrorCode.PARSE_UNEXPECTED_TOKEN,
            mapOf(
                Property.LINE_NUMBER to 1L,
                Property.COLUMN_NUMBER to 10L,
                Property.TOKEN_TYPE to TokenType.LITERAL,
                Property.TOKEN_VALUE to ion.newString("missing")
            ),
        )
    }

    @Test
    fun idIsNotGroupMissing() {
        checkInputThrowingParserException(
            "a is not (missing)",
            ErrorCode.PARSE_UNEXPECTED_TOKEN,
            mapOf(
                Property.LINE_NUMBER to 1L,
                Property.COLUMN_NUMBER to 10L,
                Property.TOKEN_TYPE to TokenType.LEFT_PAREN,
                Property.TOKEN_VALUE to ion.newSymbol("(")
            ),
        )
    }

    @Test
    fun aggregateWithNoArgs() {
        checkInputThrowingParserException(
            "SUM()",
            ErrorCode.PARSE_UNEXPECTED_TOKEN,
            mapOf(
                Property.LINE_NUMBER to 1L,
                Property.COLUMN_NUMBER to 5L,
                Property.TOKEN_TYPE to TokenType.RIGHT_PAREN,
                Property.TOKEN_VALUE to ion.newSymbol(")")
            ),
        )
    }

    @Test
    fun aggregateWithTooManyArgs() {
        checkInputThrowingParserException(
            "SUM(a, b)",
            ErrorCode.PARSE_UNEXPECTED_TOKEN,
            mapOf(
                Property.LINE_NUMBER to 1L,
                Property.COLUMN_NUMBER to 6L,
                Property.TOKEN_TYPE to TokenType.COMMA,
                Property.TOKEN_VALUE to ion.newSymbol(",")
            ),
        )
    }

    @Test
    fun aggregateWithWildcardOnNonCount() {
        checkInputThrowingParserException(
            "SUM(*)",
            ErrorCode.PARSE_UNEXPECTED_TOKEN,
            mapOf(
                Property.LINE_NUMBER to 1L,
                Property.COLUMN_NUMBER to 5L,
                Property.TOKEN_TYPE to TokenType.STAR,
                Property.TOKEN_VALUE to ion.newSymbol("*")
            ),
        )
    }

    @Test
    fun aggregateWithWildcardOnNonCountNonAggregate() {
        checkInputThrowingParserException(
            "F(*)",
            ErrorCode.PARSE_UNEXPECTED_TOKEN,
            mapOf(
                Property.LINE_NUMBER to 1L,
                Property.COLUMN_NUMBER to 2L,
                Property.TOKEN_TYPE to TokenType.LEFT_PAREN,
                Property.TOKEN_VALUE to ion.newSymbol("(")
            ),
        )
    }

    @Test
    fun castTooManyArgs() {
        checkInputThrowingParserException(
            "CAST(5 AS INTEGER(10))",
            ErrorCode.PARSE_UNEXPECTED_TOKEN,
            mapOf(
                Property.LINE_NUMBER to 1L,
                Property.COLUMN_NUMBER to 18L,
                Property.TOKEN_TYPE to TokenType.LEFT_PAREN,
                Property.TOKEN_VALUE to ion.newSymbol("(")
            ),
        )
    }

    @Test
    fun castNonLiteralArg() {
        checkInputThrowingParserException(
            "CAST(5 AS VARCHAR(a))",
            ErrorCode.PARSE_UNEXPECTED_TOKEN,
            mapOf(
                Property.LINE_NUMBER to 1L,
                Property.COLUMN_NUMBER to 18L,
                Property.TOKEN_TYPE to TokenType.LEFT_PAREN,
                Property.TOKEN_VALUE to ion.newSymbol("(")
            ),
        )
    }

    @Test
    fun castNegativeArg() {
        checkInputThrowingParserException(
            "CAST(5 AS VARCHAR(-1))",
            ErrorCode.PARSE_UNEXPECTED_TOKEN,
            mapOf(
                Property.LINE_NUMBER to 1L,
                Property.COLUMN_NUMBER to 18L,
                Property.TOKEN_TYPE to TokenType.LEFT_PAREN,
                Property.TOKEN_VALUE to ion.newSymbol("(")
            ),
        )
    }

    @Test
    fun castNonTypArg() {
        checkInputThrowingParserException(
            "CAST(5 AS SELECT)",
            ErrorCode.PARSE_UNEXPECTED_TOKEN,
            mapOf(
                Property.LINE_NUMBER to 1L,
                Property.COLUMN_NUMBER to 11L,
                Property.TOKEN_TYPE to TokenType.KEYWORD,
                Property.TOKEN_VALUE to ion.newSymbol("select")
            ),
        )
    }

    @Test
    fun caseOnlyEnd() {
        checkInputThrowingParserException(
            "CASE END",
            ErrorCode.PARSE_UNEXPECTED_TOKEN,
            mapOf(
                Property.LINE_NUMBER to 1L,
                Property.COLUMN_NUMBER to 6L,
                Property.TOKEN_TYPE to TokenType.KEYWORD,
                Property.TOKEN_VALUE to ion.newSymbol("end")
            ),
        )
    }

    @Test
    fun searchedCaseNoWhenWithElse() {
        checkInputThrowingParserException(
            "CASE ELSE 1 END",
            ErrorCode.PARSE_UNEXPECTED_TOKEN,
            mapOf(
                Property.LINE_NUMBER to 1L,
                Property.COLUMN_NUMBER to 6L,
                Property.TOKEN_TYPE to TokenType.KEYWORD,
                Property.TOKEN_VALUE to ion.newSymbol("else")
            ),
        )
    }

    @Test
    fun simpleCaseNoWhenWithElse() {
        checkInputThrowingParserException(
            "CASE name ELSE 1 END",
            ErrorCode.PARSE_UNEXPECTED_TOKEN,
            mapOf(
                Property.LINE_NUMBER to 1L,
                Property.COLUMN_NUMBER to 11L,
                Property.TOKEN_TYPE to TokenType.KEYWORD,
                Property.TOKEN_VALUE to ion.newSymbol("else")
            ),
        )
    }

    @Test
    fun groupByOrdinal() {
        checkInputThrowingParserException(
            "SELECT a FROM data GROUP BY 1",
            ErrorCode.PARSE_UNSUPPORTED_LITERALS_GROUPBY,
            mapOf(
                Property.LINE_NUMBER to 1L,
                Property.COLUMN_NUMBER to 29L,
                Property.TOKEN_TYPE to TokenType.LITERAL,
                Property.TOKEN_VALUE to ion.newInt(1)
            )
        )
    }

    @Test
    fun groupByOutOfBoundsOrdinal() { // looks the same as the previous one
        checkInputThrowingParserException(
            "SELECT a FROM data GROUP BY 2",
            ErrorCode.PARSE_UNSUPPORTED_LITERALS_GROUPBY,
            mapOf(
                Property.LINE_NUMBER to 1L,
                Property.COLUMN_NUMBER to 29L,
                Property.TOKEN_TYPE to TokenType.LITERAL,
                Property.TOKEN_VALUE to ion.newInt(2)
            )
        )
    }

    @Test
    fun groupByBadOrdinal() {
        checkInputThrowingParserException(
            "SELECT a FROM data GROUP BY -1", // looks duplicate
            ErrorCode.PARSE_UNSUPPORTED_LITERALS_GROUPBY,
            mapOf(
                Property.LINE_NUMBER to 1L,
                Property.COLUMN_NUMBER to 29L,
                Property.TOKEN_TYPE to TokenType.OPERATOR,
                Property.TOKEN_VALUE to ion.newSymbol("-")
            ),
        )
    }

    @Test
    fun groupByStringConstantOrdinal() {
        checkInputThrowingParserException(
            "SELECT a FROM data GROUP BY 'a'",
            ErrorCode.PARSE_UNSUPPORTED_LITERALS_GROUPBY,
            mapOf(
                Property.LINE_NUMBER to 1L,
                Property.COLUMN_NUMBER to 29L,
                Property.TOKEN_TYPE to TokenType.LITERAL,
                Property.TOKEN_VALUE to ion.newString("a")
            )
        )
    }

    // Some of the ORDER BY related tests are changed
    // because the window function adds an additional rule that uses ORDER BY.
    @Test
    fun orderByMissingBYAndSortSpec() {
        checkInputThrowingParserException(
            "SELECT a FROM tb ORDER",
            ErrorCode.PARSE_UNEXPECTED_TOKEN,
            mapOf(
                Property.LINE_NUMBER to 1L,
                Property.COLUMN_NUMBER to 18L,
                Property.TOKEN_TYPE to TokenType.KEYWORD,
                Property.TOKEN_VALUE to ion.newSymbol("order")
            ),
        )
    }

    @Test
    fun orderByMissingBy() {
        checkInputThrowingParserException(
            "SELECT a FROM tb ORDER foo",
<<<<<<< HEAD
            ErrorCode.PARSE_EXPECTED_TOKEN_TYPE,
            mapOf(
                Property.LINE_NUMBER to 1L,
                Property.COLUMN_NUMBER to 24L,
                Property.TOKEN_TYPE to TokenType.IDENTIFIER,
                Property.EXPECTED_TOKEN_TYPE to TokenType.BY,
                Property.TOKEN_VALUE to ion.newSymbol("foo")
            ),
            targetParsers = setOf(ParserTypes.SQL_PARSER)
        )
        // This is changed because the window function adds an additional rule that uses ORDER BY.
        checkInputThrowingParserException(
            "SELECT a FROM tb ORDER foo",
=======
>>>>>>> cbfcda9a
            ErrorCode.PARSE_UNEXPECTED_TOKEN,
            mapOf(
                Property.LINE_NUMBER to 1L,
                Property.COLUMN_NUMBER to 18L,
                Property.TOKEN_TYPE to TokenType.KEYWORD,
                Property.TOKEN_VALUE to ion.newSymbol("order")
            ),
        )
    }

    @Test
    fun orderByMissingSortSpec() {
        checkInputThrowingParserException(
            "SELECT a FROM tb ORDER BY",
            ErrorCode.PARSE_UNEXPECTED_TOKEN,
            mapOf(
                Property.LINE_NUMBER to 1L,
                Property.COLUMN_NUMBER to 18L,
                Property.TOKEN_TYPE to TokenType.KEYWORD,
                Property.TOKEN_VALUE to ion.newSymbol("order")
            ),
        )
    }

    @Test
    fun orderByMultipleAttributesInSortSpec() {
        checkInputThrowingParserException(
            "SELECT a FROM tb ORDER BY foo bar",
            ErrorCode.PARSE_UNEXPECTED_TOKEN,
            mapOf(
                Property.LINE_NUMBER to 1L,
                Property.COLUMN_NUMBER to 31L,
                Property.TOKEN_TYPE to TokenType.IDENTIFIER,
                Property.TOKEN_VALUE to ion.newSymbol("bar")
            )
        )
    }

    @Test
    fun orderByMultipleEmptyParsedCommaList() {
        checkInputThrowingParserException(
            "SELECT a FROM tb ORDER BY foo, ,",
            ErrorCode.PARSE_UNEXPECTED_TOKEN,
            mapOf(
                Property.LINE_NUMBER to 1L,
                Property.COLUMN_NUMBER to 30L,
                Property.TOKEN_TYPE to TokenType.COMMA,
                Property.TOKEN_VALUE to ion.newSymbol(",")
            ),
        )
    }

    @Test
    fun orderByMissingAttributeName() {
        checkInputThrowingParserException(
            "SELECT a FROM tb ORDER BY asc, bar",
            ErrorCode.PARSE_UNEXPECTED_TOKEN,
            mapOf(
                Property.LINE_NUMBER to 1L,
                Property.COLUMN_NUMBER to 18L,
                Property.TOKEN_TYPE to TokenType.KEYWORD,
                Property.TOKEN_VALUE to ion.newSymbol("order")
            ),
        )
    }

    @Test
    fun orderByInvalidPunctuation() {
        checkInputThrowingParserException(
            "SELECT a FROM tb ORDER BY asc; bar",
            ErrorCode.PARSE_UNEXPECTED_TOKEN,
            mapOf(
                Property.LINE_NUMBER to 1L,
                Property.COLUMN_NUMBER to 18L,
                Property.TOKEN_TYPE to TokenType.KEYWORD,
                Property.TOKEN_VALUE to ion.newSymbol("order")
            ),
        )
    }

    @Test
    fun orderByMultipleOrderingSpecs() {
        checkInputThrowingParserException(
            "SELECT a FROM tb ORDER BY foo asc desc",
            ErrorCode.PARSE_UNEXPECTED_TOKEN,
            mapOf(
                Property.LINE_NUMBER to 1L,
                Property.COLUMN_NUMBER to 35L,
                Property.TOKEN_TYPE to TokenType.DESC,
                Property.TOKEN_VALUE to ion.newSymbol("desc")
            )
        )
    }

    @Test
    fun orderByUnexpectedKeywordAsAttribute() {
        checkInputThrowingParserException(
            "SELECT a FROM tb ORDER BY SELECT",
            ErrorCode.PARSE_UNEXPECTED_TOKEN,
            mapOf(
                Property.LINE_NUMBER to 1L,
                Property.COLUMN_NUMBER to 18L,
                Property.TOKEN_TYPE to TokenType.KEYWORD,
                Property.TOKEN_VALUE to ion.newSymbol("order")
            ),
        )
    }

    @Test
    fun orderByMissingNullsType() {
        checkInputThrowingParserException(
            "SELECT a FROM tb ORDER BY a ASC NULLS",
            ErrorCode.PARSE_UNEXPECTED_TOKEN,
            mapOf(
                Property.LINE_NUMBER to 1L,
                Property.COLUMN_NUMBER to 38L,
                Property.TOKEN_TYPE to TokenType.EOF,
                Property.TOKEN_VALUE to ion.newSymbol("EOF")
            )
        )
    }

    @Test
    fun orderByMissingNullsKeywordWithFirstNullsType() {
        checkInputThrowingParserException(
            "SELECT a FROM tb ORDER BY a ASC FIRST",
            ErrorCode.PARSE_UNEXPECTED_TOKEN,
            mapOf(
                Property.LINE_NUMBER to 1L,
                Property.COLUMN_NUMBER to 33L,
                Property.TOKEN_TYPE to TokenType.FIRST,
                Property.TOKEN_VALUE to ion.newSymbol("first")
            )
        )
    }

    @Test
    fun orderByMissingNullsKeywordWithLastNullsType() {
        checkInputThrowingParserException(
            "SELECT a FROM tb ORDER BY a ASC LAST",
            ErrorCode.PARSE_UNEXPECTED_TOKEN,
            mapOf(
                Property.LINE_NUMBER to 1L,
                Property.COLUMN_NUMBER to 33L,
                Property.TOKEN_TYPE to TokenType.LAST,
                Property.TOKEN_VALUE to ion.newSymbol("last")
            )
        )
    }

    @Test
    fun nullsBeforeOrderBy() {
        checkInputThrowingParserException(
            "SELECT a FROM tb NULLS LAST ORDER BY a ASC",
            ErrorCode.PARSE_UNEXPECTED_TOKEN,
            mapOf(
                Property.LINE_NUMBER to 1L,
                Property.COLUMN_NUMBER to 18L,
                Property.TOKEN_TYPE to TokenType.NULLS,
                Property.TOKEN_VALUE to ion.newSymbol("nulls")
            )
        )
    }

    @Test
    fun orderByUnexpectedNullsKeywordAsAttribute() {
        checkInputThrowingParserException(
            "SELECT a FROM tb ORDER BY a NULLS SELECT",
            ErrorCode.PARSE_UNEXPECTED_TOKEN,
            mapOf(
                Property.LINE_NUMBER to 1L,
                Property.COLUMN_NUMBER to 35L,
                Property.TOKEN_TYPE to TokenType.KEYWORD,
                Property.TOKEN_VALUE to ion.newSymbol("select")
            )
        )
    }

    @Test
    fun orderByUnexpectedKeyword() {
        checkInputThrowingParserException(
            "SELECT a FROM tb ORDER BY a NULLS FIRST SELECT",
            ErrorCode.PARSE_UNEXPECTED_TOKEN,
            mapOf(
                Property.LINE_NUMBER to 1L,
                Property.COLUMN_NUMBER to 41L,
                Property.TOKEN_TYPE to TokenType.KEYWORD,
                Property.TOKEN_VALUE to ion.newSymbol("select")
            )
        )
    }

    @Test
    fun offsetBeforeLimit() {
        checkInputThrowingParserException(
            "SELECT a FROM tb OFFSET 5 LIMIT 10",
            ErrorCode.PARSE_UNEXPECTED_TOKEN,
            mapOf(
                Property.LINE_NUMBER to 1L,
                Property.COLUMN_NUMBER to 27L,
                Property.TOKEN_TYPE to TokenType.KEYWORD,
                Property.TOKEN_VALUE to ion.newSymbol("limit")
            )
        )
    }

    @Test
    fun limitOffsetBeforeOrderBy() {
        checkInputThrowingParserException(
            "SELECT a FROM tb LIMIT 10 OFFSET 5 ORDER BY b ASC",
            ErrorCode.PARSE_UNEXPECTED_TOKEN,
            mapOf(
                Property.LINE_NUMBER to 1L,
                Property.COLUMN_NUMBER to 36L,
                Property.TOKEN_TYPE to TokenType.KEYWORD,
                Property.TOKEN_VALUE to ion.newSymbol("order")
            )
        )
    }

    @Test
    fun limitOffsetBeforeOrderByWithNulls() {
        checkInputThrowingParserException(
            "SELECT a FROM tb LIMIT 10 OFFSET 5 ORDER BY b ASC NULLS FIRST",
            ErrorCode.PARSE_UNEXPECTED_TOKEN,
            mapOf(
                Property.LINE_NUMBER to 1L,
                Property.COLUMN_NUMBER to 36L,
                Property.TOKEN_TYPE to TokenType.KEYWORD,
                Property.TOKEN_VALUE to ion.newSymbol("order")
            )
        )
    }

    @Test
    fun offsetMissingArgument() {
        checkInputThrowingParserException(
            "SELECT a FROM tb OFFSET",
            ErrorCode.PARSE_UNEXPECTED_TOKEN,
            mapOf(
                Property.LINE_NUMBER to 1L,
                Property.COLUMN_NUMBER to 24L,
                Property.TOKEN_TYPE to TokenType.EOF,
                Property.TOKEN_VALUE to ion.newSymbol("EOF")
            ),
        )
    }

    @Test
    fun offsetUnexpectedKeywordAsAttribute() {
        checkInputThrowingParserException(
            "SELECT a FROM tb OFFSET SELECT",
            ErrorCode.PARSE_UNEXPECTED_TOKEN,
            mapOf(
                Property.LINE_NUMBER to 1L,
                Property.COLUMN_NUMBER to 31L,
                Property.TOKEN_TYPE to TokenType.EOF,
                Property.TOKEN_VALUE to ion.newSymbol("EOF")
            ),
        )
    }

    @Test
    fun onConflictUnexpectedTokenOnConflict() {
        checkInputThrowingParserException(
            "INSERT INTO foo VALUE 1 ON_CONFLICT WHERE bar DO NOTHING",
            ErrorCode.PARSE_UNEXPECTED_TOKEN,
            mapOf(
                Property.LINE_NUMBER to 1L,
                Property.COLUMN_NUMBER to 25L,
                Property.TOKEN_TYPE to TokenType.IDENTIFIER,
                Property.TOKEN_VALUE to ion.newSymbol("ON_CONFLICT")
            )
        )
    }

    @Test
    fun onConflictUnexpectedKeywordConflict() {
        checkInputThrowingParserException(
            "INSERT INTO foo VALUE 1 CONFLICT WHERE bar DO NOTHING",
            ErrorCode.PARSE_UNEXPECTED_TOKEN,
            mapOf(
                Property.LINE_NUMBER to 1L,
                Property.COLUMN_NUMBER to 25L,
                Property.TOKEN_TYPE to TokenType.KEYWORD,
                Property.TOKEN_VALUE to ion.newSymbol("conflict")
            )
        )
    }

    @Test
    fun onConflictUnexpectedKeywordWhen() {
        checkInputThrowingParserException(
            "INSERT INTO foo VALUE 1 ON CONFLICT WHEN bar DO NOTHING",
            ErrorCode.PARSE_UNEXPECTED_TOKEN,
            mapOf(
                Property.LINE_NUMBER to 1L,
                Property.COLUMN_NUMBER to 37L,
                Property.TOKEN_TYPE to TokenType.KEYWORD,
                Property.TOKEN_VALUE to ion.newSymbol("when")
            ),
        )
    }

    @Test
    fun onConflictMissingOnConflictExpression() {
        checkInputThrowingParserException(
            "INSERT INTO foo VALUE 1 ON CONFLICT WHERE DO NOTHING",
            ErrorCode.PARSE_UNEXPECTED_TOKEN,
            mapOf(
                Property.LINE_NUMBER to 1L,
                Property.COLUMN_NUMBER to 43L,
                Property.TOKEN_TYPE to TokenType.KEYWORD,
                Property.TOKEN_VALUE to ion.newSymbol("do")
            ),
        )
    }

    @Test
    fun onConflictMissingConflictAction() {
        checkInputThrowingParserException(
            "INSERT INTO foo VALUE 1 ON CONFLICT WHERE bar",
            ErrorCode.PARSE_UNEXPECTED_TOKEN,
            mapOf(
                Property.LINE_NUMBER to 1L,
                Property.COLUMN_NUMBER to 46L,
                Property.TOKEN_TYPE to TokenType.EOF,
                Property.TOKEN_VALUE to ion.newSymbol("EOF")
            ),
        )
    }

    @Test
    fun onConflictInvalidConflictAction() {
        checkInputThrowingParserException(
            "INSERT INTO foo VALUE 1 ON CONFLICT WHERE bar DO SOMETHING",
            ErrorCode.PARSE_UNEXPECTED_TOKEN,
            mapOf(
                Property.LINE_NUMBER to 1L,
                Property.COLUMN_NUMBER to 50L,
                Property.TOKEN_TYPE to TokenType.IDENTIFIER,
                Property.TOKEN_VALUE to ion.newSymbol("SOMETHING")
            ),
        )
    }

    @Test
    fun atOnConflictUnexpectedTokenOnConflict() {
        checkInputThrowingParserException(
            "INSERT INTO foo VALUE 1 AT pos ON_CONFLICT WHERE bar DO NOTHING",
            ErrorCode.PARSE_UNEXPECTED_TOKEN,
            mapOf(
                Property.LINE_NUMBER to 1L,
                Property.COLUMN_NUMBER to 32L,
                Property.TOKEN_TYPE to TokenType.IDENTIFIER,
                Property.TOKEN_VALUE to ion.newSymbol("ON_CONFLICT")
            )
        )
    }

    @Test
    fun atOnConflictUnexpectedKeywordConflict() {
        checkInputThrowingParserException(
            "INSERT INTO foo VALUE 1 AT pos CONFLICT WHERE bar DO NOTHING",
            ErrorCode.PARSE_UNEXPECTED_TOKEN,
            mapOf(
                Property.LINE_NUMBER to 1L,
                Property.COLUMN_NUMBER to 32L,
                Property.TOKEN_TYPE to TokenType.KEYWORD,
                Property.TOKEN_VALUE to ion.newSymbol("conflict")
            )
        )
    }

    @Test
    fun atOnConflictUnexpectedKeywordWhen() {
        checkInputThrowingParserException(
            "INSERT INTO foo VALUE 1 AT pos ON CONFLICT WHEN bar DO NOTHING",
            ErrorCode.PARSE_UNEXPECTED_TOKEN,
            mapOf(
                Property.LINE_NUMBER to 1L,
                Property.COLUMN_NUMBER to 44L,
                Property.TOKEN_TYPE to TokenType.KEYWORD,
                Property.TOKEN_VALUE to ion.newSymbol("when")
            ),
        )
    }

    @Test
    fun atOnConflictMissingOnConflictExpression() {
        checkInputThrowingParserException(
            "INSERT INTO foo VALUE 1 AT pos ON CONFLICT WHERE DO NOTHING",
            ErrorCode.PARSE_UNEXPECTED_TOKEN,
            mapOf(
                Property.LINE_NUMBER to 1L,
                Property.COLUMN_NUMBER to 50L,
                Property.TOKEN_TYPE to TokenType.KEYWORD,
                Property.TOKEN_VALUE to ion.newSymbol("do")
            ),
        )
    }

    @Test
    fun atOnConflictMissingConflictAction() {
        checkInputThrowingParserException(
            "INSERT INTO foo VALUE 1 AT pos ON CONFLICT WHERE bar",
            ErrorCode.PARSE_UNEXPECTED_TOKEN,
            mapOf(
                Property.LINE_NUMBER to 1L,
                Property.COLUMN_NUMBER to 53L,
                Property.TOKEN_TYPE to TokenType.EOF,
                Property.TOKEN_VALUE to ion.newSymbol("EOF")
            ),
        )
    }

    @Test
    fun atOnConflictInvalidConflictAction() {
        checkInputThrowingParserException(
            "INSERT INTO foo VALUE 1 AT pos ON CONFLICT WHERE bar DO SOMETHING",
            ErrorCode.PARSE_UNEXPECTED_TOKEN,
            mapOf(
                Property.LINE_NUMBER to 1L,
                Property.COLUMN_NUMBER to 57L,
                Property.TOKEN_TYPE to TokenType.IDENTIFIER,
                Property.TOKEN_VALUE to ion.newSymbol("SOMETHING")
            ),
        )
    }

    @Test
    fun leftOvers() {
        checkInputThrowingParserException(
            "5 5",
            ErrorCode.PARSE_UNEXPECTED_TOKEN,
            mapOf(
                Property.LINE_NUMBER to 1L,
                Property.COLUMN_NUMBER to 3L,
                Property.TOKEN_TYPE to TokenType.LITERAL,
                Property.TOKEN_VALUE to ion.newInt(5)
            )
        )
    }

    @Test
    fun likeColNameLikeColNameEscapeTypo() {
        checkInputThrowingParserException(
            "SELECT a, b FROM data WHERE a LIKE b ECSAPE '\\'",
            ErrorCode.PARSE_UNEXPECTED_TOKEN,
            mapOf(
                Property.LINE_NUMBER to 1L,
                Property.COLUMN_NUMBER to 38L,
                Property.TOKEN_TYPE to TokenType.IDENTIFIER,
                Property.TOKEN_VALUE to ion.newSymbol("ECSAPE")
            )
        )
    }

    // TODO: PartiQL Parser says the error location is `where` when it should be `like`
    //  See: https://github.com/partiql/partiql-lang-kotlin/issues/731
    @Test
    fun likeWrongOrderOfArgs() {
        checkInputThrowingParserException(
            "SELECT a, b FROM data WHERE LIKE a b",
            ErrorCode.PARSE_UNEXPECTED_TOKEN,
            mapOf(
                Property.LINE_NUMBER to 1L,
                Property.COLUMN_NUMBER to 23L,
                Property.TOKEN_TYPE to TokenType.KEYWORD,
                Property.TOKEN_VALUE to ion.newSymbol("where")
            ),
        )
    }

    @Test
    fun likeMissingEscapeValue() {
        checkInputThrowingParserException(
            "SELECT a, b FROM data WHERE a LIKE b ESCAPE",
            ErrorCode.PARSE_UNEXPECTED_TOKEN,
            mapOf(
                Property.LINE_NUMBER to 1L,
                Property.COLUMN_NUMBER to 44L,
                Property.TOKEN_TYPE to TokenType.EOF,
                Property.TOKEN_VALUE to ion.newSymbol("EOF")
            ),
        )
    }

    @Test
    fun likeMissingPattern() {
        checkInputThrowingParserException(
            "SELECT a, b FROM data WHERE a LIKE",
            ErrorCode.PARSE_UNEXPECTED_TOKEN,
            mapOf(
                Property.LINE_NUMBER to 1L,
                Property.COLUMN_NUMBER to 35L,
                Property.TOKEN_TYPE to TokenType.EOF,
                Property.TOKEN_VALUE to ion.newSymbol("EOF")
            ),
        )
    }

    @Test
    fun likeEscapeIncorrectOrder() {
        checkInputThrowingParserException(
            "SELECT a, b FROM data WHERE ESCAPE '\\' a LIKE b ",
            ErrorCode.PARSE_UNEXPECTED_TOKEN,
            mapOf(
                Property.LINE_NUMBER to 1L,
                Property.COLUMN_NUMBER to 23L,
                Property.TOKEN_TYPE to TokenType.KEYWORD,
                Property.TOKEN_VALUE to ion.newSymbol("where")
            ),
        )
    }

    @Test
    fun likeEscapeAsSecondArgument() {
        checkInputThrowingParserException(
            "SELECT a, b FROM data WHERE a LIKE ESCAPE '\\' b",
            ErrorCode.PARSE_UNEXPECTED_TOKEN,
            mapOf(
                Property.LINE_NUMBER to 1L,
                Property.COLUMN_NUMBER to 36L,
                Property.TOKEN_TYPE to TokenType.KEYWORD,
                Property.TOKEN_VALUE to ion.newSymbol("escape")
            ),
        )
    }

    @Test
    fun atOperatorOnNonIdentifier() {
        checkInputThrowingParserException(
            "@(a)",
            ErrorCode.PARSE_UNEXPECTED_TOKEN,
            mapOf(
                Property.LINE_NUMBER to 1L,
                Property.COLUMN_NUMBER to 2L,
                Property.TOKEN_TYPE to TokenType.LEFT_PAREN,
                Property.TOKEN_VALUE to ion.newSymbol("(")
            ),
        )
    }

    @Test
    fun atOperatorDoubleOnIdentifier() {
        checkInputThrowingParserException(
            "@ @a",
            ErrorCode.PARSE_UNEXPECTED_TOKEN,
            mapOf(
                Property.LINE_NUMBER to 1L,
                Property.COLUMN_NUMBER to 3L,
                Property.TOKEN_TYPE to TokenType.OPERATOR,
                Property.TOKEN_VALUE to ion.newSymbol("@")
            ),
        )
    }

    @Test
    fun nullIsNullIonLiteral() {
        checkInputThrowingParserException(
            "NULL is `null`",
            ErrorCode.PARSE_UNEXPECTED_TOKEN,
            mapOf(
                Property.LINE_NUMBER to 1L,
                Property.COLUMN_NUMBER to 9L,
                Property.TOKEN_TYPE to TokenType.ION_LITERAL,
                Property.TOKEN_VALUE to ion.newNull()
            ),

        )
    }

    @Test
    fun idIsStringLiteral() {
        checkInputThrowingParserException(
            "a is 'missing'",
            ErrorCode.PARSE_UNEXPECTED_TOKEN,
            mapOf(
                Property.LINE_NUMBER to 1L,
                Property.COLUMN_NUMBER to 6L,
                Property.TOKEN_TYPE to TokenType.LITERAL,
                Property.TOKEN_VALUE to ion.newString("missing")
            ),

        )
    }

    @Test
    fun idIsGroupMissing() {
        checkInputThrowingParserException(
            "a is (missing)",
            ErrorCode.PARSE_UNEXPECTED_TOKEN,
            mapOf(
                Property.LINE_NUMBER to 1L,
                Property.COLUMN_NUMBER to 6L,
                Property.TOKEN_TYPE to TokenType.LEFT_PAREN,
                Property.TOKEN_VALUE to ion.newSymbol("(")
            ),

        )
    }

    @Test
    fun selectWithFromAtAndAs() {
        checkInputThrowingParserException(
            "SELECT ord, val FROM table1 AT ord AS val",
            ErrorCode.PARSE_UNEXPECTED_TOKEN,
            mapOf(
                Property.LINE_NUMBER to 1L,
                Property.COLUMN_NUMBER to 36L,
                Property.TOKEN_TYPE to TokenType.AS,
                Property.TOKEN_VALUE to ion.newSymbol("as")
            )
        )
    }

    @Test
    fun pivotNoAt() {
        checkInputThrowingParserException(
            "PIVOT v FROM data",
            ErrorCode.PARSE_UNEXPECTED_TOKEN,
            mapOf(
                Property.LINE_NUMBER to 1L,
                Property.COLUMN_NUMBER to 9L,
                Property.TOKEN_TYPE to TokenType.KEYWORD,
                Property.TOKEN_VALUE to ion.newSymbol("from")
            ),

        )
    }

    @Test
    fun callExtractMissingFrom() {
        checkInputThrowingParserException(
            "extract(year b)",
            ErrorCode.PARSE_UNEXPECTED_TOKEN,
            mapOf(
                Property.LINE_NUMBER to 1L,
                Property.COLUMN_NUMBER to 14L,
                Property.TOKEN_TYPE to TokenType.IDENTIFIER,
                Property.TOKEN_VALUE to ion.newSymbol("b")
            ),

        )
    }

    @Test
    fun callExtractMissingFromWithComma() {
        checkInputThrowingParserException(
            "extract(year, b)",
            ErrorCode.PARSE_UNEXPECTED_TOKEN,
            mapOf(
                Property.LINE_NUMBER to 1L,
                Property.COLUMN_NUMBER to 13L,
                Property.TOKEN_TYPE to TokenType.COMMA,
                Property.TOKEN_VALUE to ion.newSymbol(",")
            ),

        )
    }

    @Test
    fun callExtractMissingSecondArgument() {
        checkInputThrowingParserException(
            "extract(year from)",
            ErrorCode.PARSE_UNEXPECTED_TOKEN,
            mapOf(
                Property.LINE_NUMBER to 1L,
                Property.COLUMN_NUMBER to 18L,
                Property.TOKEN_TYPE to TokenType.RIGHT_PAREN,
                Property.TOKEN_VALUE to ion.newSymbol(")")
            ),

        )
    }

    @Test
    fun callExtractMissingDateTimePart() {
        checkInputThrowingParserException(
            "extract(from b)",
            ErrorCode.PARSE_UNEXPECTED_TOKEN,
            mapOf(
                Property.LINE_NUMBER to 1L,
                Property.COLUMN_NUMBER to 9L,
                Property.TOKEN_TYPE to TokenType.KEYWORD,
                Property.TOKEN_VALUE to ion.newSymbol("from")
            ),

        )
    }

    @Test
    fun callExtractOnlySecondArgument() {
        checkInputThrowingParserException(
            "extract(b)",
            ErrorCode.PARSE_UNEXPECTED_TOKEN,
            mapOf(
                Property.LINE_NUMBER to 1L,
                Property.COLUMN_NUMBER to 10L,
                Property.TOKEN_TYPE to TokenType.RIGHT_PAREN,
                Property.TOKEN_VALUE to ion.newSymbol(")")
            ),

        )
    }

    @Test
    fun callExtractWrongDateTime() {
        checkInputThrowingParserException(
            "extract(b from c)",
            ErrorCode.PARSE_EXPECTED_DATE_TIME_PART,
            mapOf(
                Property.LINE_NUMBER to 1L,
                Property.COLUMN_NUMBER to 9L,
                Property.TOKEN_TYPE to TokenType.IDENTIFIER,
                Property.TOKEN_VALUE to ion.newSymbol("b")
            )
        )
    }

    @Test
    fun callExtractOnlyDateTimePart() {
        checkInputThrowingParserException(
            "extract(year)",
            ErrorCode.PARSE_UNEXPECTED_TOKEN,
            mapOf(
                Property.LINE_NUMBER to 1L,
                Property.COLUMN_NUMBER to 13L,
                Property.TOKEN_TYPE to TokenType.RIGHT_PAREN,
                Property.TOKEN_VALUE to ion.newSymbol(")")
            ),

        )
    }

    // NOTE that we do not test DATE_DIFF below because the parser uses the same code for both date_add and date_diff

    @Test
    fun callDateAddNoArguments() {
        checkInputThrowingParserException(
            "date_add()",
            ErrorCode.PARSE_UNEXPECTED_TOKEN,
            mapOf(
                Property.LINE_NUMBER to 1L,
                Property.COLUMN_NUMBER to 10L,
                Property.TOKEN_TYPE to TokenType.RIGHT_PAREN,
                Property.TOKEN_VALUE to ion.newSymbol(")")
            ),

        )
    }

    @Test
    fun callDateAddInvalidDateTimePart() {
        checkInputThrowingParserException(
            "date_add(foobar",
            ErrorCode.PARSE_UNEXPECTED_TOKEN,
            mapOf(
                Property.LINE_NUMBER to 1L,
                Property.COLUMN_NUMBER to 16L,
                Property.TOKEN_TYPE to TokenType.EOF,
                Property.TOKEN_VALUE to ion.newSymbol("EOF")
            ),

        )
    }

    @Test
    fun callDateAddOneArgument() {
        checkInputThrowingParserException(
            "date_add(year)",
            ErrorCode.PARSE_UNEXPECTED_TOKEN,
            mapOf(
                Property.LINE_NUMBER to 1L,
                Property.COLUMN_NUMBER to 14L,
                Property.TOKEN_TYPE to TokenType.RIGHT_PAREN,
                Property.TOKEN_VALUE to ion.newSymbol(")"),
            ),

        )
    }

    @Test
    fun callDateAddOneArgumentTrailingComma() {

        checkInputThrowingParserException(
            "date_add(year,)",
            ErrorCode.PARSE_UNEXPECTED_TOKEN,
            mapOf(
                Property.LINE_NUMBER to 1L,
                Property.COLUMN_NUMBER to 15L,
                Property.TOKEN_TYPE to TokenType.RIGHT_PAREN,
                Property.TOKEN_VALUE to ion.newSymbol(")")
            ),

        )
    }

    @Test
    fun callDateAddTwoArguments() {
        checkInputThrowingParserException(
            "date_add(year, b)",
            ErrorCode.PARSE_UNEXPECTED_TOKEN,
            mapOf(
                Property.LINE_NUMBER to 1L,
                Property.COLUMN_NUMBER to 17L,
                Property.TOKEN_TYPE to TokenType.RIGHT_PAREN,
                Property.TOKEN_VALUE to ion.newSymbol(")"),
            ),

        )
    }
    @Test
    fun callDateAddCommaAfterThirdArgument() {
        checkInputThrowingParserException(
            "date_add(year, b, c,)",
            ErrorCode.PARSE_UNEXPECTED_TOKEN,
            mapOf(
                Property.LINE_NUMBER to 1L,
                Property.COLUMN_NUMBER to 20L,
                Property.TOKEN_TYPE to TokenType.COMMA,
                Property.TOKEN_VALUE to ion.newSymbol(","),
            ),

        )
    }

    @Test
    fun callDateAddMissingComma() {
        checkInputThrowingParserException(
            "date_add(year a, b)",
            ErrorCode.PARSE_UNEXPECTED_TOKEN,
            mapOf(
                Property.LINE_NUMBER to 1L,
                Property.COLUMN_NUMBER to 15L,
                Property.TOKEN_TYPE to TokenType.IDENTIFIER,
                Property.TOKEN_VALUE to ion.newSymbol("a"),
            ),

        )
    }

    @Test
    fun callDateAddMissingDateTimePart() {
        checkInputThrowingParserException(
            "date_add(a, b, c)",
            ErrorCode.PARSE_EXPECTED_DATE_TIME_PART,
            mapOf(
                Property.LINE_NUMBER to 1L,
                Property.COLUMN_NUMBER to 10L,
                Property.TOKEN_TYPE to TokenType.IDENTIFIER,
                Property.TOKEN_VALUE to ion.newSymbol("a")
            )
        )
    }

    @Test
    fun tokensAfterSemicolon() {
        checkInputThrowingParserException(
            "1;1",
            ErrorCode.PARSE_UNEXPECTED_TOKEN,
            mapOf(
                Property.LINE_NUMBER to 1L,
                Property.COLUMN_NUMBER to 3L,
                Property.TOKEN_TYPE to TokenType.LITERAL,
                Property.TOKEN_VALUE to ion.newInt(1)
            )
        )
    }

    @Test
    fun validQueriesSeparatedBySemicolon() {
        checkInputThrowingParserException(
            "SELECT * FROM <<1>>;SELECT * FROM <<1>>",
            ErrorCode.PARSE_UNEXPECTED_TOKEN,
            mapOf(
                Property.LINE_NUMBER to 1L,
                Property.COLUMN_NUMBER to 21L,
                Property.TOKEN_TYPE to TokenType.KEYWORD,
                Property.TOKEN_VALUE to ion.newSymbol("select")
            )
        )
    }

    @Test
    fun semicolonInsideExpression() {
        checkInputThrowingParserException(
            "(1;)",
            ErrorCode.PARSE_UNEXPECTED_TOKEN,
            mapOf(
                Property.LINE_NUMBER to 1L,
                Property.COLUMN_NUMBER to 3L,
                Property.TOKEN_TYPE to TokenType.SEMICOLON,
                Property.TOKEN_VALUE to ion.newSymbol(";")
            ),

        )
    }

    @Test
    fun selectStarStar() {
        checkInputThrowingParserException(
            "SELECT *, * FROM <<1>>",
            ErrorCode.PARSE_UNEXPECTED_TOKEN,
            mapOf(
                Property.LINE_NUMBER to 1L,
                Property.COLUMN_NUMBER to 9L,
                Property.TOKEN_TYPE to TokenType.COMMA,
                Property.TOKEN_VALUE to ion.newSymbol(",")
            ),

        )
    }

    @Test
    fun selectStarAliasDotStar() {
        checkInputThrowingParserException(
            "SELECT *, foo.* FROM <<{ a: 1 }>> as foo",
            ErrorCode.PARSE_UNEXPECTED_TOKEN,
            mapOf(
                Property.LINE_NUMBER to 1L,
                Property.COLUMN_NUMBER to 9L,
                Property.TOKEN_TYPE to TokenType.COMMA,
                Property.TOKEN_VALUE to ion.newSymbol(",")
            ),

        )
    }

    @Test
    fun selectAliasDotStarStar() {
        checkInputThrowingParserException(
            "SELECT foo.*, * FROM <<{ a: 1 }>> as foo",
            ErrorCode.PARSE_UNEXPECTED_TOKEN,
            mapOf(
                Property.LINE_NUMBER to 1L,
                Property.COLUMN_NUMBER to 15L,
                Property.TOKEN_TYPE to TokenType.STAR,
                Property.TOKEN_VALUE to ion.newSymbol("*")
            ),

        )
    }

    @Test
    fun selectExpressionStar() {
        checkInputThrowingParserException(
            "SELECT 1, * FROM <<{ a: 1 }>>",
            ErrorCode.PARSE_UNEXPECTED_TOKEN,
            mapOf(
                Property.LINE_NUMBER to 1L,
                Property.COLUMN_NUMBER to 11L,
                Property.TOKEN_TYPE to TokenType.STAR,
                Property.TOKEN_VALUE to ion.newSymbol("*")
            ),

        )
    }

    @Test
    fun selectStarExpression() {
        checkInputThrowingParserException(
            "SELECT *, 1 FROM <<{ a: 1 }>>",
            ErrorCode.PARSE_UNEXPECTED_TOKEN,
            mapOf(
                Property.LINE_NUMBER to 1L,
                Property.COLUMN_NUMBER to 9L,
                Property.TOKEN_TYPE to TokenType.COMMA,
                Property.TOKEN_VALUE to ion.newSymbol(",")
            ),

        )
    }

    @Test
    fun countDistinctStar() {
        checkInputThrowingParserException(
            "COUNT(DISTINCT *)",
            ErrorCode.PARSE_UNEXPECTED_TOKEN,
            mapOf(
                Property.LINE_NUMBER to 1L,
                Property.COLUMN_NUMBER to 16L,
                Property.TOKEN_TYPE to TokenType.STAR,
                Property.TOKEN_VALUE to ion.newSymbol("*")
            ),

        )
    }

    @Test
    fun countAllStar() {
        checkInputThrowingParserException(
            "COUNT(ALL *)",
            ErrorCode.PARSE_UNEXPECTED_TOKEN,
            mapOf(
                Property.LINE_NUMBER to 1L,
                Property.COLUMN_NUMBER to 11L,
                Property.TOKEN_TYPE to TokenType.STAR,
                Property.TOKEN_VALUE to ion.newSymbol("*")
            ),

        )
    }

    @Test
    fun countExpressionStar() {
        checkInputThrowingParserException(
            "COUNT(a, *)",
            ErrorCode.PARSE_UNEXPECTED_TOKEN,
            mapOf(
                Property.LINE_NUMBER to 1L,
                Property.COLUMN_NUMBER to 10L,
                Property.TOKEN_TYPE to TokenType.STAR,
                Property.TOKEN_VALUE to ion.newSymbol("*")
            ),

        )
    }

    @Test
    fun setWithNoAssignments() {
        checkInputThrowingParserException(
            "FROM x SET",
            ErrorCode.PARSE_UNEXPECTED_TOKEN,
            mapOf(
                Property.LINE_NUMBER to 1L,
                Property.COLUMN_NUMBER to 11L,
                Property.TOKEN_TYPE to TokenType.EOF,
                Property.TOKEN_VALUE to ion.newSymbol("EOF")
            ),

        )
    }

    @Test
    fun setWithExpression() {
        checkInputThrowingParserException(
            "FROM x SET y, z",
            ErrorCode.PARSE_UNEXPECTED_TOKEN,
            mapOf(
                Property.LINE_NUMBER to 1L,
                Property.COLUMN_NUMBER to 13L,
                Property.TOKEN_TYPE to TokenType.COMMA,
                Property.TOKEN_VALUE to ion.newSymbol(",")
            ),

        )
    }

    @Test
    fun setWithWildcardPath() {
        checkInputThrowingParserException(
            "FROM x SET y.* = 5",
            ErrorCode.PARSE_UNEXPECTED_TOKEN,
            mapOf(
                Property.LINE_NUMBER to 1L,
                Property.COLUMN_NUMBER to 14L,
                Property.TOKEN_TYPE to TokenType.STAR,
                Property.TOKEN_VALUE to ion.newSymbol("*")
            ),

        )
    }

    @Test
    fun setWithExpressionPath() {
        checkInputThrowingParserException(
            "FROM x SET y[1+1] = 5",
            ErrorCode.PARSE_UNEXPECTED_TOKEN,
            mapOf(
                Property.LINE_NUMBER to 1L,
                Property.COLUMN_NUMBER to 15L,
                Property.TOKEN_TYPE to TokenType.OPERATOR,
                Property.TOKEN_VALUE to ion.newSymbol("+")
            ),

        )
    }

    @Test
    fun fromWithDelete() {
        checkInputThrowingParserException(
            "FROM x DELETE FROM y",
            ErrorCode.PARSE_UNEXPECTED_TOKEN,
            mapOf(
                Property.LINE_NUMBER to 1L,
                Property.COLUMN_NUMBER to 8L,
                Property.TOKEN_TYPE to TokenType.KEYWORD,
                Property.TOKEN_VALUE to ion.newSymbol("delete")
            ),

        )
    }

    @Test
    fun fromWithUpdate() {
        checkInputThrowingParserException(
            "FROM x UPDATE y SET a = b",
            ErrorCode.PARSE_UNEXPECTED_TOKEN,
            mapOf(
                Property.LINE_NUMBER to 1L,
                Property.COLUMN_NUMBER to 8L,
                Property.TOKEN_TYPE to TokenType.KEYWORD,
                Property.TOKEN_VALUE to ion.newSymbol("update")
            ),

        )
    }

    @Test
    fun deleteNoFrom() = checkInputThrowingParserException(
        "DELETE x",
        ErrorCode.PARSE_UNEXPECTED_TOKEN,
        mapOf(
            Property.LINE_NUMBER to 1L,
            Property.COLUMN_NUMBER to 8L,
            Property.TOKEN_TYPE to TokenType.IDENTIFIER,
            Property.TOKEN_VALUE to ion.newSymbol("x")
        )
    )

    @Test
    fun deleteFromList() = checkInputThrowingParserException(
        "DELETE FROM x, y",
        ErrorCode.PARSE_UNEXPECTED_TOKEN,
        mapOf(
            Property.LINE_NUMBER to 1L,
            Property.COLUMN_NUMBER to 14L,
            Property.TOKEN_TYPE to TokenType.COMMA,
            Property.TOKEN_VALUE to ion.newSymbol(",")
        )
    )

    @Test
    fun deleteFromListWithAListMemberThatHasPath() = checkInputThrowingParserException(
        "DELETE FROM x.n, a",
        ErrorCode.PARSE_UNEXPECTED_TOKEN,
        mapOf(
            Property.LINE_NUMBER to 1L,
            Property.COLUMN_NUMBER to 16L,
            Property.TOKEN_TYPE to TokenType.COMMA,
            Property.TOKEN_VALUE to ion.newSymbol(",")
        )
    )

    @Test
    fun deleteFromListWithAListMemberThatHasAnAlias() = checkInputThrowingParserException(
        "DELETE FROM x.n.m AS y, a",
        ErrorCode.PARSE_UNEXPECTED_TOKEN,
        mapOf(
            Property.LINE_NUMBER to 1L,
            Property.COLUMN_NUMBER to 23L,
            Property.TOKEN_TYPE to TokenType.COMMA,
            Property.TOKEN_VALUE to ion.newSymbol(",")
        )
    )

    @Test
    fun deleteFromListWithAListMemberThatHasAnAliasAndPosition() = checkInputThrowingParserException(
        "DELETE FROM x.n.m AS y AT z, a",
        ErrorCode.PARSE_UNEXPECTED_TOKEN,
        mapOf(
            Property.LINE_NUMBER to 1L,
            Property.COLUMN_NUMBER to 28L,
            Property.TOKEN_TYPE to TokenType.COMMA,
            Property.TOKEN_VALUE to ion.newSymbol(",")
        )
    )

    @Test
    fun updateNoSet() {
        checkInputThrowingParserException(
            "UPDATE x",
            ErrorCode.PARSE_UNEXPECTED_TOKEN,
            mapOf(
                Property.LINE_NUMBER to 1L,
                Property.COLUMN_NUMBER to 9L,
                Property.TOKEN_TYPE to TokenType.EOF,
                Property.TOKEN_VALUE to ion.newSymbol("EOF")
            ),

        )
    }

    @Test
    fun updateWithNestedSet() {
        checkInputThrowingParserException(
            "UPDATE test SET x = SET test.y = 6",
            ErrorCode.PARSE_UNEXPECTED_TOKEN,
            mapOf(
                Property.LINE_NUMBER to 1L,
                Property.COLUMN_NUMBER to 21L,
                Property.TOKEN_TYPE to TokenType.KEYWORD,
                Property.TOKEN_VALUE to ion.newSymbol("set")
            ),

        )
    }

    @Test
    fun updateWithRemove() {
        checkInputThrowingParserException(
            "UPDATE test SET x = REMOVE y",
            ErrorCode.PARSE_UNEXPECTED_TOKEN,
            mapOf(
                Property.LINE_NUMBER to 1L,
                Property.COLUMN_NUMBER to 21L,
                Property.TOKEN_TYPE to TokenType.KEYWORD,
                Property.TOKEN_VALUE to ion.newSymbol("remove")
            ),

        )
    }

    @Test
    fun updateWithInsert() {
        checkInputThrowingParserException(
            "UPDATE test SET x = INSERT INTO foo VALUE 1",
            ErrorCode.PARSE_UNEXPECTED_TOKEN,
            mapOf(
                Property.LINE_NUMBER to 1L,
                Property.COLUMN_NUMBER to 21L,
                Property.TOKEN_TYPE to TokenType.KEYWORD,
                Property.TOKEN_VALUE to ion.newSymbol("insert")
            ),

        )
    }

    @Test
    fun updateWithDelete() {
        checkInputThrowingParserException(
            "UPDATE test SET x = DELETE FROM y",
            ErrorCode.PARSE_UNEXPECTED_TOKEN,
            mapOf(
                Property.LINE_NUMBER to 1L,
                Property.COLUMN_NUMBER to 21L,
                Property.TOKEN_TYPE to TokenType.KEYWORD,
                Property.TOKEN_VALUE to ion.newSymbol("delete")
            ),

        )
    }

    @Test
    fun updateWithExec() {
        checkInputThrowingParserException(
            "UPDATE test SET x = EXEC foo arg1, arg2",
            ErrorCode.PARSE_UNEXPECTED_TOKEN,
            mapOf(
                Property.LINE_NUMBER to 1L,
                Property.COLUMN_NUMBER to 21L,
                Property.TOKEN_TYPE to TokenType.KEYWORD,
                Property.TOKEN_VALUE to ion.newSymbol("exec")
            ),

        )
    }

    @Test
    fun updateWithCreateTable() {
        checkInputThrowingParserException(
            "UPDATE test SET x = CREATE TABLE foo",
            ErrorCode.PARSE_UNEXPECTED_TOKEN,
            mapOf(
                Property.LINE_NUMBER to 1L,
                Property.COLUMN_NUMBER to 21L,
                Property.TOKEN_TYPE to TokenType.KEYWORD,
                Property.TOKEN_VALUE to ion.newSymbol("create")
            ),

        )
    }

    @Test
    fun updateWithDropTable() {
        checkInputThrowingParserException(
            "UPDATE test SET x = DROP TABLE foo",
            ErrorCode.PARSE_UNEXPECTED_TOKEN,
            mapOf(
                Property.LINE_NUMBER to 1L,
                Property.COLUMN_NUMBER to 21L,
                Property.TOKEN_TYPE to TokenType.KEYWORD,
                Property.TOKEN_VALUE to ion.newSymbol("drop")
            ),

        )
    }

    @Test
    fun updateWithCreateIndex() {
        checkInputThrowingParserException(
            "UPDATE test SET x = CREATE INDEX ON foo (x, y.z)",
            ErrorCode.PARSE_UNEXPECTED_TOKEN,
            mapOf(
                Property.LINE_NUMBER to 1L,
                Property.COLUMN_NUMBER to 21L,
                Property.TOKEN_TYPE to TokenType.KEYWORD,
                Property.TOKEN_VALUE to ion.newSymbol("create")
            ),

        )
    }

    @Test
    fun nestedRemove() {
        checkInputThrowingParserException(
            "REMOVE REMOVE y",
            ErrorCode.PARSE_UNEXPECTED_TOKEN,
            mapOf(
                Property.LINE_NUMBER to 1L,
                Property.COLUMN_NUMBER to 8L,
                Property.TOKEN_TYPE to TokenType.KEYWORD,
                Property.TOKEN_VALUE to ion.newSymbol("remove")
            ),

        )
    }

    @Test
    fun nestedInsertInto() {
        checkInputThrowingParserException(
            "INSERT INTO foo VALUE INSERT INTO foo VALUE 1 AT bar",
            ErrorCode.PARSE_UNEXPECTED_TOKEN,
            mapOf(
                Property.LINE_NUMBER to 1L,
                Property.COLUMN_NUMBER to 23L,
                Property.TOKEN_TYPE to TokenType.KEYWORD,
                Property.TOKEN_VALUE to ion.newSymbol("insert")
            ),

        )
    }

    @Test
    fun selectAndRemove() {
        checkInputThrowingParserException(
            "SELECT REMOVE foo FROM bar",
            ErrorCode.PARSE_UNEXPECTED_TOKEN,
            mapOf(
                Property.LINE_NUMBER to 1L,
                Property.COLUMN_NUMBER to 8L,
                Property.TOKEN_TYPE to TokenType.KEYWORD,
                Property.TOKEN_VALUE to ion.newSymbol("remove")
            ),

        )
    }

    @Test
    fun selectAndRemove2() {
        checkInputThrowingParserException(
            "SELECT * FROM REMOVE foo",
            ErrorCode.PARSE_UNEXPECTED_TOKEN,
            mapOf(
                Property.LINE_NUMBER to 1L,
                Property.COLUMN_NUMBER to 15L,
                Property.TOKEN_TYPE to TokenType.KEYWORD,
                Property.TOKEN_VALUE to ion.newSymbol("remove")
            ),

        )
    }

    @Test
    fun updateWithDropIndex() {
        checkInputThrowingParserException(
            "UPDATE test SET x = DROP INDEX bar ON foo",
            ErrorCode.PARSE_UNEXPECTED_TOKEN,
            mapOf(
                Property.LINE_NUMBER to 1L,
                Property.COLUMN_NUMBER to 21L,
                Property.TOKEN_TYPE to TokenType.KEYWORD,
                Property.TOKEN_VALUE to ion.newSymbol("drop")
            ),

        )
    }

    @Test
    fun updateFromList() {
        checkInputThrowingParserException(
            "UPDATE x, y SET a = b",
            ErrorCode.PARSE_UNEXPECTED_TOKEN,
            mapOf(
                Property.LINE_NUMBER to 1L,
                Property.COLUMN_NUMBER to 9L,
                Property.TOKEN_TYPE to TokenType.COMMA,
                Property.TOKEN_VALUE to ion.newSymbol(",")
            ),

        )
    }

    @Test
    fun insertValueMissingReturning() {
        checkInputThrowingParserException(
            "INSERT INTO foo VALUE 1 MODIFIED OLD foo",
            ErrorCode.PARSE_UNEXPECTED_TOKEN,
            mapOf(
                Property.LINE_NUMBER to 1L,
                Property.COLUMN_NUMBER to 25L,
                Property.TOKEN_TYPE to TokenType.KEYWORD,
                Property.TOKEN_VALUE to ion.newSymbol("modified")
            ),

        )
    }

    @Test
    fun insertValueReturningMissingReturningElem() {
        checkInputThrowingParserException(
            "INSERT INTO foo VALUE 1 RETURNING",
            ErrorCode.PARSE_UNEXPECTED_TOKEN,
            mapOf(
                Property.LINE_NUMBER to 1L,
                Property.COLUMN_NUMBER to 34L,
                Property.TOKEN_TYPE to TokenType.EOF,
                Property.TOKEN_VALUE to ion.newSymbol("EOF")
            ),

        )
    }

    @Test
    fun insertValueReturningMissingReturningMapping() {
        checkInputThrowingParserException(
            "INSERT INTO foo VALUE 1 RETURNING *",
            ErrorCode.PARSE_UNEXPECTED_TOKEN,
            mapOf(
                Property.LINE_NUMBER to 1L,
                Property.COLUMN_NUMBER to 35L,
                Property.TOKEN_TYPE to TokenType.STAR,
                Property.TOKEN_VALUE to ion.newSymbol("*")
            ),

        )
    }

    @Test
    fun insertValueReturningMissingReturningColumn() {
        checkInputThrowingParserException(
            "INSERT INTO foo VALUE 1 RETURNING MODIFIED OLD",
            ErrorCode.PARSE_UNEXPECTED_TOKEN,
            mapOf(
                Property.LINE_NUMBER to 1L,
                Property.COLUMN_NUMBER to 47L,
                Property.TOKEN_TYPE to TokenType.EOF,
                Property.TOKEN_VALUE to ion.newSymbol("EOF")
            ),

        )
    }

    @Test
    fun insertValueMultiReturningMissingReturningColumn() {
        checkInputThrowingParserException(
            "INSERT INTO foo VALUE 1 RETURNING MODIFIED OLD , ALL OLD *",
            ErrorCode.PARSE_UNEXPECTED_TOKEN,
            mapOf(
                Property.LINE_NUMBER to 1L,
                Property.COLUMN_NUMBER to 48L,
                Property.TOKEN_TYPE to TokenType.COMMA,
                Property.TOKEN_VALUE to ion.newSymbol(",")
            ),

        )
    }

    @Test
    fun insertValueMisSpellReturning() = checkInputThrowingParserException(
        "INSERT INTO foo VALUE 1 RETURING MODIFIED OLD foo",
        ErrorCode.PARSE_UNEXPECTED_TOKEN,
        mapOf(
            Property.LINE_NUMBER to 1L,
            Property.COLUMN_NUMBER to 25L,
            Property.TOKEN_TYPE to TokenType.IDENTIFIER,
            Property.TOKEN_VALUE to ion.newSymbol("RETURING")
        )
    )

    @Test
    fun insertValueReturningInvalidReturningMapping() {
        checkInputThrowingParserException(
            "INSERT INTO foo VALUE 1 RETURNING UPDATED OLD foo",
            ErrorCode.PARSE_UNEXPECTED_TOKEN,
            mapOf(
                Property.LINE_NUMBER to 1L,
                Property.COLUMN_NUMBER to 35L,
                Property.TOKEN_TYPE to TokenType.IDENTIFIER,
                Property.TOKEN_VALUE to ion.newSymbol("UPDATED")
            ),

        )
    }

    @Test
    fun insertValueReturningInvalidReturningColumn() {
        checkInputThrowingParserException(
            "INSERT INTO foo VALUE 1 RETURNING MODIFIED OLD ;",
            ErrorCode.PARSE_UNEXPECTED_TOKEN,
            mapOf(
                Property.LINE_NUMBER to 1L,
                Property.COLUMN_NUMBER to 48L,
                Property.TOKEN_TYPE to TokenType.SEMICOLON,
                Property.TOKEN_VALUE to ion.newSymbol(";")
            ),

        )
    }

    @Test
    fun insertValueReturningMultipleReturningColumn() {
        checkInputThrowingParserException(
            "INSERT INTO foo VALUE 1 RETURNING MODIFIED OLD a,b",
            ErrorCode.PARSE_UNEXPECTED_TOKEN,
            mapOf(
                Property.LINE_NUMBER to 1L,
                Property.COLUMN_NUMBER to 50L,
                Property.TOKEN_TYPE to TokenType.IDENTIFIER,
                Property.TOKEN_VALUE to ion.newSymbol("b")
            ),

        )
    }

    @Test
    fun createTableWithKeyword() = checkInputThrowingParserException(
        "CREATE TABLE SELECT",
        ErrorCode.PARSE_UNEXPECTED_TOKEN,
        mapOf(
            Property.LINE_NUMBER to 1L,
            Property.COLUMN_NUMBER to 14L,
            Property.TOKEN_TYPE to TokenType.KEYWORD,
            Property.TOKEN_VALUE to ion.newSymbol("select")
        )
    )

    @Test
    fun createForUnsupportedObject() = checkInputThrowingParserException(
        "CREATE VIEW FOO",
        ErrorCode.PARSE_UNEXPECTED_TOKEN,
        mapOf(
            Property.LINE_NUMBER to 1L,
            Property.COLUMN_NUMBER to 8L,
            Property.TOKEN_TYPE to TokenType.KEYWORD,
            Property.TOKEN_VALUE to ion.newSymbol("view")
        )
    )

    @Test
    fun createTableWithNoIdentifier() = checkInputThrowingParserException(
        "CREATE TABLE",
        ErrorCode.PARSE_UNEXPECTED_TOKEN,
        mapOf(
            Property.LINE_NUMBER to 1L,
            Property.COLUMN_NUMBER to 13L,
            Property.TOKEN_TYPE to TokenType.EOF,
            Property.TOKEN_VALUE to ion.newSymbol("EOF")
        )
    )

    @Test
    fun createTableWithOperatorAfterIdentifier() = checkInputThrowingParserException(
        "CREATE TABLE foo-bar",
        ErrorCode.PARSE_UNEXPECTED_TOKEN,
        mapOf(
            Property.LINE_NUMBER to 1L,
            Property.COLUMN_NUMBER to 17L,
            Property.TOKEN_TYPE to TokenType.OPERATOR,
            Property.TOKEN_VALUE to ion.newSymbol("-")
        )
    )

    @Test
    fun nestedCreateTable() = checkInputThrowingParserException(
        "CREATE TABLE CREATE TABLE foo",
        ErrorCode.PARSE_UNEXPECTED_TOKEN,
        mapOf(
            Property.LINE_NUMBER to 1L,
            Property.COLUMN_NUMBER to 14L,
            Property.TOKEN_TYPE to TokenType.KEYWORD,
            Property.TOKEN_VALUE to ion.newSymbol("create")
        )
    )

    @Test
    fun dropTableWithOperatorAfterIdentifier() = checkInputThrowingParserException(
        "DROP TABLE foo+bar",
        ErrorCode.PARSE_UNEXPECTED_TOKEN,
        mapOf(
            Property.LINE_NUMBER to 1L,
            Property.COLUMN_NUMBER to 15L,
            Property.TOKEN_TYPE to TokenType.OPERATOR,
            Property.TOKEN_VALUE to ion.newSymbol("+")
        )
    )

    @Test
    fun createIndexWithoutAnythingElse() = checkInputThrowingParserException(
        "CREATE INDEX",
        ErrorCode.PARSE_UNEXPECTED_TOKEN,
        mapOf(
            Property.LINE_NUMBER to 1L,
            Property.COLUMN_NUMBER to 13L,
            Property.TOKEN_TYPE to TokenType.EOF,
            Property.TOKEN_VALUE to ion.newSymbol("EOF")
        )
    )

    @Test
    fun createIndexWithName() = checkInputThrowingParserException(
        "CREATE INDEX foo_index ON foo (bar)",
        ErrorCode.PARSE_UNEXPECTED_TOKEN,
        mapOf(
            Property.LINE_NUMBER to 1L,
            Property.COLUMN_NUMBER to 14L,
            Property.TOKEN_TYPE to TokenType.IDENTIFIER,
            Property.TOKEN_VALUE to ion.newSymbol("foo_index")
        )
    )

    @Test
    fun createIndexNoNameNoTarget() = checkInputThrowingParserException(
        "CREATE INDEX ON (bar)",
        ErrorCode.PARSE_UNEXPECTED_TOKEN,
        mapOf(
            Property.LINE_NUMBER to 1L,
            Property.COLUMN_NUMBER to 17L,
            Property.TOKEN_TYPE to TokenType.LEFT_PAREN,
            Property.TOKEN_VALUE to ion.newSymbol("(")
        )
    )

    @Test
    fun createIndexNoNameNoKeyParenthesis() = checkInputThrowingParserException(
        "CREATE INDEX ON foo bar",
        ErrorCode.PARSE_UNEXPECTED_TOKEN,
        mapOf(
            Property.LINE_NUMBER to 1L,
            Property.COLUMN_NUMBER to 21L,
            Property.TOKEN_TYPE to TokenType.IDENTIFIER,
            Property.TOKEN_VALUE to ion.newSymbol("bar")
        )
    )

    @Test
    fun createIndexNoNameKeyExpression() {
        checkInputThrowingParserException(
            "CREATE INDEX ON foo (1+1)",
            ErrorCode.PARSE_UNEXPECTED_TOKEN,
            mapOf(
                Property.LINE_NUMBER to 1L,
                Property.COLUMN_NUMBER to 22L,
                Property.TOKEN_TYPE to TokenType.LITERAL,
                Property.TOKEN_VALUE to ion.newInt(1)
            ),

        )
    }

    @Test
    fun createIndexWithOperatorAtTail() = checkInputThrowingParserException(
        "CREATE INDEX ON foo (bar) + 1",
        ErrorCode.PARSE_UNEXPECTED_TOKEN,
        mapOf(
            Property.LINE_NUMBER to 1L,
            Property.COLUMN_NUMBER to 27L,
            Property.TOKEN_TYPE to TokenType.OPERATOR,
            Property.TOKEN_VALUE to ion.newSymbol("+")
        )
    )

    @Test
    fun createIndexNoNameKeyWildcardPath() {
        checkInputThrowingParserException(
            "CREATE INDEX ON foo (a.*)",
            ErrorCode.PARSE_UNEXPECTED_TOKEN,
            mapOf(
                Property.LINE_NUMBER to 1L,
                Property.COLUMN_NUMBER to 24L,
                Property.TOKEN_TYPE to TokenType.STAR,
                Property.TOKEN_VALUE to ion.newSymbol("*")
            ),

        )
    }

    @Test
    fun createIndexNoNameKeyExpressionPath() {
        checkInputThrowingParserException(
            "CREATE INDEX ON foo (a[1+1])",
            ErrorCode.PARSE_UNEXPECTED_TOKEN,
            mapOf(
                Property.LINE_NUMBER to 1L,
                Property.COLUMN_NUMBER to 25L,
                Property.TOKEN_TYPE to TokenType.OPERATOR,
                Property.TOKEN_VALUE to ion.newSymbol("+")
            ),

        )
    }

    @Test
    fun dropIndexWithoutAnythingElse() = checkInputThrowingParserException(
        "DROP INDEX",
        ErrorCode.PARSE_UNEXPECTED_TOKEN,
        mapOf(
            Property.LINE_NUMBER to 1L,
            Property.COLUMN_NUMBER to 11L,
            Property.TOKEN_TYPE to TokenType.EOF,
            Property.TOKEN_VALUE to ion.newSymbol("EOF")
        )
    )

    @Test
    fun dropIndexNoIdentifierNoTarget() = checkInputThrowingParserException(
        "DROP INDEX ON",
        ErrorCode.PARSE_UNEXPECTED_TOKEN,
        mapOf(
            Property.LINE_NUMBER to 1L,
            Property.COLUMN_NUMBER to 12L,
            Property.TOKEN_TYPE to TokenType.KEYWORD,
            Property.TOKEN_VALUE to ion.newSymbol("on")
        )
    )

    @Test
    fun dropIndexMissingOnKeyWord() = checkInputThrowingParserException(
        "DROP INDEX bar foo",
        ErrorCode.PARSE_UNEXPECTED_TOKEN,
        mapOf(
            Property.LINE_NUMBER to 1L,
            Property.COLUMN_NUMBER to 16L,
            Property.TOKEN_TYPE to TokenType.IDENTIFIER,
            Property.TOKEN_VALUE to ion.newSymbol("foo")
        )
    )

    @Test
    fun dropIndexWithExpression() = checkInputThrowingParserException(
        "DROP INDEX (1+1) on foo",
        ErrorCode.PARSE_UNEXPECTED_TOKEN,
        mapOf(
            Property.LINE_NUMBER to 1L,
            Property.COLUMN_NUMBER to 12L,
            Property.TOKEN_TYPE to TokenType.LEFT_PAREN,
            Property.TOKEN_VALUE to ion.newSymbol("(")
        )
    )

    @Test
    fun dropIndexWithParenthesisAtTail() = checkInputThrowingParserException(
        "DROP INDEX goo ON foo (bar)",
        ErrorCode.PARSE_UNEXPECTED_TOKEN,
        mapOf(
            Property.LINE_NUMBER to 1L,
            Property.COLUMN_NUMBER to 23L,
            Property.TOKEN_TYPE to TokenType.LEFT_PAREN,
            Property.TOKEN_VALUE to ion.newSymbol("(")
        )
    )

    @Test
    fun dropIndexWithOperatorAtTail() = checkInputThrowingParserException(
        "DROP INDEX bar ON foo + 1",
        ErrorCode.PARSE_UNEXPECTED_TOKEN,
        mapOf(
            Property.LINE_NUMBER to 1L,
            Property.COLUMN_NUMBER to 23L,
            Property.TOKEN_TYPE to TokenType.OPERATOR,
            Property.TOKEN_VALUE to ion.newSymbol("+")
        )
    )

    @Test
    fun insertValueWithCollection() = checkInputThrowingParserException(
        "INSERT INTO foo VALUE spam, eggs",
        ErrorCode.PARSE_UNEXPECTED_TOKEN,
        mapOf(
            Property.LINE_NUMBER to 1L,
            Property.COLUMN_NUMBER to 27L,
            Property.TOKEN_TYPE to TokenType.COMMA,
            Property.TOKEN_VALUE to ion.newSymbol(",")
        )
    )

    @Test
    fun insertValuesWithAt() = checkInputThrowingParserException(
        "INSERT INTO foo VALUES (1, 2) AT bar",
        ErrorCode.PARSE_UNEXPECTED_TOKEN,
        mapOf(
            Property.LINE_NUMBER to 1L,
            Property.COLUMN_NUMBER to 31L,
            Property.TOKEN_TYPE to TokenType.AT,
            Property.TOKEN_VALUE to ion.newSymbol("at")
        )
    )

    @Test
    fun valueAsTopLevelExpression() {
        checkInputThrowingParserException(
            "VALUE 1",
            ErrorCode.PARSE_UNEXPECTED_TOKEN,
            mapOf(
                Property.LINE_NUMBER to 1L,
                Property.COLUMN_NUMBER to 1L,
                Property.TOKEN_TYPE to TokenType.KEYWORD,
                Property.TOKEN_VALUE to ion.newSymbol("value")
            ),

        )
    }

    @Test
    fun innerCrossJoinWithOnCondition() = checkInputThrowingParserException(
        "SELECT * FROM foo INNER CROSS JOIN bar ON true",
        ErrorCode.PARSE_UNEXPECTED_TOKEN,
        mapOf(
            Property.LINE_NUMBER to 1L,
            Property.COLUMN_NUMBER to 40L,
            Property.TOKEN_TYPE to TokenType.KEYWORD,
            Property.TOKEN_VALUE to ion.newSymbol("on")
        )
    )

    @Test
    fun leftCrossJoinWithOnCondition() = checkInputThrowingParserException(
        "SELECT * FROM foo LEFT CROSS JOIN bar ON true",
        ErrorCode.PARSE_UNEXPECTED_TOKEN,
        mapOf(
            Property.LINE_NUMBER to 1L,
            Property.COLUMN_NUMBER to 39L,
            Property.TOKEN_TYPE to TokenType.KEYWORD,
            Property.TOKEN_VALUE to ion.newSymbol("on")
        )
    )

    @Test
    fun rightCrossJoinWithOnCondition() = checkInputThrowingParserException(
        "SELECT * FROM foo RIGHT CROSS JOIN bar ON true",
        ErrorCode.PARSE_UNEXPECTED_TOKEN,
        mapOf(
            Property.LINE_NUMBER to 1L,
            Property.COLUMN_NUMBER to 40L,
            Property.TOKEN_TYPE to TokenType.KEYWORD,
            Property.TOKEN_VALUE to ion.newSymbol("on")
        )
    )

    @Test
    fun innerJoinWithOutOnCondition() {
        checkInputThrowingParserException(
            "SELECT * FROM foo INNER JOIN bar",
            ErrorCode.PARSE_UNEXPECTED_TOKEN,
            mapOf(
                Property.LINE_NUMBER to 1L,
                Property.COLUMN_NUMBER to 33L,
                Property.TOKEN_TYPE to TokenType.EOF,
                Property.TOKEN_VALUE to ion.newSymbol("EOF")
            ),

        )
    }

    @Test
    fun leftJoinWithOutOnCondition() {
        checkInputThrowingParserException(
            "SELECT * FROM foo LEFT JOIN bar",
            ErrorCode.PARSE_UNEXPECTED_TOKEN,
            mapOf(
                Property.LINE_NUMBER to 1L,
                Property.COLUMN_NUMBER to 32L,
                Property.TOKEN_TYPE to TokenType.EOF,
                Property.TOKEN_VALUE to ion.newSymbol("EOF")
            ),

        )
    }

    @Test
    fun rightJoinWithOutOnCondition() {
        checkInputThrowingParserException(
            "SELECT * FROM foo RIGHT JOIN bar",
            ErrorCode.PARSE_UNEXPECTED_TOKEN,
            mapOf(
                Property.LINE_NUMBER to 1L,
                Property.COLUMN_NUMBER to 33L,
                Property.TOKEN_TYPE to TokenType.EOF,
                Property.TOKEN_VALUE to ion.newSymbol("EOF")
            ),

        )
    }

    @Test
    fun parenJoinWithoutOnClause() {
        checkInputThrowingParserException(
            "SELECT * FROM foo INNER JOIN (bar INNER JOIN baz ON true)",
            ErrorCode.PARSE_UNEXPECTED_TOKEN,
            mapOf(
                Property.LINE_NUMBER to 1L,
                Property.COLUMN_NUMBER to 58L,
                Property.TOKEN_TYPE to TokenType.EOF,
                Property.TOKEN_VALUE to ion.newSymbol("EOF")
            ),

        )
    }

    // ****************************************
    // EXEC clause parsing errors
    // ****************************************

    @Test
    fun execNoStoredProcedureProvided() {
        checkInputThrowingParserException(
            "EXEC",
            ErrorCode.PARSE_UNEXPECTED_TOKEN,
            mapOf(
                Property.LINE_NUMBER to 1L,
                Property.COLUMN_NUMBER to 5L,
                Property.TOKEN_TYPE to TokenType.EOF,
                Property.TOKEN_VALUE to ion.newSymbol("EOF")
            ),

        )
    }

    @Test
    fun execCommaBetweenStoredProcedureAndArg() {
        checkInputThrowingParserException(
            "EXEC foo, arg0, arg1",
            ErrorCode.PARSE_UNEXPECTED_TOKEN,
            mapOf(
                Property.LINE_NUMBER to 1L,
                Property.COLUMN_NUMBER to 9L,
                Property.TOKEN_TYPE to TokenType.COMMA,
                Property.TOKEN_VALUE to ion.newSymbol(",")
            ),

        )
    }

    @Test
    fun execArgTrailingComma() {
        checkInputThrowingParserException(
            "EXEC foo arg0, arg1,",
            ErrorCode.PARSE_UNEXPECTED_TOKEN,
            mapOf(
                Property.LINE_NUMBER to 1L,
                Property.COLUMN_NUMBER to 21L,
                Property.TOKEN_TYPE to TokenType.EOF,
                Property.TOKEN_VALUE to ion.newSymbol("EOF")
            ),

        )
    }

    @Test
    fun execUnexpectedParen() {
        checkInputThrowingParserException(
            "EXEC foo()",
            ErrorCode.PARSE_UNEXPECTED_TOKEN,
            mapOf(
                Property.LINE_NUMBER to 1L,
                Property.COLUMN_NUMBER to 6L,
                Property.TOKEN_TYPE to TokenType.IDENTIFIER,
                Property.TOKEN_VALUE to ion.newSymbol("foo")
            ),

        )
    }

    @Test
    fun execAtUnexpectedLocation() {
        checkInputThrowingParserException(
            "EXEC EXEC",
            ErrorCode.PARSE_UNEXPECTED_TOKEN,
            mapOf(
                Property.LINE_NUMBER to 1L,
                Property.COLUMN_NUMBER to 6L,
                Property.TOKEN_TYPE to TokenType.KEYWORD,
                Property.TOKEN_VALUE to ion.newSymbol("exec")
            ),

        )
    }

    @Test
    fun execAtUnexpectedLocationAfterExec() {
        checkInputThrowingParserException(
            "EXEC foo EXEC",
            ErrorCode.PARSE_UNEXPECTED_TOKEN,
            mapOf(
                Property.LINE_NUMBER to 1L,
                Property.COLUMN_NUMBER to 10L,
                Property.TOKEN_TYPE to TokenType.KEYWORD,
                Property.TOKEN_VALUE to ion.newSymbol("exec")
            ),

        )
    }

    @Test
    fun missingDateString() = checkInputThrowingParserException(
        "DATE",
        ErrorCode.PARSE_UNEXPECTED_TOKEN,
        mapOf(
            Property.LINE_NUMBER to 1L,
            Property.COLUMN_NUMBER to 5L,
            Property.TOKEN_TYPE to TokenType.EOF,
            Property.TOKEN_VALUE to ion.newSymbol("EOF")
        )
    )

    @Test
    fun invalidTypeIntForDateString() = checkInputThrowingParserException(
        "DATE 2012",
        ErrorCode.PARSE_UNEXPECTED_TOKEN,
        mapOf(
            Property.LINE_NUMBER to 1L,
            Property.COLUMN_NUMBER to 6L,
            Property.TOKEN_TYPE to TokenType.LITERAL,
            Property.TOKEN_VALUE to ion.newInt(2012)
        )
    )

    @Test
    fun invalidTypeIntForDateString2() = checkInputThrowingParserException(
        "DATE 2012-08-28",
        ErrorCode.PARSE_UNEXPECTED_TOKEN,
        mapOf(
            Property.LINE_NUMBER to 1L,
            Property.COLUMN_NUMBER to 6L,
            Property.TOKEN_TYPE to TokenType.LITERAL,
            Property.TOKEN_VALUE to ion.newInt(2012)
        )
    )

    @Test
    fun invalidTypeTimestampForDateString() = checkInputThrowingParserException(
        "DATE `2012-08-28`",
        ErrorCode.PARSE_UNEXPECTED_TOKEN,
        mapOf(
            Property.LINE_NUMBER to 1L,
            Property.COLUMN_NUMBER to 6L,
            Property.TOKEN_TYPE to TokenType.ION_LITERAL,
            Property.TOKEN_VALUE to ion.newTimestamp(Timestamp.forDay(2012, 8, 28))
        )
    )

    @Test
    fun invalidDateStringFormat() = checkInputThrowingParserException(
        "DATE 'date_string'",
        ErrorCode.PARSE_INVALID_DATE_STRING,
        mapOf(
            Property.LINE_NUMBER to 1L,
            Property.COLUMN_NUMBER to 6L,
            Property.TOKEN_TYPE to TokenType.LITERAL,
            Property.TOKEN_VALUE to ion.newString("date_string")
        )
    )

    @Test
    fun invalidDateStringFormatMissingDashes() = checkInputThrowingParserException(
        "DATE '20210310'",
        ErrorCode.PARSE_INVALID_DATE_STRING,
        mapOf(
            Property.LINE_NUMBER to 1L,
            Property.COLUMN_NUMBER to 6L,
            Property.TOKEN_TYPE to TokenType.LITERAL,
            Property.TOKEN_VALUE to ion.newString("20210310")
        )
    )

    @Test
    fun invalidDateStringFormatUnexpectedColons() = checkInputThrowingParserException(
        "DATE '2021:03:10'",
        ErrorCode.PARSE_INVALID_DATE_STRING,
        mapOf(
            Property.LINE_NUMBER to 1L,
            Property.COLUMN_NUMBER to 6L,
            Property.TOKEN_TYPE to TokenType.LITERAL,
            Property.TOKEN_VALUE to ion.newString("2021:03:10")
        )
    )

    @Test
    fun invalidDateStringFormatInvalidDate() = checkInputThrowingParserException(
        "DATE '2021-02-29'",
        ErrorCode.PARSE_INVALID_DATE_STRING,
        mapOf(
            Property.LINE_NUMBER to 1L,
            Property.COLUMN_NUMBER to 6L,
            Property.TOKEN_TYPE to TokenType.LITERAL,
            Property.TOKEN_VALUE to ion.newString("2021-02-29")
        )
    )

    @Test
    fun invalidDateStringFormatMMDDYYYY() = checkInputThrowingParserException(
        "DATE '03-10-2021'",
        ErrorCode.PARSE_INVALID_DATE_STRING,
        mapOf(
            Property.LINE_NUMBER to 1L,
            Property.COLUMN_NUMBER to 6L,
            Property.TOKEN_TYPE to TokenType.LITERAL,
            Property.TOKEN_VALUE to ion.newString("03-10-2021")
        )
    )

    @Test
    fun invalidDateStringFormatDDMMYYYY() = checkInputThrowingParserException(
        "DATE '10-03-2021'",
        ErrorCode.PARSE_INVALID_DATE_STRING,
        mapOf(
            Property.LINE_NUMBER to 1L,
            Property.COLUMN_NUMBER to 6L,
            Property.TOKEN_TYPE to TokenType.LITERAL,
            Property.TOKEN_VALUE to ion.newString("10-03-2021")
        )
    )

    @Test
    fun invalidExtendedDateString() = checkInputThrowingParserException(
        "DATE '+99999-03-10'",
        ErrorCode.PARSE_INVALID_DATE_STRING,
        mapOf(
            Property.LINE_NUMBER to 1L,
            Property.COLUMN_NUMBER to 6L,
            Property.TOKEN_TYPE to TokenType.LITERAL,
            Property.TOKEN_VALUE to ion.newString("+99999-03-10")
        )
    )

    @Test
    fun invalidDateStringNegativeYear() = checkInputThrowingParserException(
        "DATE '-9999-03-10'",
        ErrorCode.PARSE_INVALID_DATE_STRING,
        mapOf(
            Property.LINE_NUMBER to 1L,
            Property.COLUMN_NUMBER to 6L,
            Property.TOKEN_TYPE to TokenType.LITERAL,
            Property.TOKEN_VALUE to ion.newString("-9999-03-10")
        )
    )

    @Test
    fun invalidDateStringPositiveYear() = checkInputThrowingParserException(
        "DATE '+9999-03-10'",
        ErrorCode.PARSE_INVALID_DATE_STRING,
        mapOf(
            Property.LINE_NUMBER to 1L,
            Property.COLUMN_NUMBER to 6L,
            Property.TOKEN_TYPE to TokenType.LITERAL,
            Property.TOKEN_VALUE to ion.newString("+9999-03-10")
        )
    )

    @Test
    fun invalidDateStringNegativeMonth() = checkInputThrowingParserException(
        "DATE '2021--03-10'",
        ErrorCode.PARSE_INVALID_DATE_STRING,
        mapOf(
            Property.LINE_NUMBER to 1L,
            Property.COLUMN_NUMBER to 6L,
            Property.TOKEN_TYPE to TokenType.LITERAL,
            Property.TOKEN_VALUE to ion.newString("2021--03-10")
        )
    )

    @Test
    fun invalidDateStringPositiveMonth() = checkInputThrowingParserException(
        "DATE '2021-+03-10'",
        ErrorCode.PARSE_INVALID_DATE_STRING,
        mapOf(
            Property.LINE_NUMBER to 1L,
            Property.COLUMN_NUMBER to 6L,
            Property.TOKEN_TYPE to TokenType.LITERAL,
            Property.TOKEN_VALUE to ion.newString("2021-+03-10")
        )
    )

    @Test
    fun invalidDateStringNegativeDay() = checkInputThrowingParserException(
        "DATE '2021-03--10'",
        ErrorCode.PARSE_INVALID_DATE_STRING,
        mapOf(
            Property.LINE_NUMBER to 1L,
            Property.COLUMN_NUMBER to 6L,
            Property.TOKEN_TYPE to TokenType.LITERAL,
            Property.TOKEN_VALUE to ion.newString("2021-03--10")
        )
    )

    @Test
    fun invalidDateStringPositiveDay() = checkInputThrowingParserException(
        "DATE '2021-03-+10'",
        ErrorCode.PARSE_INVALID_DATE_STRING,
        mapOf(
            Property.LINE_NUMBER to 1L,
            Property.COLUMN_NUMBER to 6L,
            Property.TOKEN_TYPE to TokenType.LITERAL,
            Property.TOKEN_VALUE to ion.newString("2021-03-+10")
        )
    )

    @Test
    fun invalidDateStringMonthOutOfRange() = checkInputThrowingParserException(
        "DATE '9999-300000000-10'",
        ErrorCode.PARSE_INVALID_DATE_STRING,
        mapOf(
            Property.LINE_NUMBER to 1L,
            Property.COLUMN_NUMBER to 6L,
            Property.TOKEN_TYPE to TokenType.LITERAL,
            Property.TOKEN_VALUE to ion.newString("9999-300000000-10")
        )
    )

    @Test
    fun invalidDateStringDayOutOfRangeForOct() = checkInputThrowingParserException(
        "DATE '1999-10-32'",
        ErrorCode.PARSE_INVALID_DATE_STRING,
        mapOf(
            Property.LINE_NUMBER to 1L,
            Property.COLUMN_NUMBER to 6L,
            Property.TOKEN_TYPE to TokenType.LITERAL,
            Property.TOKEN_VALUE to ion.newString("1999-10-32")
        )
    )

    @Test
    fun invalidDateStringDayOutOfRangeForNov() = checkInputThrowingParserException(
        "DATE '1999-11-31'",
        ErrorCode.PARSE_INVALID_DATE_STRING,
        mapOf(
            Property.LINE_NUMBER to 1L,
            Property.COLUMN_NUMBER to 6L,
            Property.TOKEN_TYPE to TokenType.LITERAL,
            Property.TOKEN_VALUE to ion.newString("1999-11-31")
        )
    )

    @Test
    fun invalidDateStringDayPaddedZeroMissingFromMonth() = checkInputThrowingParserException(
        "DATE '1999-1-31'",
        ErrorCode.PARSE_INVALID_DATE_STRING,
        mapOf(
            Property.LINE_NUMBER to 1L,
            Property.COLUMN_NUMBER to 6L,
            Property.TOKEN_TYPE to TokenType.LITERAL,
            Property.TOKEN_VALUE to ion.newString("1999-1-31")
        )
    )
}<|MERGE_RESOLUTION|>--- conflicted
+++ resolved
@@ -1018,24 +1018,9 @@
 
     @Test
     fun orderByMissingBy() {
+        // This is changed because the window function adds an additional rule that uses ORDER BY.
         checkInputThrowingParserException(
             "SELECT a FROM tb ORDER foo",
-<<<<<<< HEAD
-            ErrorCode.PARSE_EXPECTED_TOKEN_TYPE,
-            mapOf(
-                Property.LINE_NUMBER to 1L,
-                Property.COLUMN_NUMBER to 24L,
-                Property.TOKEN_TYPE to TokenType.IDENTIFIER,
-                Property.EXPECTED_TOKEN_TYPE to TokenType.BY,
-                Property.TOKEN_VALUE to ion.newSymbol("foo")
-            ),
-            targetParsers = setOf(ParserTypes.SQL_PARSER)
-        )
-        // This is changed because the window function adds an additional rule that uses ORDER BY.
-        checkInputThrowingParserException(
-            "SELECT a FROM tb ORDER foo",
-=======
->>>>>>> cbfcda9a
             ErrorCode.PARSE_UNEXPECTED_TOKEN,
             mapOf(
                 Property.LINE_NUMBER to 1L,
