/*
 * Copyright 2019 Amazon.com, Inc. or its affiliates.  All rights reserved.
 *
 * Licensed under the Apache License, Version 2.0 (the "License").
 *  You may not use this file except in compliance with the License.
 * A copy of the License is located at:
 *
 *      http://aws.amazon.com/apache2.0/
 *
 *  or in the "license" file accompanying this file. This file is distributed on an "AS IS" BASIS,
 *  WITHOUT WARRANTIES OR CONDITIONS OF ANY KIND, either express or implied. See the License for the specific
 *  language governing permissions and limitations under the License.
 */

@file:Suppress("DEPRECATION") // We don't need warnings about ExprNode deprecation.

package org.partiql.lang

import com.amazon.ion.IonSystem
import junitparams.JUnitParamsRunner
import org.junit.Assert
import org.junit.runner.RunWith
import org.partiql.lang.eval.ExprValueFactory

<<<<<<< HEAD
=======
/**
 * Most inheriting test classes access JUnit4's `assert*` methods through the protected methods of [TestBase]'s
 * super-class: [Assert].  This is less than ideal for a number of reasons, we should consider removing it as
 * part of one of the following issues:
 *
 * - https://github.com/partiql/partiql-lang-kotlin/issues/576
 * - https://github.com/partiql/partiql-lang-kotlin/issues/577
 */
>>>>>>> 5877ab6f
@RunWith(JUnitParamsRunner::class)
abstract class TestBase : Assert() {

    val ion: IonSystem = ION
    val valueFactory = ExprValueFactory.standard(ion)
}<|MERGE_RESOLUTION|>--- conflicted
+++ resolved
@@ -22,8 +22,6 @@
 import org.junit.runner.RunWith
 import org.partiql.lang.eval.ExprValueFactory
 
-<<<<<<< HEAD
-=======
 /**
  * Most inheriting test classes access JUnit4's `assert*` methods through the protected methods of [TestBase]'s
  * super-class: [Assert].  This is less than ideal for a number of reasons, we should consider removing it as
@@ -32,7 +30,6 @@
  * - https://github.com/partiql/partiql-lang-kotlin/issues/576
  * - https://github.com/partiql/partiql-lang-kotlin/issues/577
  */
->>>>>>> 5877ab6f
 @RunWith(JUnitParamsRunner::class)
 abstract class TestBase : Assert() {
 
