
package org.partiql.lang.thread

import com.amazon.ion.system.IonSystemBuilder
import com.amazon.ionelement.api.ionInt
import org.junit.jupiter.api.Assertions.assertTrue
import org.junit.jupiter.api.Test
import org.junit.jupiter.api.parallel.Execution
import org.junit.jupiter.api.parallel.ExecutionMode
import org.partiql.lang.CompilerPipeline
import org.partiql.lang.CompilerPipelineImpl
import org.partiql.lang.StepContext
import org.partiql.lang.domains.PartiqlAst
import org.partiql.lang.eval.CompileOptions
import org.partiql.lang.eval.visitors.VisitorTransformBase
import java.util.concurrent.atomic.AtomicBoolean
import kotlin.concurrent.thread

/** How long (in miilis) to wait after starting a thread to set the interrupted flag. */
const val INTERRUPT_AFTER_MS: Long = 100

/** How long (in millis) to wait for a thread to terminate after setting the interrupted flag. */
const val WAIT_FOR_THREAD_TERMINATION_MS: Long = 1000

/**
 * At various locations in this codebase we check the state of [Thread.interrupted] and throw an
 * [InterruptedException] if it is set.  This class contains one test for each of those locations.
 * Each test spins up a background thread and tries to interrupt it.
 *
 * In order to ensure the these tests are deterministic, we use fairly low values for [INTERRUPT_AFTER_MS],
 * a large value for [WAIT_FOR_THREAD_TERMINATION_MS] and pathologically large mock data.
 */
// Enforce execution of tests in same thread as we need the execution to be deterministic for interruption behavior.
@Execution(ExecutionMode.SAME_THREAD)
class ThreadInterruptedTests {
    private val ion = IonSystemBuilder.standard().build()
<<<<<<< HEAD
=======
    private val reallyBigNAry = makeBigExprNode(20000000)
>>>>>>> 53327a69
    private val bigPartiqlAst = makeBigPartiqlAstExpr(10000000)

    /**
     * A "fake" list that contains [size] elements of [item].
     *
     * Constructing this is very cheap.  Adding the same element [size] times to real list is expensive.
     */
    class FakeList<T>(override val size: Int, private val item: T) : AbstractList<T>() {
        override fun get(index: Int): T = item
    }

    private fun makeBigPartiqlAstExpr(n: Int): PartiqlAst.Expr =
        PartiqlAst.build {
            val variableA = id("a", caseInsensitive(), unqualified())
            plus(FakeList(n, variableA))
        }

    private fun testThreadInterrupt(block: () -> Unit) {
        val wasInterrupted = AtomicBoolean(false)
        val t = thread {
            try {
                block()
            } catch (_: InterruptedException) {
                wasInterrupted.set(true)
            }
        }

        Thread.sleep(INTERRUPT_AFTER_MS)
        t.interrupt()
        t.join(WAIT_FOR_THREAD_TERMINATION_MS)
        assertTrue(wasInterrupted.get(), "Thread should have been interrupted.")
    }

    @Test
<<<<<<< HEAD
    fun parser() {
        testThreadInterrupt {
            val sqlParser = SqlParser(ion)
            val endlessTokenList = EndlessTokenList(ion)
            sqlParser.run {
                endlessTokenList.parseExpression()
            }
=======
    fun astChildIterator() {
        testThreadInterrupt {
            @Suppress("DEPRECATION")
            reallyBigNAry.iterator()
        }
    }

    @Test
    fun partiqlAstToExprNode() {
        testThreadInterrupt {
            reallyBigNAry.toAstExpr()
        }
    }

    @Test
    fun astToPartiqlAst() {
        testThreadInterrupt {
            bigPartiqlAst.toExprNode(ion)
>>>>>>> 53327a69
        }
    }

    @Test
    fun visitorTransformBase() {
        val identityTransform = object : VisitorTransformBase() {}
        testThreadInterrupt {
            identityTransform.transformExpr(bigPartiqlAst)
        }
    }

    @Test
    fun compilerPipeline() {
        val numSteps = 10000000
        var accumulator = 0L

        val pipeline = CompilerPipeline.build(ion) {
            repeat(numSteps) {
                addPreprocessingStep { expr, _ ->
                    // Burn some CPU so we don't get thru all the pipeline steps before the interrupt.
                    // Adding the return value to accumulator guarantees this won't be elided by the JIT.
                    accumulator += fibonacci(131071)
                    expr
                }
            }
        } as CompilerPipelineImpl

        val expr = PartiqlAst.build { query(lit((ionInt(42)))) }
        val context = StepContext(pipeline.valueFactory, CompileOptions.standard(), emptyMap(), emptyMap())

        testThreadInterrupt {
            pipeline.executePreProcessingSteps(expr, context)
        }

        // At this point, there's a remote possibility that accumulator has overflowed to zero and the assertion
        // below might fail.  This guarantees that it will always pass.
        if (accumulator == 0L) {
            accumulator = 1L
        }

        assertTrue(accumulator != 0L)
    }
}

private tailrec fun fibonacci(n: Long, a: Long = 0, b: Long = 1): Long =
    when (n) {
        0L -> a
        1L -> b
        else -> fibonacci(n - 1L, b, a + b)
    }<|MERGE_RESOLUTION|>--- conflicted
+++ resolved
@@ -34,10 +34,6 @@
 @Execution(ExecutionMode.SAME_THREAD)
 class ThreadInterruptedTests {
     private val ion = IonSystemBuilder.standard().build()
-<<<<<<< HEAD
-=======
-    private val reallyBigNAry = makeBigExprNode(20000000)
->>>>>>> 53327a69
     private val bigPartiqlAst = makeBigPartiqlAstExpr(10000000)
 
     /**
@@ -69,38 +65,6 @@
         t.interrupt()
         t.join(WAIT_FOR_THREAD_TERMINATION_MS)
         assertTrue(wasInterrupted.get(), "Thread should have been interrupted.")
-    }
-
-    @Test
-<<<<<<< HEAD
-    fun parser() {
-        testThreadInterrupt {
-            val sqlParser = SqlParser(ion)
-            val endlessTokenList = EndlessTokenList(ion)
-            sqlParser.run {
-                endlessTokenList.parseExpression()
-            }
-=======
-    fun astChildIterator() {
-        testThreadInterrupt {
-            @Suppress("DEPRECATION")
-            reallyBigNAry.iterator()
-        }
-    }
-
-    @Test
-    fun partiqlAstToExprNode() {
-        testThreadInterrupt {
-            reallyBigNAry.toAstExpr()
-        }
-    }
-
-    @Test
-    fun astToPartiqlAst() {
-        testThreadInterrupt {
-            bigPartiqlAst.toExprNode(ion)
->>>>>>> 53327a69
-        }
     }
 
     @Test
