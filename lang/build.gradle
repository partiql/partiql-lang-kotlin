--- conflicted
+++ resolved
@@ -49,10 +49,6 @@
 
     // test-time dependencies
     testImplementation 'org.jetbrains.kotlin:kotlin-reflect'
-<<<<<<< HEAD
-//    testImplementation 'org.jetbrains.kotlin:kotlin-test'
-=======
->>>>>>> 36fe55b6
     testImplementation 'org.jetbrains.kotlin:kotlin-test-junit5'
     testImplementation 'pl.pragmatists:JUnitParams:[1.0.0,1.1.0)'
     testImplementation 'org.assertj:assertj-core:[3.11.0,3.12.0)'
