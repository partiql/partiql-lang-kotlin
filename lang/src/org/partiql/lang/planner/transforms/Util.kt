
package org.partiql.lang.planner.transforms

import com.amazon.ionelement.api.ElementType
import org.partiql.lang.domains.PartiqlPhysical

/**
 * This is the semantic version number of the logical and physical plans supported by this version of PartiQL.  This
 * deals only with compatibility of trees that have been persisted as s-expressions with their PIG-generated
 * classes. The format is: `<major>.<minor>`.  One or both of these will need to be changed when the following
 * events happen:
 *
 * - Increment `<major>` and set `<minor>` to `0` when a change to `partiql.ion` is introduced that will cause the
 * persisted s-expressions to fail to load under the new version.  Examples include:
 *     - Making an element non-nullable that was previously nullable.
 *     - Renaming any type or sum variant.
 *     - Removing a sum variant.
 *     - Adding or removing any element of any product type.
 *     - Changing the data type of any element.
 *     - Adding a required field to a record type.
 * - Increment `<minor>` when a change to `partiql.ion` is introduced that will *not* cause the persisted s-expressions
 * to fail to load into the PIG-generated classes.  Examples include:
 *     - Adding a new, optional (nullable) field to a record type.
 *     - Adding a new sum variant.
 *     - Changing an element that was previously non-nullable nullable.
 *
 * It would be nice to embed semantic version in the PIG type universe somehow, but this isn't yet implemented, so we
 * have to include it here for now.  See: https://github.com/partiql/partiql-ir-generator/issues/121
 */
const val PLAN_VERSION_NUMBER = "0.0"

internal fun errAstNotNormalized(message: String): Nothing =
    error("$message - have the basic visitor transforms been executed first?")

<<<<<<< HEAD
/** Returns true if the given expression is `(lit true)`. */
=======
/** Returns true if the receiver is `(lit true)`. */
>>>>>>> 84951eb5
fun PartiqlPhysical.Expr.isLitTrue() =
    when (this) {
        is PartiqlPhysical.Expr.Lit -> this.value.type == ElementType.BOOL && this.value.booleanValue
        else -> false
    }<|MERGE_RESOLUTION|>--- conflicted
+++ resolved
@@ -32,11 +32,7 @@
 internal fun errAstNotNormalized(message: String): Nothing =
     error("$message - have the basic visitor transforms been executed first?")
 
-<<<<<<< HEAD
-/** Returns true if the given expression is `(lit true)`. */
-=======
 /** Returns true if the receiver is `(lit true)`. */
->>>>>>> 84951eb5
 fun PartiqlPhysical.Expr.isLitTrue() =
     when (this) {
         is PartiqlPhysical.Expr.Lit -> this.value.type == ElementType.BOOL && this.value.booleanValue
