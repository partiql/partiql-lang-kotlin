/*
 * Copyright 2019 Amazon.com, Inc. or its affiliates.  All rights reserved.
 *
 * Licensed under the Apache License, Version 2.0 (the "License").
 *  You may not use this file except in compliance with the License.
 * A copy of the License is located at:
 *
 *      http://aws.amazon.com/apache2.0/
 *
 *  or in the "license" file accompanying this file. This file is distributed on an "AS IS" BASIS,
 *  WITHOUT WARRANTIES OR CONDITIONS OF ANY KIND, either express or implied. See the License for the specific
 *  language governing permissions and limitations under the License.
 */

package org.partiql.lang.planner

import com.amazon.ion.IonSystem
import org.partiql.lang.SqlException
import org.partiql.lang.ast.SourceLocationMeta
import org.partiql.lang.domains.PartiqlAst
import org.partiql.lang.domains.PartiqlLogicalResolved
import org.partiql.lang.domains.PartiqlPhysical
import org.partiql.lang.errors.Problem
import org.partiql.lang.errors.ProblemCollector
import org.partiql.lang.errors.ProblemHandler
import org.partiql.lang.errors.Property
import org.partiql.lang.eval.ExprFunction
import org.partiql.lang.eval.ExprValueFactory
import org.partiql.lang.eval.Expression
import org.partiql.lang.eval.ThunkReturnTypeAssertions
import org.partiql.lang.eval.builtins.DynamicLookupExprFunction
import org.partiql.lang.eval.builtins.createBuiltinFunctions
import org.partiql.lang.eval.builtins.storedprocedure.StoredProcedure
import org.partiql.lang.eval.physical.PhysicalBexprToThunkConverter
import org.partiql.lang.eval.physical.PhysicalExprToThunkConverter
import org.partiql.lang.eval.physical.PhysicalExprToThunkConverterImpl
import org.partiql.lang.eval.physical.PhysicalPlanThunk
import org.partiql.lang.eval.physical.operators.DEFAULT_RELATIONAL_OPERATOR_FACTORIES
import org.partiql.lang.eval.physical.operators.RelationalOperatorFactory
import org.partiql.lang.eval.physical.operators.RelationalOperatorFactoryKey
import org.partiql.lang.planner.transforms.normalize
import org.partiql.lang.planner.transforms.toDefaultPhysicalPlan
import org.partiql.lang.planner.transforms.toLogicalPlan
import org.partiql.lang.planner.transforms.toResolvedPlan
import org.partiql.lang.syntax.Parser
import org.partiql.lang.syntax.SqlParser
import org.partiql.lang.syntax.SyntaxException
import org.partiql.lang.types.CustomType

/**
 * Represents a pass over the physical plan that accepts a physical plan and returns a modified
 * physical plan.
 *
 * Passes accept as input a [PartiqlPhysical.Plan] which is cloned & modified in some way before being returned.
 * A second input to the pass is an instance of [ProblemHandler], which can be used to report semantic errors and
 * warnings to the query author.
 *
 * Examples of passes:
 *
 * - Select optimal physical operator implementations.
 * - Push down predicates or projections.
 * - Convert filter predicates to index lookups.
 * - Fold constants.
 * - And many, many others, some will be specific to the application embedding PartiQL.
 *
 * Notes on exceptions and semantic problems:
 *
 * - The passes may throw any exception, however these will always abort query planning and bypass the user-friendly
 * error reporting ([ProblemHandler]) mechanisms used for
 * [syntax and semantic errors](https://www.educative.io/edpresso/what-is-the-difference-between-syntax-and-semantic-errors)
 * - Use the [ProblemHandler] to report semantic errors and warnings in the query to the query author.
 *
 * @see [ProblemHandler.handleProblem]
 * @see [Problem]
 * @see [Problem.details]
 * @see [org.partiql.lang.errors.ProblemSeverity]
 */
fun interface PartiqlPhysicalPass {
    fun rewrite(inputPlan: PartiqlPhysical.Plan, problemHandler: ProblemHandler): PartiqlPhysical.Plan
}

/** Similar to [PartiqlPhysicalPass] but on the resolved logical plan. */
fun interface PartiqlLogicalResolvedPass {
    fun rewrite(inputPlan: PartiqlLogicalResolved.Plan, problemHandler: ProblemHandler): PartiqlLogicalResolved.Plan
}

/**
 * [PlannerPipeline] is the main interface for planning and compiling PartiQL queries into instances of [Expression]
 * which can be executed.
 *
 * This class was originally derived from [org.partiql.lang.CompilerPipeline], which is the main compiler entry point
 * for the legacy AST compiler.  The main difference is that the logical and physical plans have taken the place of
 * PartiQL's AST, and that after parsing several passes over the AST are performed:
 *
 * - It is transformed into a logical plan
 * - Variables are resolved.
 * - It is converted into a physical plan.
 *
 * In the future additional passes will exist to include optimizations like predicate & projection push-down, and
 * will be extensible by customers who can include their own optimizations.
 *
 * Two basic scenarios for using this interface:
 *
 * 1. You want to plan and compile a query once, but don't care about re-using the plan across process instances.  In
 * this scenario, simply use the [planAndCompile] function to obtain an instance of [Expression] that can be
 * invoked directly to evaluate a query.
 * 2. You want to plan a query once and share a planned query across process boundaries.  In this scenario, use
 * [plan] to perform query planning and obtain an instance of [PartiqlPhysical.Statement] which can be serialized to
 * Ion text or binary format.  On the other side of the process boundary, use [compile] to turn the
 * [PartiqlPhysical.Statement] query plan into an [Expression]. Compilation itself should be relatively fast.
 *
 * The provided builder companion creates an instance of [PlannerPipeline] that is NOT thread safe and should NOT be
 * used to compile queries concurrently. If used in a multithreaded application, use one instance of [PlannerPipeline]
 * per thread.
 */
interface PlannerPipeline {
    val valueFactory: ExprValueFactory

    /**
     * Plans a query only but does not compile it.
     *
     * - Parses the specified SQL string, producing an AST.
     * - Converts the AST to a logical plan.
     * - Resolves all global and local variables in the logical plan, assigning unique indexes to local variables
     * and calling [GlobalVariableResolver.resolveGlobal] to obtain unique identifiers global values such as tables that
     * are specific to the application embedding PartiQL, and optionally converts undefined variables to dynamic
     * lookups.
     * - Converts the logical plan to a physical plan with `(impl default)` operators.
     *
     * @param query The text of the SQL statement or expression to be planned.
     * @return [PlannerPassResult.Success] containing an instance of [PartiqlPhysical.Statement] and any applicable warnings
     * if planning was successful or [PlannerPassResult.Error] if not.
     */
    fun plan(query: String): PlannerPassResult<PartiqlPhysical.Plan>

    /**
     * Compiles the previously planned [PartiqlPhysical.Statement] instance.
     *
     * @param physicalPlan The physical query plan.
     * @return [PlannerPassResult.Success] containing an instance of [PartiqlPhysical.Statement] and any applicable warnings
     * if compilation was successful or [PlannerPassResult.Error] if not.
     */
    fun compile(physicalPlan: PartiqlPhysical.Plan): PlannerPassResult<QueryPlan>

    /**
     * Plans and compiles a query.
     *
     * @param query The text of the SQL statement or expression to be planned and compiled.
     * @return [PlannerPassResult.Success] containing an instance of [PartiqlPhysical.Statement] and any applicable warnings
     * if compiling and planning was successful or [PlannerPassResult.Error] if not.
     */
    fun planAndCompile(query: String): PlannerPassResult<QueryPlan> =
        when (val planResult = plan(query)) {
            is PlannerPassResult.Error -> PlannerPassResult.Error(planResult.errors)
            is PlannerPassResult.Success -> {
                when (val compileResult = compile(planResult.output)) {
                    is PlannerPassResult.Error -> compileResult
                    is PlannerPassResult.Success -> PlannerPassResult.Success(
                        compileResult.output,
                        // Need to include any warnings that may have been discovered during planning.
                        planResult.warnings + compileResult.warnings
                    )
                }
            }
        }

    @Suppress("DeprecatedCallableAddReplaceWith", "DEPRECATION")
    companion object {
        private const val WARNING = "WARNING: PlannerPipeline is EXPERIMENTAL and has incomplete language support! " +
            "For production use, see org.partiql.lang.CompilerPipeline which is stable and supports all PartiQL " +
            "features."

        /** Kotlin style builder for [PlannerPipeline].  If calling from Java instead use [builder]. */
        @Deprecated(WARNING)
        fun build(ion: IonSystem, block: Builder.() -> Unit) = build(ExprValueFactory.standard(ion), block)

        /** Kotlin style builder for [PlannerPipeline].  If calling from Java instead use [builder]. */
        @Deprecated(WARNING)
        fun build(valueFactory: ExprValueFactory, block: Builder.() -> Unit) = Builder(valueFactory).apply(block).build()

        /** Fluent style builder.  If calling from Kotlin instead use the [build] method. */
        @JvmStatic
        @Deprecated(WARNING)
        fun builder(ion: IonSystem): Builder = builder(ExprValueFactory.standard(ion))

        /** Fluent style builder.  If calling from Kotlin instead use the [build] method. */
        @JvmStatic
        @Deprecated(WARNING)
        fun builder(valueFactory: ExprValueFactory): Builder = Builder(valueFactory)

        /** Returns an implementation of [PlannerPipeline] with all properties set to their defaults. */
        @JvmStatic
        @Deprecated(WARNING)
        fun standard(ion: IonSystem): PlannerPipeline = standard(ExprValueFactory.standard(ion))

        /** Returns an implementation of [PlannerPipeline] with all properties set to their defaults. */
        @JvmStatic
        @Deprecated(WARNING)
        fun standard(valueFactory: ExprValueFactory): PlannerPipeline = builder(valueFactory).build()
    }

    /**
     * An implementation of the builder pattern for instances of [PlannerPipeline]. The created instance of
     * [PlannerPipeline] is NOT thread safe and should NOT be used to compile queries concurrently. If used in a
     * multithreaded application, use one instance of [PlannerPipeline] per thread.
     */
    class Builder(val valueFactory: ExprValueFactory) {
        private var parser: Parser? = null
        private var evaluatorOptions: EvaluatorOptions? = null
        private val customFunctions: MutableMap<String, ExprFunction> = HashMap()
        private var customDataTypes: List<CustomType> = listOf()
        private val customProcedures: MutableMap<String, StoredProcedure> = HashMap()
        private val physicalPlanPasses = ArrayList<PartiqlPhysicalPass>()
        private val physicalOperatorFactories = ArrayList<RelationalOperatorFactory>()
        private var globalVariableResolver: GlobalVariableResolver = emptyGlobalsResolver()
        private var allowUndefinedVariables: Boolean = false
        private var enableLegacyExceptionHandling: Boolean = false

        /**
         * Specifies the [Parser] to be used to turn an PartiQL query into an instance of [PartiqlAst].
         * The default is [SqlParser].
         */
        fun sqlParser(p: Parser): Builder = this.apply {
            parser = p
        }

        /**
         * Options affecting evaluation-time behavior. The default is [EvaluatorOptions.standard].
         */
        fun evaluatorOptions(options: EvaluatorOptions): Builder = this.apply {
            evaluatorOptions = options
        }

        /**
         * A nested builder for compilation options. The default is [EvaluatorOptions.standard].
         *
         * Avoid the use of this overload if calling from Java and instead use the overload accepting an instance
         * of [EvaluatorOptions].
         *
         * There is no need to call [Builder.build] when using this method.
         */
        fun evaluatorOptions(block: EvaluatorOptions.Builder.() -> Unit): Builder =
            evaluatorOptions(EvaluatorOptions.build(block))

        /**
         * Add a custom function which will be callable by the compiled queries.
         *
         * Functions added here will replace any built-in function with the same name.
         *
         * This function is marked as internal to prevent it from being used outside the tests in this
         * project--it will be replaced during implementation of the open type system.
         * https://github.com/partiql/partiql-lang-kotlin/milestone/4
         */
        internal fun addFunction(function: ExprFunction): Builder = this.apply {
            customFunctions[function.signature.name] = function
        }

        /**
         * Add custom types to CAST/IS operators to.
         *
         * Built-in types will take precedence over custom types in case of a name collision.
         *
         * This function is marked as internal to prevent it from being used outside the tests in this
         * project--it will be replaced during implementation of the open type system.
         * https://github.com/partiql/partiql-lang-kotlin/milestone/4
         */
        internal fun customDataTypes(customTypes: List<CustomType>) = this.apply {
            customDataTypes = customTypes
        }

        /**
         * Add a custom stored procedure which will be callable by the compiled queries.
         *
         * Stored procedures added here will replace any built-in procedure with the same name.
         * This function is marked as internal to prevent it from being used outside the tests in this
         * project--it will be replaced during implementation of the open type system.
         * https://github.com/partiql/partiql-lang-kotlin/milestone/4
         */
        internal fun addProcedure(procedure: StoredProcedure): Builder = this.apply {
            customProcedures[procedure.signature.name] = procedure
        }

        /**
         * Adds a pass over the physical algebra. The pass will be invoked every time a query is planned with the
         * [PlannerPipeline] returned from the [build] function.
         *
         * Passes accept a [PartiqlPhysical.Plan] as input and return a rewritten [PartiqlPhysical.Plan] as output.
         * The input of every pass is the output of the previous pass, starting with the default physical plan which is
         * a direct conversion of the resolved logical plan to the physical, with default operator implementations
         * specified.   Passes are invoked in the order they are added.
         *
         * If any pass invokes [ProblemHandler.handleProblem] with a [Problem] that is an error (see
         * [org.partiql.lang.errors.ProblemSeverity]), planning will be aborted immediately after the pass returns and
         * the list of errors and warnings will be returned to the caller.  [Problem]s that are warnings do not
         * cause query planning to be aborted but are returned to the caller when planning has finished.
         *
         * @see [toDefaultPhysicalPlan].
         * @see [PartiqlPhysicalPass]
         * @see [org.partiql.lang.errors.ProblemDetails.severity]
         * @see [org.partiql.lang.errors.ProblemSeverity]
         */
        fun addPhysicalPlanPass(pass: PartiqlPhysicalPass) = this.apply {
            physicalPlanPasses.add(pass)
        }

        /**
         * Makes an instance of [RelationalOperatorFactory] available during plan compilation.
         *
         * To actually be used, operator implementations must be selected during a pass over the physical plan.
         * See [addPhysicalPlanPass].
         */
        fun addRelationalOperatorFactory(factory: RelationalOperatorFactory) = this.apply {
            physicalOperatorFactories.add(factory)
        }

        /**
         * Adds the [GlobalVariableResolver] for global variables (usually tables).
         *
         * [globalVariableResolver] is queried during query planning to fetch unique ids for global variables.
         */
        fun globalVariableResolver(bindings: GlobalVariableResolver): Builder = this.apply {
            this.globalVariableResolver = bindings
        }

        /**
         * Sets a flag indicating if undefined variables are allowed.
         *
         * When allowed, undefined variables are rewritten to dynamic lookups.  This is intended to provide a migration
         * path for legacy PartiQL customers who depend on dynamic lookup of undefined variables to use the query
         * planner & phys. algebra. New customers should not enable this.
         */
        fun allowUndefinedVariables(allow: Boolean = true): Builder = this.apply {
            this.allowUndefinedVariables = allow
        }

        /**
         * Prevents [SqlException] that occur during compilation from being converted into [Problem]s.
         *
         * This is for compatibility with the legacy unit test suite, which hasn't been updated to handle
         * [Problem]s yet.
         */
        internal fun enableLegacyExceptionHandling(): Builder = this.apply {
            enableLegacyExceptionHandling = true
        }

        /** Builds the actual implementation of [PlannerPipeline]. */
        fun build(): PlannerPipeline {
            val compileOptionsToUse = evaluatorOptions ?: EvaluatorOptions.standard()

            when (compileOptionsToUse.thunkOptions.thunkReturnTypeAssertions) {
                ThunkReturnTypeAssertions.DISABLED -> { /* take no action */ }
                ThunkReturnTypeAssertions.ENABLED -> error(
                    "TODO: Support ThunkReturnTypeAssertions.ENABLED " +
                        "need a static type pass first)"
                )
            }

            // check for duplicate operator factories.  Unlike [ExprFunctions], we do not allow the default
            // operator implementations to be overridden.
            val allPhysicalOperatorFactories = (DEFAULT_RELATIONAL_OPERATOR_FACTORIES + physicalOperatorFactories).apply {
                groupBy { it.key }.entries.firstOrNull { it.value.size > 1 }?.let {
                    throw IllegalArgumentException(
                        "More than one BindingsOperatorFactory for ${it.key.operator} " +
                            "named '${it.value}' was specified."
                    )
                }
            }

            val builtinFunctions = createBuiltinFunctions(valueFactory) + DynamicLookupExprFunction()
            val builtinFunctionsMap = builtinFunctions.associateBy {
                it.signature.name
            }

            // customFunctions must be on the right side of + here to ensure that they overwrite any
            // built-in functions with the same name.
            val allFunctionsMap = builtinFunctionsMap + customFunctions
            return PlannerPipelineImpl(
                valueFactory = valueFactory,
                parser = parser ?: SqlParser(valueFactory.ion, this.customDataTypes),
                evaluatorOptions = compileOptionsToUse,
                functions = allFunctionsMap,
                customDataTypes = customDataTypes,
                procedures = customProcedures,
                physicalPlanPasses = physicalPlanPasses,
                bindingsOperatorFactories = allPhysicalOperatorFactories.associateBy { it.key },
                globalVariableResolver = globalVariableResolver,
                allowUndefinedVariables = allowUndefinedVariables,
                enableLegacyExceptionHandling = enableLegacyExceptionHandling
            )
        }
    }
}

internal class PlannerPipelineImpl(
    override val valueFactory: ExprValueFactory,
    private val parser: Parser,
    val evaluatorOptions: EvaluatorOptions,
    val functions: Map<String, ExprFunction>,
    val customDataTypes: List<CustomType>,
    val procedures: Map<String, StoredProcedure>,
    val bindingsOperatorFactories: Map<RelationalOperatorFactoryKey, RelationalOperatorFactory>,
    val globalVariableResolver: GlobalVariableResolver,
    val allowUndefinedVariables: Boolean,
    val enableLegacyExceptionHandling: Boolean,
    val physicalPlanPasses: List<PartiqlPhysicalPass>,
) : PlannerPipeline {

    init {
        when (evaluatorOptions.thunkOptions.thunkReturnTypeAssertions) {
            ThunkReturnTypeAssertions.DISABLED -> {
                /** intentionally blank. */
            }
            ThunkReturnTypeAssertions.ENABLED ->
                // Need a type inferencer pass on resolved logical algebra to support this.
                TODO("Support for EvaluatorOptions.thunkReturnTypeAsserts == ThunkReturnTypeAssertions.ENABLED")
        }
    }

    val customTypedOpParameters = customDataTypes.map { customType ->
        (customType.aliases + customType.name).map { alias ->
            Pair(alias.toLowerCase(), customType.typedOpParameter)
        }
    }.flatten().toMap()

    override fun plan(query: String): PlannerPassResult<PartiqlPhysical.Plan> {
        val ast = try {
            parser.parseAstStatement(query)
        } catch (ex: SyntaxException) {
            val problem = Problem(
                SourceLocationMeta(
                    ex.errorContext[Property.LINE_NUMBER]?.longValue() ?: -1,
                    ex.errorContext[Property.COLUMN_NUMBER]?.longValue() ?: -1
                ),
                PlanningProblemDetails.ParseError(ex.generateMessageNoLocation())
            )
            return PlannerPassResult.Error(listOf(problem))
        }
        // Now run the AST thru each pass until we arrive at the physical algebra.

<<<<<<< HEAD
        // logical plan -> resolved logical plan
        val problemHandler = ProblemCollector()
        try {
            // Normalization--synthesizes any unspecified `AS` aliases, converts `SELECT *` to `SELECT f.*[, ...]` ...
            val normalizedAst = ast.normalize()

            // ast -> logical plan
            val logicalPlan = normalizedAst.toLogicalPlan()

            val defaultResolvedLogicalPlan =
                logicalPlan.toResolvedPlan(problemHandler, globalVariableResolver, allowUndefinedVariables)
            // If there are unresolved variables after attempting to resolve variables, then we can't proceed.
            if (problemHandler.hasErrors) {
                return PlannerPassResult.Error(problemHandler.problems)
            }

            // Apply all of the passes over the local resolved plan.
            val finalResolvedLogicalPlan = logicalResolvedPlanPasses
                .fold(defaultResolvedLogicalPlan) { accumulator: PartiqlLogicalResolved.Plan, current: PartiqlLogicalResolvedPass ->
                    val passResult = current.rewrite(accumulator, problemHandler)
                    // stop planning if this pass resulted in any errors.
                    if (problemHandler.hasErrors) {
                        return PlannerPassResult.Error(problemHandler.problems)
                    }
                    passResult
                }

            // Possible future passes:
            // - type checking and inferencing?
            // - constant folding
            // - common sub-expression removal
            // - push down predicates & projections on top of their scan nodes.
            // - customer supplied rewrites of resolved logical plan.

            // resolved logical plan -> physical plan.
            // this will give all relational operators `(impl default)`.
            val defaultPhysicalPlan = finalResolvedLogicalPlan.toDefaultPhysicalPlan()

            val finalPlan = physicalPlanPasses
                .fold(defaultPhysicalPlan) { accumulator: PartiqlPhysical.Plan, current: PartiqlPhysicalPass ->
                    val passResult = current.rewrite(accumulator, problemHandler)
                    // stop planning if this pass resulted in any errors.
                    if (problemHandler.hasErrors) {
                        return PlannerPassResult.Error(problemHandler.problems)
                    }
                    passResult
                }
            // If we reach this far, we're successful.  If there were any problems at all, they were just warnings.
            return PlannerPassResult.Success(finalPlan, problemHandler.problems)
        } catch (ex: PlanningAbortedException) {
            problemHandler.handleProblem(ex.problem)
            return PlannerPassResult.Error(problemHandler.problems)
        }
=======
        // logical plan -> resolved logical plan
        val problemHandler = ProblemCollector()
        // Normalization--synthesizes any unspecified `AS` aliases, converts `SELECT *` to `SELECT f.*[, ...]` ...
        val normalizedAst = ast.normalize()

        // ast -> logical plan
        val logicalPlan = normalizedAst.toLogicalPlan(problemHandler)
        if (problemHandler.hasErrors) {
            return PlannerPassResult.Error(problemHandler.problems)
        }

        // logical plan -> resolved logical plan
        val resolvedLogicalPlan = logicalPlan.toResolvedPlan(problemHandler, globalVariableResolver, allowUndefinedVariables)
        // If there are unresolved variables after attempting to resolve variables, then we can't proceed.
        if (problemHandler.hasErrors) {
            return PlannerPassResult.Error(problemHandler.problems)
        }

        // Possible future passes:
        // - type checking and inferencing?
        // - constant folding
        // - common sub-expression removal
        // - push down predicates & projections on top of their scan nodes.
        // - customer supplied rewrites of resolved logical plan.

        // resolved logical plan -> physical plan.
        // this will give all relational operators `(impl default)`.
        val defaultPhysicalPlan = resolvedLogicalPlan.toDefaultPhysicalPlan(problemHandler)
        if (problemHandler.hasErrors) {
            return PlannerPassResult.Error(problemHandler.problems)
        }

        val finalPlan = physicalPlanPasses
            .fold(defaultPhysicalPlan) { accumulator: PartiqlPhysical.Plan, current: PartiqlPhysicalPass ->
                val passResult = current.rewrite(accumulator, problemHandler)
                // stop planning if this pass resulted in any errors.
                if (problemHandler.hasErrors) {
                    return PlannerPassResult.Error(problemHandler.problems)
                }
                passResult
            }
        // If we reach this far, we're successful.  If there were any problems at all, they were just warnings.
        return PlannerPassResult.Success(finalPlan, problemHandler.problems)
>>>>>>> 84951eb5
    }

    override fun compile(physicalPlan: PartiqlPhysical.Plan): PlannerPassResult<QueryPlan> {
        // PhysicalBExprToThunkConverter and PhysicalExprToThunkConverterImpl are mutually recursive therefore
        // we have to fall back on mutable variables to allow them to reference each other.
        var exprConverter: PhysicalExprToThunkConverterImpl? = null

        val bexperConverter = PhysicalBexprToThunkConverter(
            valueFactory = this.valueFactory,
            exprConverter = object : PhysicalExprToThunkConverter {
                override fun convert(expr: PartiqlPhysical.Expr): PhysicalPlanThunk =
                    exprConverter!!.convert(expr)
            },
            relationalOperatorFactory = bindingsOperatorFactories
        )

        exprConverter = PhysicalExprToThunkConverterImpl(
            valueFactory = valueFactory,
            functions = functions,
            customTypedOpParameters = customTypedOpParameters,
            procedures = procedures,
            evaluatorOptions = evaluatorOptions,
            bexperConverter = bexperConverter
        )

        val expression = when {
            enableLegacyExceptionHandling -> exprConverter.compile(physicalPlan)
            else -> {
                // Legacy exception handling is disabled, convert any [SqlException] into a Problem and return
                // PassResult.Error.
                try {
                    exprConverter.compile(physicalPlan)
                } catch (e: SqlException) {
                    val problem = Problem(
                        SourceLocationMeta(
                            e.errorContext[Property.LINE_NUMBER]?.longValue() ?: -1,
                            e.errorContext[Property.COLUMN_NUMBER]?.longValue() ?: -1
                        ),
                        PlanningProblemDetails.CompileError(e.generateMessageNoLocation())
                    )
                    return PlannerPassResult.Error(listOf(problem))
                }
            }
        }

        val queryPlan = when (physicalPlan.stmt) {
            is PartiqlPhysical.Statement.DmlQuery ->
                QueryPlan { session -> expression.eval(session).toDmlCommand() }
            is PartiqlPhysical.Statement.Query, is PartiqlPhysical.Statement.Exec ->
                QueryPlan { session -> QueryResult.Value(expression.eval(session)) }
        }
        return PlannerPassResult.Success(queryPlan, listOf())
    }
}<|MERGE_RESOLUTION|>--- conflicted
+++ resolved
@@ -437,61 +437,6 @@
         }
         // Now run the AST thru each pass until we arrive at the physical algebra.
 
-<<<<<<< HEAD
-        // logical plan -> resolved logical plan
-        val problemHandler = ProblemCollector()
-        try {
-            // Normalization--synthesizes any unspecified `AS` aliases, converts `SELECT *` to `SELECT f.*[, ...]` ...
-            val normalizedAst = ast.normalize()
-
-            // ast -> logical plan
-            val logicalPlan = normalizedAst.toLogicalPlan()
-
-            val defaultResolvedLogicalPlan =
-                logicalPlan.toResolvedPlan(problemHandler, globalVariableResolver, allowUndefinedVariables)
-            // If there are unresolved variables after attempting to resolve variables, then we can't proceed.
-            if (problemHandler.hasErrors) {
-                return PlannerPassResult.Error(problemHandler.problems)
-            }
-
-            // Apply all of the passes over the local resolved plan.
-            val finalResolvedLogicalPlan = logicalResolvedPlanPasses
-                .fold(defaultResolvedLogicalPlan) { accumulator: PartiqlLogicalResolved.Plan, current: PartiqlLogicalResolvedPass ->
-                    val passResult = current.rewrite(accumulator, problemHandler)
-                    // stop planning if this pass resulted in any errors.
-                    if (problemHandler.hasErrors) {
-                        return PlannerPassResult.Error(problemHandler.problems)
-                    }
-                    passResult
-                }
-
-            // Possible future passes:
-            // - type checking and inferencing?
-            // - constant folding
-            // - common sub-expression removal
-            // - push down predicates & projections on top of their scan nodes.
-            // - customer supplied rewrites of resolved logical plan.
-
-            // resolved logical plan -> physical plan.
-            // this will give all relational operators `(impl default)`.
-            val defaultPhysicalPlan = finalResolvedLogicalPlan.toDefaultPhysicalPlan()
-
-            val finalPlan = physicalPlanPasses
-                .fold(defaultPhysicalPlan) { accumulator: PartiqlPhysical.Plan, current: PartiqlPhysicalPass ->
-                    val passResult = current.rewrite(accumulator, problemHandler)
-                    // stop planning if this pass resulted in any errors.
-                    if (problemHandler.hasErrors) {
-                        return PlannerPassResult.Error(problemHandler.problems)
-                    }
-                    passResult
-                }
-            // If we reach this far, we're successful.  If there were any problems at all, they were just warnings.
-            return PlannerPassResult.Success(finalPlan, problemHandler.problems)
-        } catch (ex: PlanningAbortedException) {
-            problemHandler.handleProblem(ex.problem)
-            return PlannerPassResult.Error(problemHandler.problems)
-        }
-=======
         // logical plan -> resolved logical plan
         val problemHandler = ProblemCollector()
         // Normalization--synthesizes any unspecified `AS` aliases, converts `SELECT *` to `SELECT f.*[, ...]` ...
@@ -535,7 +480,6 @@
             }
         // If we reach this far, we're successful.  If there were any problems at all, they were just warnings.
         return PlannerPassResult.Success(finalPlan, problemHandler.problems)
->>>>>>> 84951eb5
     }
 
     override fun compile(physicalPlan: PartiqlPhysical.Plan): PlannerPassResult<QueryPlan> {
