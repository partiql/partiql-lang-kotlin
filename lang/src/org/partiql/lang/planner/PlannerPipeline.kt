/*
 * Copyright 2019 Amazon.com, Inc. or its affiliates.  All rights reserved.
 *
 * Licensed under the Apache License, Version 2.0 (the "License").
 *  You may not use this file except in compliance with the License.
 * A copy of the License is located at:
 *
 *      http://aws.amazon.com/apache2.0/
 *
 *  or in the "license" file accompanying this file. This file is distributed on an "AS IS" BASIS,
 *  WITHOUT WARRANTIES OR CONDITIONS OF ANY KIND, either express or implied. See the License for the specific
 *  language governing permissions and limitations under the License.
 */

package org.partiql.lang.planner

import com.amazon.ion.IonSystem
import org.partiql.lang.SqlException
import org.partiql.lang.ast.SourceLocationMeta
import org.partiql.lang.domains.PartiqlAst
import org.partiql.lang.domains.PartiqlLogicalResolved
import org.partiql.lang.domains.PartiqlPhysical
import org.partiql.lang.errors.Problem
import org.partiql.lang.errors.ProblemCollector
import org.partiql.lang.errors.ProblemHandler
import org.partiql.lang.errors.Property
import org.partiql.lang.eval.ExprFunction
import org.partiql.lang.eval.ExprValueFactory
import org.partiql.lang.eval.Expression
import org.partiql.lang.eval.ThunkReturnTypeAssertions
import org.partiql.lang.eval.builtins.DynamicLookupExprFunction
import org.partiql.lang.eval.builtins.createBuiltinFunctions
import org.partiql.lang.eval.builtins.storedprocedure.StoredProcedure
import org.partiql.lang.eval.physical.PhysicalBexprToThunkConverter
import org.partiql.lang.eval.physical.PhysicalExprToThunkConverter
import org.partiql.lang.eval.physical.PhysicalExprToThunkConverterImpl
import org.partiql.lang.eval.physical.PhysicalPlanThunk
import org.partiql.lang.eval.physical.operators.DEFAULT_RELATIONAL_OPERATOR_FACTORIES
import org.partiql.lang.eval.physical.operators.RelationalOperatorFactory
import org.partiql.lang.eval.physical.operators.RelationalOperatorFactoryKey
import org.partiql.lang.planner.transforms.normalize
import org.partiql.lang.planner.transforms.toDefaultPhysicalPlan
import org.partiql.lang.planner.transforms.toLogicalPlan
import org.partiql.lang.planner.transforms.toResolvedPlan
import org.partiql.lang.syntax.Parser
import org.partiql.lang.syntax.SqlParser
import org.partiql.lang.syntax.SyntaxException
import org.partiql.lang.types.CustomType

/**
 * Represents a pass over the physical plan that accepts a physical plan and returns a modified
 * physical plan.
 *
 * Passes accept as input a [PartiqlPhysical.Plan] which is cloned & modified in some way before being returned.
 * A second input to the pass is an instance of [ProblemHandler], which can be used to report semantic errors and
 * warnings to the query author.
 *
 * Examples of passes:
 *
 * - Select optimal physical operator implementations.
 * - Push down predicates or projections.
 * - Convert filter predicates to index lookups.
 * - Fold constants.
 * - And many, many others, some will be specific to the application embedding PartiQL.
 *
 * Notes on exceptions and semantic problems:
 *
 * - The passes may throw any exception, however these will always abort query planning and bypass the user-friendly
 * error reporting ([ProblemHandler]) mechanisms used for
 * [syntax and semantic errors](https://www.educative.io/edpresso/what-is-the-difference-between-syntax-and-semantic-errors)
 * - Use the [ProblemHandler] to report semantic errors and warnings in the query to the query author.
 *
 * @see [ProblemHandler.handleProblem]
 * @see [Problem]
 * @see [Problem.details]
 * @see [org.partiql.lang.errors.ProblemSeverity]
 */
fun interface PartiqlPhysicalPass {
    fun rewrite(inputPlan: PartiqlPhysical.Plan, problemHandler: ProblemHandler): PartiqlPhysical.Plan
}

/** Similar to [PartiqlPhysicalPass] but on the resolved logical plan. */
fun interface PartiqlLogicalResolvedPass {
    fun rewrite(inputPlan: PartiqlLogicalResolved.Plan, problemHandler: ProblemHandler): PartiqlLogicalResolved.Plan
}

/**
 * [PlannerPipeline] is the main interface for planning and compiling PartiQL queries into instances of [Expression]
 * which can be executed.
 *
 * This class was originally derived from [org.partiql.lang.CompilerPipeline], which is the main compiler entry point
 * for the legacy AST compiler.  The main difference is that the logical and physical plans have taken the place of
 * PartiQL's AST, and that after parsing several passes over the AST are performed:
 *
 * - It is transformed into a logical plan
 * - Variables are resolved.
 * - It is converted into a physical plan.
 *
 * In the future additional passes will exist to include optimizations like predicate & projection push-down, and
 * will be extensible by customers who can include their own optimizations.
 *
 * Two basic scenarios for using this interface:
 *
 * 1. You want to plan and compile a query once, but don't care about re-using the plan across process instances.  In
 * this scenario, simply use the [planAndCompile] function to obtain an instance of [Expression] that can be
 * invoked directly to evaluate a query.
 * 2. You want to plan a query once and share a planned query across process boundaries.  In this scenario, use
 * [plan] to perform query planning and obtain an instance of [PartiqlPhysical.Statement] which can be serialized to
 * Ion text or binary format.  On the other side of the process boundary, use [compile] to turn the
 * [PartiqlPhysical.Statement] query plan into an [Expression]. Compilation itself should be relatively fast.
 *
 * The provided builder companion creates an instance of [PlannerPipeline] that is NOT thread safe and should NOT be
 * used to compile queries concurrently. If used in a multithreaded application, use one instance of [PlannerPipeline]
 * per thread.
 */
interface PlannerPipeline {
    val valueFactory: ExprValueFactory

    /**
     * Plans a query only but does not compile it.
     *
     * - Parses the specified SQL string, producing an AST.
     * - Converts the AST to a logical plan.
     * - Resolves all global and local variables in the logical plan, assigning unique indexes to local variables
     * and calling [GlobalVariableResolver.resolveGlobal] to obtain unique identifiers global values such as tables that
     * are specific to the application embedding PartiQL, and optionally converts undefined variables to dynamic
     * lookups.
     * - Converts the logical plan to a physical plan with `(impl default)` operators.
     *
     * @param query The text of the SQL statement or expression to be planned.
     * @return [PlannerPassResult.Success] containing an instance of [PartiqlPhysical.Statement] and any applicable warnings
     * if planning was successful or [PlannerPassResult.Error] if not.
     */
    fun plan(query: String): PlannerPassResult<PartiqlPhysical.Plan>

    /**
     * Compiles the previously planned [PartiqlPhysical.Statement] instance.
     *
     * @param physicalPlan The physical query plan.
     * @return [PlannerPassResult.Success] containing an instance of [PartiqlPhysical.Statement] and any applicable warnings
     * if compilation was successful or [PlannerPassResult.Error] if not.
     */
<<<<<<< HEAD
    fun compile(physicalPlan: PartiqlPhysical.Plan): PlannerPassResult<QueryPlan>
=======
    fun compile(physicalPlan: PartiqlPhysical.Plan): PlannerPassResult<Expression>
>>>>>>> 9d20e4ab

    /**
     * Plans and compiles a query.
     *
     * @param query The text of the SQL statement or expression to be planned and compiled.
     * @return [PlannerPassResult.Success] containing an instance of [PartiqlPhysical.Statement] and any applicable warnings
     * if compiling and planning was successful or [PlannerPassResult.Error] if not.
     */
<<<<<<< HEAD
    fun planAndCompile(query: String): PlannerPassResult<QueryPlan> =
=======
    fun planAndCompile(query: String): PlannerPassResult<Expression> =
>>>>>>> 9d20e4ab
        when (val planResult = plan(query)) {
            is PlannerPassResult.Error -> PlannerPassResult.Error(planResult.errors)
            is PlannerPassResult.Success -> {
                when (val compileResult = compile(planResult.output)) {
                    is PlannerPassResult.Error -> compileResult
                    is PlannerPassResult.Success -> PlannerPassResult.Success(
                        compileResult.output,
                        // Need to include any warnings that may have been discovered during planning.
                        planResult.warnings + compileResult.warnings
                    )
                }
            }
        }

    @Suppress("DeprecatedCallableAddReplaceWith", "DEPRECATION")
    companion object {
        private const val WARNING = "WARNING: PlannerPipeline is EXPERIMENTAL and has incomplete language support! " +
            "For production use, see org.partiql.lang.CompilerPipeline which is stable and supports all PartiQL " +
            "features."

        /** Kotlin style builder for [PlannerPipeline].  If calling from Java instead use [builder]. */
        @Deprecated(WARNING)
        fun build(ion: IonSystem, block: Builder.() -> Unit) = build(ExprValueFactory.standard(ion), block)

        /** Kotlin style builder for [PlannerPipeline].  If calling from Java instead use [builder]. */
        @Deprecated(WARNING)
        fun build(valueFactory: ExprValueFactory, block: Builder.() -> Unit) = Builder(valueFactory).apply(block).build()

        /** Fluent style builder.  If calling from Kotlin instead use the [build] method. */
        @JvmStatic
        @Deprecated(WARNING)
        fun builder(ion: IonSystem): Builder = builder(ExprValueFactory.standard(ion))

        /** Fluent style builder.  If calling from Kotlin instead use the [build] method. */
        @JvmStatic
        @Deprecated(WARNING)
        fun builder(valueFactory: ExprValueFactory): Builder = Builder(valueFactory)

        /** Returns an implementation of [PlannerPipeline] with all properties set to their defaults. */
        @JvmStatic
        @Deprecated(WARNING)
        fun standard(ion: IonSystem): PlannerPipeline = standard(ExprValueFactory.standard(ion))

        /** Returns an implementation of [PlannerPipeline] with all properties set to their defaults. */
        @JvmStatic
        @Deprecated(WARNING)
        fun standard(valueFactory: ExprValueFactory): PlannerPipeline = builder(valueFactory).build()
    }

    /**
     * An implementation of the builder pattern for instances of [PlannerPipeline]. The created instance of
     * [PlannerPipeline] is NOT thread safe and should NOT be used to compile queries concurrently. If used in a
     * multithreaded application, use one instance of [PlannerPipeline] per thread.
     */
    class Builder(val valueFactory: ExprValueFactory) {
        private var parser: Parser? = null
        private var evaluatorOptions: EvaluatorOptions? = null
        private val customFunctions: MutableMap<String, ExprFunction> = HashMap()
        private var customDataTypes: List<CustomType> = listOf()
        private val customProcedures: MutableMap<String, StoredProcedure> = HashMap()
        private val physicalPlanPasses = ArrayList<PartiqlPhysicalPass>()
        private val physicalOperatorFactories = ArrayList<RelationalOperatorFactory>()
        private var globalVariableResolver: GlobalVariableResolver = emptyGlobalsResolver()
        private var allowUndefinedVariables: Boolean = false
        private var enableLegacyExceptionHandling: Boolean = false

        /**
         * Specifies the [Parser] to be used to turn an PartiQL query into an instance of [PartiqlAst].
         * The default is [SqlParser].
         */
        fun sqlParser(p: Parser): Builder = this.apply {
            parser = p
        }

        /**
         * Options affecting evaluation-time behavior. The default is [EvaluatorOptions.standard].
         */
        fun evaluatorOptions(options: EvaluatorOptions): Builder = this.apply {
            evaluatorOptions = options
        }

        /**
         * A nested builder for compilation options. The default is [EvaluatorOptions.standard].
         *
         * Avoid the use of this overload if calling from Java and instead use the overload accepting an instance
         * of [EvaluatorOptions].
         *
         * There is no need to call [Builder.build] when using this method.
         */
        fun evaluatorOptions(block: EvaluatorOptions.Builder.() -> Unit): Builder =
            evaluatorOptions(EvaluatorOptions.build(block))

        /**
         * Add a custom function which will be callable by the compiled queries.
         *
         * Functions added here will replace any built-in function with the same name.
         *
         * This function is marked as internal to prevent it from being used outside the tests in this
         * project--it will be replaced during implementation of the open type system.
         * https://github.com/partiql/partiql-lang-kotlin/milestone/4
         */
        internal fun addFunction(function: ExprFunction): Builder = this.apply {
            customFunctions[function.signature.name] = function
        }

        /**
         * Add custom types to CAST/IS operators to.
         *
         * Built-in types will take precedence over custom types in case of a name collision.
         *
         * This function is marked as internal to prevent it from being used outside the tests in this
         * project--it will be replaced during implementation of the open type system.
         * https://github.com/partiql/partiql-lang-kotlin/milestone/4
         */
        internal fun customDataTypes(customTypes: List<CustomType>) = this.apply {
            customDataTypes = customTypes
        }

        /**
         * Add a custom stored procedure which will be callable by the compiled queries.
         *
         * Stored procedures added here will replace any built-in procedure with the same name.
         * This function is marked as internal to prevent it from being used outside the tests in this
         * project--it will be replaced during implementation of the open type system.
         * https://github.com/partiql/partiql-lang-kotlin/milestone/4
         */
        internal fun addProcedure(procedure: StoredProcedure): Builder = this.apply {
            customProcedures[procedure.signature.name] = procedure
        }

        /**
         * Adds a pass over the physical algebra. The pass will be invoked every time a query is planned with the
         * [PlannerPipeline] returned from the [build] function.
         *
         * Passes accept a [PartiqlPhysical.Plan] as input and return a rewritten [PartiqlPhysical.Plan] as output.
         * The input of every pass is the output of the previous pass, starting with the default physical plan which is
         * a direct conversion of the resolved logical plan to the physical, with default operator implementations
         * specified.   Passes are invoked in the order they are added.
         *
         * If any pass invokes [ProblemHandler.handleProblem] with a [Problem] that is an error (see
         * [org.partiql.lang.errors.ProblemSeverity]), planning will be aborted immediately after the pass returns and
         * the list of errors and warnings will be returned to the caller.  [Problem]s that are warnings do not
         * cause query planning to be aborted but are returned to the caller when planning has finished.
         *
         * @see [toDefaultPhysicalPlan].
         * @see [PartiqlPhysicalPass]
         * @see [org.partiql.lang.errors.ProblemDetails.severity]
         * @see [org.partiql.lang.errors.ProblemSeverity]
         */
        fun addPhysicalPlanPass(pass: PartiqlPhysicalPass) = this.apply {
            physicalPlanPasses.add(pass)
        }

        /**
         * Makes an instance of [RelationalOperatorFactory] available during plan compilation.
         *
         * To actually be used, operator implementations must be selected during a pass over the physical plan.
         * See [addPhysicalPlanPass].
         */
        fun addRelationalOperatorFactory(factory: RelationalOperatorFactory) = this.apply {
            physicalOperatorFactories.add(factory)
        }

        /**
         * Adds the [GlobalVariableResolver] for global variables (usually tables).
         *
         * [globalVariableResolver] is queried during query planning to fetch unique ids for global variables.
         */
        fun globalVariableResolver(bindings: GlobalVariableResolver): Builder = this.apply {
            this.globalVariableResolver = bindings
        }

        /**
         * Sets a flag indicating if undefined variables are allowed.
         *
         * When allowed, undefined variables are rewritten to dynamic lookups.  This is intended to provide a migration
         * path for legacy PartiQL customers who depend on dynamic lookup of undefined variables to use the query
         * planner & phys. algebra. New customers should not enable this.
         */
        fun allowUndefinedVariables(allow: Boolean = true): Builder = this.apply {
            this.allowUndefinedVariables = allow
        }

        /**
         * Prevents [SqlException] that occur during compilation from being converted into [Problem]s.
         *
         * This is for compatibility with the legacy unit test suite, which hasn't been updated to handle
         * [Problem]s yet.
         */
        internal fun enableLegacyExceptionHandling(): Builder = this.apply {
            enableLegacyExceptionHandling = true
        }

        /** Builds the actual implementation of [PlannerPipeline]. */
        fun build(): PlannerPipeline {
            val compileOptionsToUse = evaluatorOptions ?: EvaluatorOptions.standard()

            when (compileOptionsToUse.thunkOptions.thunkReturnTypeAssertions) {
                ThunkReturnTypeAssertions.DISABLED -> { /* take no action */ }
                ThunkReturnTypeAssertions.ENABLED -> error(
                    "TODO: Support ThunkReturnTypeAssertions.ENABLED " +
                        "need a static type pass first)"
                )
            }

            // check for duplicate operator factories.  Unlike [ExprFunctions], we do not allow the default
            // operator implementations to be overridden.
            val allPhysicalOperatorFactories = (DEFAULT_RELATIONAL_OPERATOR_FACTORIES + physicalOperatorFactories).apply {
                groupBy { it.key }.entries.firstOrNull { it.value.size > 1 }?.let {
                    throw IllegalArgumentException(
                        "More than one BindingsOperatorFactory for ${it.key.operator} " +
                            "named '${it.value}' was specified."
                    )
                }
            }

            val builtinFunctions = createBuiltinFunctions(valueFactory) + DynamicLookupExprFunction()
            val builtinFunctionsMap = builtinFunctions.associateBy {
                it.signature.name
            }

            // customFunctions must be on the right side of + here to ensure that they overwrite any
            // built-in functions with the same name.
            val allFunctionsMap = builtinFunctionsMap + customFunctions
            return PlannerPipelineImpl(
                valueFactory = valueFactory,
                parser = parser ?: SqlParser(valueFactory.ion, this.customDataTypes),
                evaluatorOptions = compileOptionsToUse,
                functions = allFunctionsMap,
                customDataTypes = customDataTypes,
                procedures = customProcedures,
                physicalPlanPasses = physicalPlanPasses,
                bindingsOperatorFactories = allPhysicalOperatorFactories.associateBy { it.key },
                globalVariableResolver = globalVariableResolver,
                allowUndefinedVariables = allowUndefinedVariables,
                enableLegacyExceptionHandling = enableLegacyExceptionHandling
            )
        }
    }
}

internal class PlannerPipelineImpl(
    override val valueFactory: ExprValueFactory,
    private val parser: Parser,
    val evaluatorOptions: EvaluatorOptions,
    val functions: Map<String, ExprFunction>,
    val customDataTypes: List<CustomType>,
    val procedures: Map<String, StoredProcedure>,
    val bindingsOperatorFactories: Map<RelationalOperatorFactoryKey, RelationalOperatorFactory>,
    val globalVariableResolver: GlobalVariableResolver,
    val allowUndefinedVariables: Boolean,
    val enableLegacyExceptionHandling: Boolean,
    val physicalPlanPasses: List<PartiqlPhysicalPass>,
) : PlannerPipeline {

    init {
        when (evaluatorOptions.thunkOptions.thunkReturnTypeAssertions) {
            ThunkReturnTypeAssertions.DISABLED -> {
                /** intentionally blank. */
            }
            ThunkReturnTypeAssertions.ENABLED ->
                // Need a type inferencer pass on resolved logical algebra to support this.
                TODO("Support for EvaluatorOptions.thunkReturnTypeAsserts == ThunkReturnTypeAssertions.ENABLED")
        }
    }

    val customTypedOpParameters = customDataTypes.map { customType ->
        (customType.aliases + customType.name).map { alias ->
            Pair(alias.toLowerCase(), customType.typedOpParameter)
        }
    }.flatten().toMap()

    override fun plan(query: String): PlannerPassResult<PartiqlPhysical.Plan> {
        val ast = try {
            parser.parseAstStatement(query)
        } catch (ex: SyntaxException) {
            val problem = Problem(
                SourceLocationMeta(
                    ex.errorContext[Property.LINE_NUMBER]?.longValue() ?: -1,
                    ex.errorContext[Property.COLUMN_NUMBER]?.longValue() ?: -1
                ),
                PlanningProblemDetails.ParseError(ex.generateMessageNoLocation())
            )
            return PlannerPassResult.Error(listOf(problem))
        }
        // Now run the AST thru each pass until we arrive at the physical algebra.

        // logical plan -> resolved logical plan
        val problemHandler = ProblemCollector()
<<<<<<< HEAD
        try {
            // Normalization--synthesizes any unspecified `AS` aliases, converts `SELECT *` to `SELECT f.*[, ...]` ...
            val normalizedAst = ast.normalize()

            // ast -> logical plan
            val logicalPlan = normalizedAst.toLogicalPlan(problemHandler)
            if (problemHandler.hasErrors) {
                return PlannerPassResult.Error(problemHandler.problems)
            }

            // logical plan -> resolved logical plan
            val resolvedLogicalPlan =
                logicalPlan.toResolvedPlan(problemHandler, globalVariableResolver, allowUndefinedVariables)
            // If there are unresolved variables after attempting to resolve variables, then we can't proceed.
            if (problemHandler.hasErrors) {
                return PlannerPassResult.Error(problemHandler.problems)
            }

            // Possible future passes:
            // - type checking and inferencing?
            // - constant folding
            // - common sub-expression removal
            // - push down predicates & projections on top of their scan nodes.
            // - customer supplied rewrites of resolved logical plan.

            // resolved logical plan -> physical plan.
            // this will give all relational operators `(impl default)`.
            val defaultPhysicalPlan = resolvedLogicalPlan.toDefaultPhysicalPlan(problemHandler)
            if (problemHandler.hasErrors) {
                return PlannerPassResult.Error(problemHandler.problems)
            }

            val finalPlan = physicalPlanPasses
                .fold(defaultPhysicalPlan) { accumulator: PartiqlPhysical.Plan, current: PartiqlPhysicalPass ->
                    val passResult = current.rewrite(accumulator, problemHandler)
                    // stop planning if this pass resulted in any errors.
                    if (problemHandler.hasErrors) {
                        return PlannerPassResult.Error(problemHandler.problems)
                    }
                    passResult
                }
            // If we reach this far, we're successful.  If there were any problems at all, they were just warnings.
            return PlannerPassResult.Success(finalPlan, problemHandler.problems)
        } catch (ex: PlanningAbortedException) {
            problemHandler.handleProblem(ex.problem)
            return PlannerPassResult.Error(problemHandler.problems)
        }
    }

    override fun compile(physicalPlan: PartiqlPhysical.Plan): PlannerPassResult<QueryPlan> {
=======
        val resolvedLogicalPlan = logicalPlan.toResolvedPlan(problemHandler, globalVariableResolver, allowUndefinedVariables)
        // If there are unresolved variables after attempting to resolve variables, then we can't proceed.
        if (problemHandler.hasErrors) {
            return PlannerPassResult.Error(problemHandler.problems)
        }

        // Possible future passes:
        // - type checking and inferencing?
        // - constant folding
        // - common sub-expression removal
        // - push down predicates & projections on top of their scan nodes.
        // - customer supplied rewrites of resolved logical plan.

        // resolved logical plan -> physical plan.
        // this will give all relational operators `(impl default)`.
        val defaultPhysicalPlan = resolvedLogicalPlan.toDefaultPhysicalPlan()

        val finalPlan = physicalPlanPasses
            .fold(defaultPhysicalPlan) { accumulator: PartiqlPhysical.Plan, current: PartiqlPhysicalPass ->
                val passResult = current.rewrite(accumulator, problemHandler)
                // stop planning if this pass resulted in any errors.
                if (problemHandler.hasErrors) {
                    return PlannerPassResult.Error(problemHandler.problems)
                }
                passResult
            }

        // If we reach this far, we're successful.  If there were any problems at all, they were just warnings.
        return PlannerPassResult.Success(finalPlan, problemHandler.problems)
    }

    override fun compile(physicalPlan: PartiqlPhysical.Plan): PlannerPassResult<Expression> {
>>>>>>> 9d20e4ab
        // PhysicalBExprToThunkConverter and PhysicalExprToThunkConverterImpl are mutually recursive therefore
        // we have to fall back on mutable variables to allow them to reference each other.
        var exprConverter: PhysicalExprToThunkConverterImpl? = null

        val bexperConverter = PhysicalBexprToThunkConverter(
            valueFactory = this.valueFactory,
            exprConverter = object : PhysicalExprToThunkConverter {
                override fun convert(expr: PartiqlPhysical.Expr): PhysicalPlanThunk =
                    exprConverter!!.convert(expr)
            },
            relationalOperatorFactory = bindingsOperatorFactories
        )

        exprConverter = PhysicalExprToThunkConverterImpl(
            valueFactory = valueFactory,
            functions = functions,
            customTypedOpParameters = customTypedOpParameters,
            procedures = procedures,
            evaluatorOptions = evaluatorOptions,
            bexperConverter = bexperConverter
        )

        val expression = when {
            enableLegacyExceptionHandling -> exprConverter.compile(physicalPlan)
            else -> {
                // Legacy exception handling is disabled, convert any [SqlException] into a Problem and return
                // PassResult.Error.
                try {
                    exprConverter.compile(physicalPlan)
                } catch (e: SqlException) {
                    val problem = Problem(
                        SourceLocationMeta(
                            e.errorContext[Property.LINE_NUMBER]?.longValue() ?: -1,
                            e.errorContext[Property.COLUMN_NUMBER]?.longValue() ?: -1
                        ),
                        PlanningProblemDetails.CompileError(e.generateMessageNoLocation())
                    )
                    return PlannerPassResult.Error(listOf(problem))
                }
            }
        }

<<<<<<< HEAD
        val queryPlan = when (physicalPlan.stmt) {
            is PartiqlPhysical.Statement.DmlQuery ->
                QueryPlan { session -> expression.eval(session).toDmlCommand() }
            is PartiqlPhysical.Statement.Query, is PartiqlPhysical.Statement.Exec ->
                QueryPlan { session -> QueryResult.Value(expression.eval(session)) }
        }
        return PlannerPassResult.Success(queryPlan, listOf())
=======
        return PlannerPassResult.Success(expression, listOf())
>>>>>>> 9d20e4ab
    }
}<|MERGE_RESOLUTION|>--- conflicted
+++ resolved
@@ -140,11 +140,7 @@
      * @return [PlannerPassResult.Success] containing an instance of [PartiqlPhysical.Statement] and any applicable warnings
      * if compilation was successful or [PlannerPassResult.Error] if not.
      */
-<<<<<<< HEAD
     fun compile(physicalPlan: PartiqlPhysical.Plan): PlannerPassResult<QueryPlan>
-=======
-    fun compile(physicalPlan: PartiqlPhysical.Plan): PlannerPassResult<Expression>
->>>>>>> 9d20e4ab
 
     /**
      * Plans and compiles a query.
@@ -153,11 +149,7 @@
      * @return [PlannerPassResult.Success] containing an instance of [PartiqlPhysical.Statement] and any applicable warnings
      * if compiling and planning was successful or [PlannerPassResult.Error] if not.
      */
-<<<<<<< HEAD
     fun planAndCompile(query: String): PlannerPassResult<QueryPlan> =
-=======
-    fun planAndCompile(query: String): PlannerPassResult<Expression> =
->>>>>>> 9d20e4ab
         when (val planResult = plan(query)) {
             is PlannerPassResult.Error -> PlannerPassResult.Error(planResult.errors)
             is PlannerPassResult.Success -> {
@@ -447,7 +439,6 @@
 
         // logical plan -> resolved logical plan
         val problemHandler = ProblemCollector()
-<<<<<<< HEAD
         try {
             // Normalization--synthesizes any unspecified `AS` aliases, converts `SELECT *` to `SELECT f.*[, ...]` ...
             val normalizedAst = ast.normalize()
@@ -458,13 +449,13 @@
                 return PlannerPassResult.Error(problemHandler.problems)
             }
 
-            // logical plan -> resolved logical plan
-            val resolvedLogicalPlan =
-                logicalPlan.toResolvedPlan(problemHandler, globalVariableResolver, allowUndefinedVariables)
-            // If there are unresolved variables after attempting to resolve variables, then we can't proceed.
-            if (problemHandler.hasErrors) {
-                return PlannerPassResult.Error(problemHandler.problems)
-            }
+        // logical plan -> resolved logical plan
+        val problemHandler = ProblemCollector()
+        val resolvedLogicalPlan = logicalPlan.toResolvedPlan(problemHandler, globalVariableResolver, allowUndefinedVariables)
+        // If there are unresolved variables after attempting to resolve variables, then we can't proceed.
+        if (problemHandler.hasErrors) {
+            return PlannerPassResult.Error(problemHandler.problems)
+        }
 
             // Possible future passes:
             // - type checking and inferencing?
@@ -498,40 +489,6 @@
     }
 
     override fun compile(physicalPlan: PartiqlPhysical.Plan): PlannerPassResult<QueryPlan> {
-=======
-        val resolvedLogicalPlan = logicalPlan.toResolvedPlan(problemHandler, globalVariableResolver, allowUndefinedVariables)
-        // If there are unresolved variables after attempting to resolve variables, then we can't proceed.
-        if (problemHandler.hasErrors) {
-            return PlannerPassResult.Error(problemHandler.problems)
-        }
-
-        // Possible future passes:
-        // - type checking and inferencing?
-        // - constant folding
-        // - common sub-expression removal
-        // - push down predicates & projections on top of their scan nodes.
-        // - customer supplied rewrites of resolved logical plan.
-
-        // resolved logical plan -> physical plan.
-        // this will give all relational operators `(impl default)`.
-        val defaultPhysicalPlan = resolvedLogicalPlan.toDefaultPhysicalPlan()
-
-        val finalPlan = physicalPlanPasses
-            .fold(defaultPhysicalPlan) { accumulator: PartiqlPhysical.Plan, current: PartiqlPhysicalPass ->
-                val passResult = current.rewrite(accumulator, problemHandler)
-                // stop planning if this pass resulted in any errors.
-                if (problemHandler.hasErrors) {
-                    return PlannerPassResult.Error(problemHandler.problems)
-                }
-                passResult
-            }
-
-        // If we reach this far, we're successful.  If there were any problems at all, they were just warnings.
-        return PlannerPassResult.Success(finalPlan, problemHandler.problems)
-    }
-
-    override fun compile(physicalPlan: PartiqlPhysical.Plan): PlannerPassResult<Expression> {
->>>>>>> 9d20e4ab
         // PhysicalBExprToThunkConverter and PhysicalExprToThunkConverterImpl are mutually recursive therefore
         // we have to fall back on mutable variables to allow them to reference each other.
         var exprConverter: PhysicalExprToThunkConverterImpl? = null
@@ -574,7 +531,6 @@
             }
         }
 
-<<<<<<< HEAD
         val queryPlan = when (physicalPlan.stmt) {
             is PartiqlPhysical.Statement.DmlQuery ->
                 QueryPlan { session -> expression.eval(session).toDmlCommand() }
@@ -582,8 +538,5 @@
                 QueryPlan { session -> QueryResult.Value(expression.eval(session)) }
         }
         return PlannerPassResult.Success(queryPlan, listOf())
-=======
-        return PlannerPassResult.Success(expression, listOf())
->>>>>>> 9d20e4ab
     }
 }