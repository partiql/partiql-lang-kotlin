--- conflicted
+++ resolved
@@ -18,7 +18,6 @@
 import org.partiql.lang.errors.Property
 import org.partiql.lang.errors.PropertyValueMap
 import org.partiql.lang.errors.UNKNOWN
-import org.partiql.lang.util.propertyValueMapOf
 
 /**
  * General exception class for the interpreter.
@@ -48,12 +47,6 @@
 ) :
     RuntimeException(message, cause) {
 
-<<<<<<< HEAD
-    val errorContext: PropertyValueMap = errorContext ?: propertyValueMapOf()
-
-    constructor(errorCode: ErrorCode, propertyValueMap: PropertyValueMap, internal: Boolean, cause: Throwable? = null) :
-        this("", errorCode, propertyValueMap, internal, cause)
-=======
     /**
      * Indicates if this exception is due to an internal error or not.
      *
@@ -75,7 +68,6 @@
      */
     constructor(errorCode: ErrorCode, propertyValueMap: PropertyValueMap, cause: Throwable? = null) :
         this("", errorCode, propertyValueMap, cause)
->>>>>>> cccfeb08
 
     /**
      * Auto-generated message has the structure
