/*
 * Copyright 2019 Amazon.com, Inc. or its affiliates.  All rights reserved.
 *
 * Licensed under the Apache License, Version 2.0 (the "License").
 *  You may not use this file except in compliance with the License.
 * A copy of the License is located at:
 *
 *      http://aws.amazon.com/apache2.0/
 *
 *  or in the "license" file accompanying this file. This file is distributed on an "AS IS" BASIS,
 *  WITHOUT WARRANTIES OR CONDITIONS OF ANY KIND, either express or implied. See the License for the specific
 *  language governing permissions and limitations under the License.
 */

package org.partiql.lang.syntax

import org.partiql.lang.syntax.TokenType.KEYWORD
import org.partiql.lang.syntax.TokenType.OPERATOR

@JvmField internal val TRIM_SPECIFICATION_KEYWORDS = setOf("both", "leading", "trailing")

//TODO: Rename DatePart to DateTimePart. Check issue https://github.com/partiql/partiql-lang-kotlin/issues/409
internal enum class DatePart {
    YEAR, MONTH, DAY, HOUR, MINUTE, SECOND, TIMEZONE_HOUR, TIMEZONE_MINUTE
}

internal val DATE_PART_KEYWORDS: Set<String> = DatePart.values()
    .map { it.toString().toLowerCase() }.toSet()

/** All SQL-92 keywords. */
@JvmField internal val SQL92_KEYWORDS = setOf(
    "absolute",
    "action",
    "add",
    "all",
    "allocate",
    "alter",
    "and",
    "any",
    "are",
    "as",
    "asc",
    "assertion",
    "at",
    "authorization",
    "avg",
    "begin",
    "between",
    "bit",
    "bit_length",
    "by",
    "cascade",
    "cascaded",
    "case",
    "cast",
    "catalog",
    "char",
    "character",
    "character_length",
    "char_length",
    "check",
    "close",
    "coalesce",
    "collate",
    "collation",
    "column",
    "commit",
    "connect",
    "connection",
    "constraint",
    "constraints",
    "continue",
    "convert",
    "corresponding",
    "count",
    "create",
    "cross",
    "current",
    "current_date",
    "current_time",
    "current_timestamp",
    "current_user",
    "cursor",
    "date",
    "deallocate",
    "dec",
    "decimal",
    "declare",
    "default",
    "deferrable",
    "deferred",
    "delete",
    "desc",
    "describe",
    "descriptor",
    "diagnostics",
    "disconnect",
    "distinct",
    "domain",
    "double",
    "drop",
    "else",
    "end",
    "end-exec",
    "escape",
    "except",
    "exception",
    "exec",
    "execute",
    "exists",
    "external",
    "extract",
    "date_add",
    "date_diff",
    "false",
    "fetch",
    "first",
    "float",
    "for",
    "foreign",
    "found",
    "from",
    "full",
    "get",
    "global",
    "go",
    "goto",
    "grant",
    "group",
    "having",
    "identity",
    "immediate",
    "in",
    "indicator",
    "initially",
    "inner",
    "input",
    "insensitive",
    "insert",
    "int",
    "integer",
    "intersect",
    "interval",
    "into",
    "is",
    "isolation",
    "join",
    "key",
    "language",
    "last",
    "left",
    "level",
    "like",
    "local",
    "lower",
    "match",
    "max",
    "min",
    "module",
    "names",
    "national",
    "natural",
    "nchar",
    "next",
    "no",
    "not",
    "null",
    "nullif",
    "numeric",
    "octet_length",
    "of",
    "on",
    "only",
    "open",
    "option",
    "or",
    "order",
    "outer",
    "output",
    "overlaps",
    "pad",
    "partial",
    "position",
    "precision",
    "prepare",
    "preserve",
    "primary",
    "prior",
    "privileges",
    "procedure",
    "public",
    "read",
    "real",
    "references",
    "relative",
    "restrict",
    "revoke",
    "right",
    "rollback",
    "rows",
    "schema",
    "scroll",
    "section",
    "select",
    "session",
    "session_user",
    "set",
    "size",
    "smallint",
    "some",
    "space",
    "sql",
    "sqlcode",
    "sqlerror",
    "sqlstate",
    "substring",
    "sum",
    "system_user",
    "table",
    "temporary",
    "then",
    "time",
    "timestamp",
    "to",
    "transaction",
    "translate",
    "translation",
    "trim",
    "true",
    "union",
    "unique",
    "unknown",
    "update",
    "upper",
    "usage",
    "user",
    "using",
    "value",
    "values",
    "varchar",
    "varying",
    "view",
    "when",
    "whenever",
    "where",
    "with",
    "work",
    "write",
    "zone"
)
// Note: DATE_PART_KEYWORDs are not keywords in the traditional sense--they are only keywords within
// the context of the DATE_ADD, DATE_DIFF and EXTRACT functions, for which [SqlParser] has special support.
// Similarly, TRIM_SPECIFICATION_KEYWORDS are only keywords within the context of the TRIM function.

/** PartiQL additional keywords. */
@JvmField internal val SQLPP_KEYWORDS = setOf(
    "missing",
    "pivot",
    "unpivot",
    "limit",
    "tuple",
    "remove",
    "index",
    "conflict",
    "do",
    "nothing",
    "returning",
    "modified",
    "all",
    "new",
    "old",
    "let",

    // Ion type names

    // null
    "bool",
    "boolean",
    // int
    // float
    // decimal
    // timestamp
    "string",
    "symbol",
    "clob",
    "blob",
    "struct",
    "list",
    "sexp",
    "bag"
)

/** All Keywords. */
@JvmField internal val KEYWORDS = SQL92_KEYWORDS union SQLPP_KEYWORDS

/** Keywords that are aliases for type keywords. */
@JvmField internal val TYPE_ALIASES = mapOf(
    "varchar"   to "character_varying",
    "char"      to "character",
    "dec"       to "decimal",
    "int"       to "integer",
    "bool"      to "boolean"
)

/** Keywords that are purely aliases to other keywords. */
@JvmField internal val KEYWORD_ALIASES = TYPE_ALIASES

/**
 * Indicates the keywords (and pseudo keywords) the indicate types.
 * Some of these types (e.g. VARCHAR) requires a parameters, but many implementations
 * don't require that.
 */
@JvmField internal val TYPE_NAME_ARITY_MAP = mapOf(
    "missing"           to 0..0, // PartiQL
    "null"              to 0..0, // Ion
    "boolean"           to 0..0, // Ion & SQL-99
    "smallint"          to 0..0, // SQL-92
    "integer"           to 0..0, // Ion & SQL-92
    "float"             to 0..1, // Ion & SQL-92
    "real"              to 0..1, // SQL-92
    "double_precision"  to 0..0, // SQL-92
    "decimal"           to 0..2, // Ion & SQL-92
    "numeric"           to 0..2, // SQL-92
    "timestamp"         to 0..0, // Ion & SQL-92
    "date"              to 0..0, // PartiQL & SQL-92
<<<<<<< HEAD
    "time"              to 0..1, // PartiQL & SQL-92
=======
    "time"              to 0..0, // PartiQL & SQL-92
>>>>>>> ffb7822a
    "character"         to 0..1, // SQL-92
    "character_varying" to 0..1, // SQL-92
    "string"            to 0..0, // Ion
    "symbol"            to 0..0, // Ion
    "clob"              to 0..0, // Ion
    "blob"              to 0..0, // Ion
    "struct"            to 0..0, // Ion
    "tuple"             to 0..0, // PartiQL
    "list"              to 0..0, // Ion
    "sexp"              to 0..0, // Ion
    "bag"               to 0..0  // PartiQL
    // TODO SQL-92 types BIT, BIT VARYING, DATE, TIME, INTERVAL and TIMEZONE qualifier
)

/** Keywords that are normal function names. */
@JvmField internal val FUNCTION_NAME_KEYWORDS = setOf(
    "exists",

    // aggregate functions
    "count",
    "avg",
    "max",
    "min",
    "sum",

    // string functions
    // POSITION, SUBSTRING, TRIM, EXTRACT, TRANSLATE, CONVERT have special syntax
    "substring",
    "char_length",
    "character_length",
    "octet_length",
    "bit_length",
    "upper",
    "lower",

    // functions
    "size",

    // conditionals
    "nullif",
    "coalesce",

    // sexp/list/bag constructors as functions
    "sexp",
    "list",
    "bag"
)

/** Aggregates functions. */
@JvmField val STANDARD_AGGREGATE_FUNCTIONS = setOf(
    "count",
    "avg",
    "max",
    "min",
    "sum"
)

@JvmField internal val BASE_DML_KEYWORDS  = setOf("insert_into", "set", "remove")

@JvmField internal val BOOLEAN_KEYWORDS = setOf("true", "false")

/** Operator renames for the AST. */
@JvmField internal val OPERATOR_ALIASES = mapOf(
    "!=" to "<>"
)

/** Operators that parse as infix, but have special parsing rules. */
@JvmField internal val SPECIAL_INFIX_OPERATORS = setOf(
    "between", "not_between",
    "like", "not_like"        // optionally a ternary operator when `ESCAPE` is present
)

/** Binary operators with verbatim lexical token equivalents. */
@JvmField internal val SINGLE_LEXEME_BINARY_OPERATORS = setOf(
    "+", "-", "/", "%", "*",
    "<", "<=", ">", ">=", "=", "<>",
    "||",
    "and", "or",
    "is", "in",
    "union", "except", "intersect"
)

/** Tokens comprising multiple lexemes (**happens before** keyword aliasing). */
@JvmField internal val MULTI_LEXEME_TOKEN_MAP = mapOf(
    listOf("not", "in")                 to ("not_in" to OPERATOR),
    listOf("is", "not")                 to ("is_not" to OPERATOR),
    listOf("not", "between")            to ("not_between" to OPERATOR),
    listOf("intersect", "all")          to ("intersect_all" to OPERATOR),
    listOf("except", "all")             to ("except_all" to OPERATOR),
    listOf("union", "all")              to ("union_all" to OPERATOR),
    listOf("character", "varying")      to ("character_varying" to KEYWORD),
    listOf("double", "precision")       to ("double_precision" to KEYWORD),
    listOf("not", "like")               to ("not_like" to OPERATOR),
    listOf("cross", "join")             to ("cross_join" to KEYWORD),
    listOf("inner", "join")             to ("inner_join" to KEYWORD),
    listOf("inner", "cross", "join")    to ("cross_join" to KEYWORD),
    listOf("left", "join")              to ("left_join" to KEYWORD),
    listOf("left", "outer", "join")     to ("left_join" to KEYWORD),
    listOf("left", "cross", "join")     to ("left_cross_join" to KEYWORD),
    listOf("left", "outer",
           "cross", "join")             to ("left_cross_join" to KEYWORD),
    listOf("right", "join")             to ("right_join" to KEYWORD),
    listOf("right", "outer", "join")    to ("right_join" to KEYWORD),
    listOf("right", "cross", "join")    to ("right_cross_join" to KEYWORD),
    listOf("right", "outer",
           "cross", "join")             to ("right_cross_join" to KEYWORD),
    listOf("full", "join")              to ("outer_join" to KEYWORD),
    listOf("outer", "join")             to ("outer_join" to KEYWORD),
    listOf("full", "outer", "join")     to ("outer_join" to KEYWORD),
    listOf("full", "cross", "join")     to ("outer_cross_join" to KEYWORD),
    listOf("outer", "cross", "join")    to ("outer_cross_join" to KEYWORD),
    listOf("full", "outer",
           "cross", "join")             to ("outer_cross_join" to KEYWORD),
    listOf("insert", "into")            to ("insert_into" to KEYWORD),
    listOf("on", "conflict")            to ("on_conflict" to KEYWORD),
    listOf("do", "nothing")             to ("do_nothing" to KEYWORD),
    listOf("modified", "old")           to ("modified_old" to KEYWORD),
    listOf("modified", "new")           to ("modified_new" to KEYWORD),
    listOf("all", "old")                to ("all_old" to KEYWORD),
    listOf("all", "new")                to ("all_new" to KEYWORD)
)

@JvmField internal val MULTI_LEXEME_MIN_LENGTH = MULTI_LEXEME_TOKEN_MAP.keys.map { it.size }.min()!!
@JvmField internal val MULTI_LEXEME_MAX_LENGTH = MULTI_LEXEME_TOKEN_MAP.keys.map { it.size }.max()!!

@JvmField internal val MULTI_LEXEME_BINARY_OPERATORS =
    MULTI_LEXEME_TOKEN_MAP.values.filter {
        it.second == TokenType.OPERATOR && it.first !in SPECIAL_INFIX_OPERATORS
    }.map { it.first }

/** Binary operators. */
@JvmField internal val BINARY_OPERATORS =
    SINGLE_LEXEME_BINARY_OPERATORS + MULTI_LEXEME_BINARY_OPERATORS

/** Unary operators. */
@JvmField internal val UNARY_OPERATORS = setOf(
    "+", "-", "not"
)

/** All operators with special parsing rules. */
@JvmField internal val SPECIAL_OPERATORS = SPECIAL_INFIX_OPERATORS + setOf(
    "@"
)

@JvmField internal val ALL_SINGLE_LEXEME_OPERATORS =
    SINGLE_LEXEME_BINARY_OPERATORS + UNARY_OPERATORS + SPECIAL_OPERATORS
@JvmField internal val ALL_OPERATORS =
    BINARY_OPERATORS + UNARY_OPERATORS + SPECIAL_OPERATORS

/**
 * Operator precedence groups
 */
enum class OperatorPrecedenceGroups(val precedence: Int) {
    SET(5),
    SELECT(6),
    LOGICAL_OR(10),
    LOGICAL_AND(20),
    LOGICAL_NOT(30),
    EQUITY(40),
    COMPARISON(50),
    ADDITION(60),
    MULTIPLY(70)
}

/**
 * Precedence rank integer is ascending with higher precedence and is in terms of the
 * un-aliased names of the operators.
 */
@JvmField internal val OPERATOR_PRECEDENCE = mapOf(
    // set operator group
    "intersect"     to OperatorPrecedenceGroups.SET.precedence,
    "intersect_all" to OperatorPrecedenceGroups.SET.precedence,
    "except"        to OperatorPrecedenceGroups.SET.precedence,
    "except_all"    to OperatorPrecedenceGroups.SET.precedence,
    "union"         to OperatorPrecedenceGroups.SET.precedence,
    "union_all"     to OperatorPrecedenceGroups.SET.precedence,

    // logical group
    "or"            to OperatorPrecedenceGroups.LOGICAL_OR.precedence,
    "and"           to OperatorPrecedenceGroups.LOGICAL_AND.precedence,
    "not"           to OperatorPrecedenceGroups.LOGICAL_NOT.precedence,

    // equality group (TODO add other morphemes of equality/non-equality)
    "="             to OperatorPrecedenceGroups.EQUITY.precedence,
    "<>"            to OperatorPrecedenceGroups.EQUITY.precedence,
    "is"            to OperatorPrecedenceGroups.EQUITY.precedence,
    "is_not"        to OperatorPrecedenceGroups.EQUITY.precedence,
    "in"            to OperatorPrecedenceGroups.EQUITY.precedence,
    "not_in"        to OperatorPrecedenceGroups.EQUITY.precedence,

    // comparison group
    "<"             to OperatorPrecedenceGroups.COMPARISON.precedence,
    "<="            to OperatorPrecedenceGroups.COMPARISON.precedence,
    ">"             to OperatorPrecedenceGroups.COMPARISON.precedence,
    ">="            to OperatorPrecedenceGroups.COMPARISON.precedence,
    "between"       to OperatorPrecedenceGroups.COMPARISON.precedence, // note that this **must** be above 'AND'
    "not_between"   to OperatorPrecedenceGroups.COMPARISON.precedence, // note that this **must** be above 'AND'
    "like"          to OperatorPrecedenceGroups.COMPARISON.precedence,
    "not_like"      to OperatorPrecedenceGroups.COMPARISON.precedence,

    // the addition group
    "+"             to OperatorPrecedenceGroups.ADDITION.precedence,
    "-"             to OperatorPrecedenceGroups.ADDITION.precedence,
    "||"            to OperatorPrecedenceGroups.ADDITION.precedence,

    // multiply group (TODO add exponentiation)
    "*"             to OperatorPrecedenceGroups.MULTIPLY.precedence,
    "/"             to OperatorPrecedenceGroups.MULTIPLY.precedence,
    "%"             to OperatorPrecedenceGroups.MULTIPLY.precedence
)

//
// Character Classes
// Strings as place holders for immutable character arrays
//

private fun allCase(chars: String) = chars.toLowerCase() + chars.toUpperCase()

const internal val SIGN_CHARS = "+-"

const internal val NON_ZERO_DIGIT_CHARS = "123456789"
const internal val DIGIT_CHARS = "0" + NON_ZERO_DIGIT_CHARS

@JvmField internal val E_NOTATION_CHARS = allCase("E")

const internal val NON_OVERLOADED_OPERATOR_CHARS = "^%=@+"
const internal val OPERATOR_CHARS = NON_OVERLOADED_OPERATOR_CHARS + "-*/<>|!"

@JvmField internal val ALPHA_CHARS = allCase("ABCDEFGHIJKLMNOPQRSTUVWXYZ")
@JvmField internal val IDENT_START_CHARS = "_\$" + ALPHA_CHARS
@JvmField internal val IDENT_CONTINUE_CHARS = IDENT_START_CHARS + DIGIT_CHARS

const internal val NL_WHITESPACE_CHARS = "\u000D\u000A"                 // CR, LF
const internal val NON_NL_WHITESPACE_CHARS = "\u0009\u000B\u000C\u0020" // TAB, VT, FF, SPACE
const internal val ALL_WHITESPACE_CHARS = NL_WHITESPACE_CHARS + NON_NL_WHITESPACE_CHARS

const internal val DOUBLE_QUOTE_CHARS = "\""
const internal val SINGLE_QUOTE_CHARS = "'"
const internal val BACKTICK_CHARS = "`"<|MERGE_RESOLUTION|>--- conflicted
+++ resolved
@@ -323,11 +323,7 @@
     "numeric"           to 0..2, // SQL-92
     "timestamp"         to 0..0, // Ion & SQL-92
     "date"              to 0..0, // PartiQL & SQL-92
-<<<<<<< HEAD
     "time"              to 0..1, // PartiQL & SQL-92
-=======
-    "time"              to 0..0, // PartiQL & SQL-92
->>>>>>> ffb7822a
     "character"         to 0..1, // SQL-92
     "character_varying" to 0..1, // SQL-92
     "string"            to 0..0, // Ion
