/*
 * Copyright 2019 Amazon.com, Inc. or its affiliates.  All rights reserved.
 *
 * Licensed under the Apache License, Version 2.0 (the "License").
 *  You may not use this file except in compliance with the License.
 * A copy of the License is located at:
 *
 *      http://aws.amazon.com/apache2.0/
 *
 *  or in the "license" file accompanying this file. This file is distributed on an "AS IS" BASIS,
 *  WITHOUT WARRANTIES OR CONDITIONS OF ANY KIND, either express or implied. See the License for the specific
 *  language governing permissions and limitations under the License.
 */

package org.partiql.lang.syntax

import com.amazon.ion.IntegerSize
import com.amazon.ion.IonInt
import com.amazon.ion.IonSexp
import com.amazon.ion.IonSystem
import com.amazon.ionelement.api.emptyMetaContainer
import com.amazon.ionelement.api.ionInt
import com.amazon.ionelement.api.ionString
import com.amazon.ionelement.api.metaContainerOf
import com.amazon.ionelement.api.toIonElement
import org.partiql.lang.ast.IonElementMetaContainer
import org.partiql.lang.ast.IsCountStarMeta
import org.partiql.lang.ast.IsImplictJoinMeta
import org.partiql.lang.ast.IsIonLiteralMeta
import org.partiql.lang.ast.LegacyLogicalNotMeta
import org.partiql.lang.ast.Meta
import org.partiql.lang.ast.SourceLocationMeta
import org.partiql.lang.ast.SqlDataType
import org.partiql.lang.ast.toExprNode
import org.partiql.lang.domains.PartiqlAst
import org.partiql.lang.domains.metaContainerOf
import org.partiql.lang.errors.ErrorCode
import org.partiql.lang.errors.Property
import org.partiql.lang.errors.PropertyValueMap
import org.partiql.lang.eval.time.DATE_PATTERN_REGEX
import org.partiql.lang.eval.time.MAX_PRECISION_FOR_TIME
import org.partiql.lang.eval.time.genericTimeRegex
import org.partiql.lang.eval.time.getPrecisionFromTimeString
import org.partiql.lang.eval.time.timeWithoutTimeZoneRegex
import org.partiql.lang.types.CustomType
import org.partiql.lang.util.BuiltInScalarTypeId
import org.partiql.lang.util.asIonInt
import org.partiql.lang.util.atomFromHead
import org.partiql.lang.util.checkThreadInterrupted
import org.partiql.lang.util.err
import org.partiql.lang.util.errExpectedTokenType
import org.partiql.lang.util.head
import org.partiql.lang.util.ionValue
import org.partiql.lang.util.isNumeric
import org.partiql.lang.util.isText
import org.partiql.lang.util.isUnsignedInteger
import org.partiql.lang.util.longValue
import org.partiql.lang.util.numberValue
import org.partiql.lang.util.onlyEndOfStatement
import org.partiql.lang.util.stringValue
import org.partiql.lang.util.tail
import org.partiql.lang.util.tailExpectedKeyword
import org.partiql.lang.util.tailExpectedToken
import org.partiql.lang.util.unaryMinus
import org.partiql.pig.runtime.LongPrimitive
import org.partiql.pig.runtime.SymbolPrimitive
import org.partiql.pig.runtime.toIonElement
import java.time.LocalDate
import java.time.LocalTime
import java.time.OffsetTime
import java.time.format.DateTimeFormatter
import java.time.format.DateTimeFormatter.ISO_LOCAL_DATE
import java.time.format.DateTimeFormatter.ISO_TIME
import java.time.format.DateTimeParseException
import java.time.temporal.Temporal

/**
 * Parses a list of tokens as infix query expression into a prefix s-expression
 * as the abstract syntax tree.
 */
@Deprecated(
    message = "Bug fixes, enhancements, and features will no longer be implemented. SqlParser will be deleted after v0.8.",
    replaceWith = ReplaceWith("PartiQLParserBuilder.standard().build()", "org.partiql.lang.syntax.PartiQLParserBuilder"),
    level = DeprecationLevel.WARNING
)
class SqlParser(
    private val ion: IonSystem,
    customTypes: List<CustomType> = listOf()
) : Parser {

    private val CUSTOM_KEYWORDS =
        customTypes.map { it.name.toLowerCase() }

    private val CUSTOM_TYPE_ALIASES =
        customTypes.map { customType ->
            customType.aliases.map { alias ->
                Pair(alias.toLowerCase(), customType.name.toLowerCase())
            }
        }.flatten().toMap()

    internal enum class AliasSupportType(val supportsAs: Boolean, val supportsAt: Boolean, val supportsBy: Boolean) {
        NONE(supportsAs = false, supportsAt = false, supportsBy = false),
        AS_ONLY(supportsAs = true, supportsAt = false, supportsBy = false),
        AS_AT_BY(supportsAs = true, supportsAt = true, supportsBy = true)
    }

    internal enum class ArgListMode {
        NORMAL_ARG_LIST,
        STRUCT_LITERAL_ARG_LIST,
        SIMPLE_PATH_ARG_LIST,
        SET_CLAUSE_ARG_LIST
    }

    private enum class PathMode {
        FULL_PATH,
        SIMPLE_PATH
    }

    /** If the property [isTopLevelType] is true, then the parse node of this ParseType will only be valid at top level in the query.
     *  For example, EXEC, DDL and DML keywords can only be used at the top level in the query.
     */
    internal enum class ParseType(val isJoin: Boolean = false, val isTopLevelType: Boolean = false, val isDml: Boolean = false) {
        ATOM,
        CASE_SENSITIVE_ATOM,
        CASE_INSENSITIVE_ATOM,
        PROJECT_ALL, // Wildcard, i.e. the * in `SELECT * FROM f` and a.b.c.* in `SELECT a.b.c.* FROM f`
        PATH_WILDCARD,
        PATH_UNPIVOT,
        LET,
        SELECT_LIST,
        SELECT_VALUE,
        DISTINCT,
        INNER_JOIN(isJoin = true),
        LEFT_JOIN(isJoin = true),
        RIGHT_JOIN(isJoin = true),
        OUTER_JOIN(isJoin = true),
        WHERE,
        ORDER_BY,
        SORT_SPEC,
        ORDERING_SPEC,
        NULLS_SPEC,
        GROUP,
        GROUP_PARTIAL,
        HAVING,
        LIMIT,
        OFFSET,
        PIVOT,
        UNPIVOT,
        CALL,
        DATE,
        TIME,
        TIME_WITH_TIME_ZONE,
        CALL_AGG,
        CALL_DISTINCT_AGG,
        CALL_AGG_WILDCARD,
        ARG_LIST,
        AS_ALIAS,
        AT_ALIAS,
        BY_ALIAS,
        PATH,
        PATH_DOT,
        PATH_SQB, // SQB = SQuare Bracket
        UNARY,
        BINARY,
        TERNARY,
        LIST,
        STRUCT,
        MEMBER,
        TYPE_FUNCTION,
        TYPE,
        CASE,
        WHEN,
        ELSE,
        NULLIF,
        COALESCE,
        BAG,
        INSERT(isTopLevelType = true, isDml = true),
        INSERT_VALUE(isTopLevelType = true, isDml = true),
        REMOVE(isTopLevelType = true, isDml = true),
        SET(isTopLevelType = true, isDml = true),
        UPDATE(isTopLevelType = true, isDml = true),
        DELETE(isTopLevelType = true, isDml = true),
        ASSIGNMENT,
        FROM,
        FROM_CLAUSE,
        FROM_SOURCE_JOIN,
        MATCH,
        MATCH_EXPR,
        MATCH_EXPR_NODE,
        MATCH_EXPR_EDGE,
        MATCH_EXPR_EDGE_DIRECTION,
        MATCH_EXPR_NAME,
        MATCH_EXPR_LABEL,
        MATCH_EXPR_QUANTIFIER,
        MATCH_EXPR_RESTRICTOR,
        MATCH_EXPR_SELECTOR,
        CHECK,
        ON_CONFLICT,
        CONFLICT_ACTION,
        DML_LIST(isTopLevelType = true, isDml = true),
        RETURNING,
        RETURNING_ELEM,
        RETURNING_MAPPING,
        RETURNING_WILDCARD,
        CREATE_TABLE(isTopLevelType = true),
        DROP_TABLE(isTopLevelType = true),
        DROP_INDEX(isTopLevelType = true),
        CREATE_INDEX(isTopLevelType = true),
        PARAMETER,
        EXEC(isTopLevelType = true),
        PRECISION;

        val identifier = name.toLowerCase()
    }

    internal data class ParseNode(
        val type: ParseType,
        val token: Token?,
        val children: List<ParseNode>,
        val remaining: List<Token>
    ) {

        /** Derives a [ParseNode] transforming the list of remaining tokens. */
        private fun derive(tokensHandler: List<Token>.() -> List<Token>): ParseNode =
            copy(remaining = tokensHandler(remaining))

        fun deriveExpected(expectedType: TokenType): ParseNode = derive {
            if (expectedType != this.head?.type) {
                head.errExpectedTokenType(expectedType)
            }
            this.tail
        }

        fun deriveExpected(expectedType1: TokenType, expectedType2: TokenType): Pair<ParseNode, Token> =
            if (expectedType1 != this.remaining.head?.type && expectedType2 != this.remaining.head?.type) {
                val pvmap = PropertyValueMap()
                pvmap[Property.EXPECTED_TOKEN_TYPE_1_OF_2] = expectedType1
                pvmap[Property.EXPECTED_TOKEN_TYPE_2_OF_2] = expectedType2
                this.remaining.err("Expected $type", ErrorCode.PARSE_EXPECTED_2_TOKEN_TYPES, pvmap)
            } else {
                Pair(copy(remaining = this.remaining.tail), this.remaining.head!!)
            }

        fun deriveExpectedKeyword(keyword: String): ParseNode = derive { tailExpectedKeyword(keyword) }

        val isNumericLiteral = type == ParseType.ATOM && when (token?.type) {
            TokenType.LITERAL, TokenType.ION_LITERAL -> token.value?.isNumeric ?: false
            else -> false
        }

        fun numberValue(): Number = token?.value?.numberValue()
            ?: unsupported("Could not interpret token as number", ErrorCode.PARSE_EXPECTED_NUMBER)

        fun unsupported(message: String, errorCode: ErrorCode, errorContext: PropertyValueMap = PropertyValueMap()): Nothing =
            remaining.err(message, errorCode, errorContext)

        fun errMalformedParseTree(message: String): Nothing {
            val context = PropertyValueMap()
            token?.span?.let {
                context[Property.LINE_NUMBER] = it.line
                context[Property.COLUMN_NUMBER] = it.column
            }
            throw ParserException(message, ErrorCode.PARSE_MALFORMED_PARSE_TREE, context)
        }
    }

    private fun Token.toSourceLocation() = SourceLocationMeta(span.line, span.column, span.length)

    private fun Token?.toSourceLocationMetaContainer(): IonElementMetaContainer =
        if (this == null) {
            emptyMetaContainer()
        } else {
            val sourceLocation = toSourceLocation()
            metaContainerOf(Pair(sourceLocation.tag, sourceLocation))
        }

    private fun ParseNode.malformedIfNotEmpty(unconsumedChildren: List<ParseNode>) {
        if (unconsumedChildren.isNotEmpty()) {
            errMalformedParseTree("Unprocessed components remaining")
        }
    }

    // ***************************************
    // toAstStatement
    // ***************************************
    private fun ParseNode.toAstStatement(): PartiqlAst.Statement {
        return when (type) {
            ParseType.ATOM, ParseType.LIST, ParseType.BAG, ParseType.STRUCT, ParseType.UNARY, ParseType.BINARY,
            ParseType.TERNARY, ParseType.TYPE_FUNCTION, ParseType.CALL, ParseType.CALL_AGG, ParseType.NULLIF,
            ParseType.COALESCE, ParseType.CALL_DISTINCT_AGG, ParseType.CALL_AGG_WILDCARD, ParseType.PATH,
            ParseType.PARAMETER, ParseType.CASE, ParseType.SELECT_LIST, ParseType.SELECT_VALUE, ParseType.PIVOT,
            ParseType.DATE, ParseType.TIME, ParseType.TIME_WITH_TIME_ZONE -> PartiqlAst.build { query(toAstExpr(), getMetas()) }

            ParseType.FROM, ParseType.INSERT, ParseType.INSERT_VALUE, ParseType.SET, ParseType.UPDATE, ParseType.REMOVE,
            ParseType.DELETE, ParseType.DML_LIST -> toAstDml()

            ParseType.CREATE_TABLE, ParseType.DROP_TABLE, ParseType.CREATE_INDEX, ParseType.DROP_INDEX -> toAstDdl()

            ParseType.EXEC -> toAstExec()

            else -> unsupported("Unsupported syntax for $type", ErrorCode.PARSE_UNSUPPORTED_SYNTAX)
        }
    }

    private fun ParseNode.toAstExpr(): PartiqlAst.Expr {
        checkThreadInterrupted()
        val metas = getMetas()

        return PartiqlAst.build {
            when (type) {
                ParseType.ATOM -> when (token?.type) {
                    TokenType.LITERAL, TokenType.NULL, TokenType.TRIM_SPECIFICATION, TokenType.DATETIME_PART -> lit(token.value!!.toIonElement(), metas)
                    TokenType.ION_LITERAL -> lit(token.value!!.toIonElement(), metas + metaContainerOf(IsIonLiteralMeta.instance))
                    TokenType.MISSING -> missing(metas)
                    TokenType.QUOTED_IDENTIFIER -> id(token.text!!, caseSensitive(), unqualified(), metas)
                    TokenType.IDENTIFIER -> id(token.text!!, caseInsensitive(), unqualified(), metas)
                    else -> errMalformedParseTree("Unsupported atom token type ${token?.type}")
                }
                ParseType.LIST -> list(children.map { it.toAstExpr() }, metas)
                ParseType.BAG -> bag(children.map { it.toAstExpr() }, metas)
                ParseType.STRUCT -> {
                    val fields = children.map {
                        if (it.type != ParseType.MEMBER) {
                            errMalformedParseTree("Expected MEMBER node as direct descendant of a STRUCT node but instead found ${it.type}")
                        }
                        if (it.children.size != 2) {
                            errMalformedParseTree("Expected MEMBER node to have 2 children but found ${it.children.size}")
                        }
                        val keyExpr = it.children[0].toAstExpr()
                        val valueExpr = it.children[1].toAstExpr()
                        PartiqlAst.ExprPair(keyExpr, valueExpr)
                    }
                    struct(fields, metas)
                }
                ParseType.UNARY, ParseType.BINARY, ParseType.TERNARY -> {
                    when (token!!.text) {
                        "is" -> isType(children[0].toAstExpr(), children[1].toAstType(), metas)
                        "is_not" -> not(
                            isType(children[0].toAstExpr(), children[1].toAstType(), metas),
                            metas + metaContainerOf(LegacyLogicalNotMeta.instance)
                        )
                        else -> {
                            val (opName, wrapInNot) = when (token.text) {
                                "not_between" -> Pair("between", true)
                                "not_like" -> Pair("like", true)
                                "not_in" -> Pair("in", true)
                                else -> Pair(token.text!!, false)
                            }

                            when (opName) {
                                "@" -> {
                                    val childNode = children[0]
                                    val childToken = childNode.token
                                        ?: errMalformedParseTree("@ node does not have a token")
                                    when (childToken.type) {
                                        TokenType.QUOTED_IDENTIFIER -> id(childToken.text!!, caseSensitive(), localsFirst(), childNode.getMetas())
                                        TokenType.IDENTIFIER -> id(childToken.text!!, caseInsensitive(), localsFirst(), childNode.getMetas())
                                        else -> errMalformedParseTree("Unexpected child node token type of @ operator node $childToken")
                                    }
                                }
                                else -> {
                                    val args = children.map { it.toAstExpr() }
                                    val node = opName.toOperator(args, metas)

                                    if (wrapInNot) {
                                        not(node, metas + metaContainerOf(LegacyLogicalNotMeta.instance))
                                    } else {
                                        node
                                    }
                                }
                            }
                        }
                    }
                }
                ParseType.NULLIF -> {
                    nullIf(
                        children[0].toAstExpr(),
                        children[1].toAstExpr(),
                        metas
                    )
                }
                ParseType.COALESCE -> {
                    coalesce(
                        children.map { it.toAstExpr() },
                        metas
                    )
                }
                ParseType.TYPE_FUNCTION -> {
                    val funcExpr = children[0].toAstExpr()
                    val dataType = children[1].toAstType()
                    when (token?.keywordText) {
                        "cast" -> cast(funcExpr, dataType, metas)
                        "can_cast" -> canCast(funcExpr, dataType, metas)
                        "can_lossless_cast" -> canLosslessCast(funcExpr, dataType, metas)
                        else -> errMalformedParseTree("Unexpected type function token: $token")
                    }
                }
                ParseType.CALL -> {
                    when (val funcName = token?.text!!.toLowerCase()) {
                        // special case--list/sexp/bag "functions" are intrinsic to the literal form
                        "sexp" -> sexp(children.map { it.toAstExpr() }, metas)
                        "list" -> list(children.map { it.toAstExpr() }, metas)
                        "bag" -> bag(children.map { it.toAstExpr() }, metas)
                        else -> {
                            // Note:  we are forcing all function name lookups to be case-insensitive here...
                            // This seems like the right thing to do because that is consistent with the
                            // previous behavior.
                            call(funcName, children.map { it.toAstExpr() }, metas)
                        }
                    }
                }
                ParseType.CALL_AGG -> {
                    val funcName = SymbolPrimitive(token?.text!!.toLowerCase(), emptyMetaContainer())
                    callAgg_(all(), funcName, children[0].toAstExpr(), metas)
                }
                ParseType.CALL_DISTINCT_AGG -> {
                    val funcName = SymbolPrimitive(token?.text!!.toLowerCase(), emptyMetaContainer())
                    callAgg_(distinct(), funcName, children[0].toAstExpr(), metas)
                }
                ParseType.CALL_AGG_WILDCARD -> {
                    if (token!!.type != TokenType.KEYWORD || token.keywordText != "count") {
                        errMalformedParseTree("only COUNT can be used with a wildcard")
                    }
                    // Should only get the [SourceLocationMeta] if present, not any other metas.
                    val srcLocationMetaOnly = metas[SourceLocationMeta.TAG]
                        ?.let { metaContainerOf(it as Meta) } ?: emptyMetaContainer()
                    val lit = lit(ionInt(1), srcLocationMetaOnly)
                    val symbolicPrimitive = SymbolPrimitive("count", srcLocationMetaOnly)
                    callAgg_(all(), symbolicPrimitive, lit, metas + metaContainerOf(IsCountStarMeta.instance))
                }
                ParseType.PATH -> {
                    val rootExpr = children[0].toAstExpr()
                    val pathComponents = children.drop(1).map {
                        when (it.type) {
                            ParseType.PATH_DOT -> {
                                if (it.children.size != 1) {
                                    errMalformedParseTree("Unexpected number of child elements in PATH_DOT ParseNode")
                                }
                                val atomParseNode = it.children[0]
                                val atomMetas = atomParseNode.getMetas()
                                when (atomParseNode.type) {
                                    ParseType.CASE_SENSITIVE_ATOM, ParseType.CASE_INSENSITIVE_ATOM -> {
                                        val lit = lit(ionString(atomParseNode.token?.text!!), atomMetas)
                                        val caseSensitivity = if (atomParseNode.type == ParseType.CASE_SENSITIVE_ATOM) caseSensitive() else caseInsensitive()
                                        pathExpr(lit, caseSensitivity, atomMetas)
                                    }
                                    ParseType.PATH_UNPIVOT -> pathUnpivot(atomMetas)
                                    else -> errMalformedParseTree("Unsupported child path node of PATH_DOT")
                                }
                            }
                            ParseType.PATH_SQB -> {
                                if (it.children.size != 1) {
                                    errMalformedParseTree("Unexpected number of child elements in PATH_SQB ParseNode")
                                }
                                val child = it.children[0]
                                val childMetas = child.getMetas()
                                if (child.type == ParseType.PATH_WILDCARD) pathWildcard(childMetas) else pathExpr(child.toAstExpr(), caseSensitive(), childMetas)
                            }
                            else -> errMalformedParseTree("Unsupported path component: ${it.type}")
                        }
                    }
                    path(rootExpr, pathComponents, rootExpr.metas) // Here we use its root source location, since itself has no source location (not a token).
                }
                ParseType.PARAMETER -> parameter(token!!.value!!.longValue(), metas)
                ParseType.CASE -> {
                    val branches = ArrayList<PartiqlAst.ExprPair>()
                    val cases = exprPairList(branches)
                    var elseExpr: PartiqlAst.Expr? = null

                    fun ParseNode.addCases() = children.forEach {
                        when (it.type) {
                            ParseType.WHEN ->
                                branches.add(exprPair(it.children[0].toAstExpr(), it.children[1].toAstExpr()))
                            ParseType.ELSE -> elseExpr = it.children[0].toAstExpr()
                            else -> errMalformedParseTree("CASE clause must be WHEN or ELSE")
                        }
                    }

                    when (children.size) {
                        // Searched CASE
                        1 -> {
                            children[0].addCases()
                            searchedCase(cases, elseExpr, metas)
                        }
                        // Simple CASE
                        2 -> {
                            val valueExpr = children[0].toAstExpr()
                            children[1].addCases()
                            simpleCase(valueExpr, cases, elseExpr, metas)
                        }
                        else -> errMalformedParseTree("CASE must be searched or simple")
                    }
                }
                ParseType.SELECT_LIST, ParseType.SELECT_VALUE, ParseType.PIVOT -> {
                    // The first child of a SELECT_LIST parse node can be either DISTINCT or ARG_LIST.
                    // If it is ARG_LIST, the children of that node are the select items and the SetQuantifier is ALL
                    // If it is DISTINCT, the SetQuantifier is DISTINCT and there should be one child node, an ARG_LIST
                    // containing the select items.

                    // The second child of a SELECT_LIST is always an ARG_LIST containing the from clause.

                    // GROUP BY, GROUP PARTIAL BY, WHERE, HAVING, LIMIT and OFFSET parse nodes each have distinct ParseNodeTypes
                    // and if present, exist in children, starting at the third position.

                    // If the query parsed was a `SELECT DISTINCT ...`, children[0] is of type DISTINCT and its
                    // children are the actual select list.
                    val setQuantifier = if (children[0].type == ParseType.DISTINCT) distinct() else null
                    val selectList = if (children[0].type == ParseType.DISTINCT) children[0].children[0] else children[0]

                    val fromList = children[1]
                    if (fromList.type != ParseType.FROM_CLAUSE) {
                        errMalformedParseTree("Invalid second child of SELECT_LIST")
                    }

                    if (fromList.children.size != 1) {
                        errMalformedParseTree("Invalid FROM clause children length")
                    }

                    // We will remove items from this collection as we consume them.
                    // If any unconsumed children remain, we've missed something and should throw an exception.
                    val unconsumedChildren = children.drop(2).toMutableList()

                    val projection = when (type) {
                        ParseType.SELECT_LIST -> {
                            // We deal with ProjectStar first
                            val childNodes = selectList.children
                            if (childNodes.any { it.type == ParseType.PROJECT_ALL && it.children.isEmpty() }) {
                                if (childNodes.size > 1) error("More than one select item when SELECT * was present.")
                                projectStar(childNodes[0].getMetas())
                            } else {
                                val selectListItems = childNodes.map {
                                    when (it.type) {
                                        ParseType.PROJECT_ALL -> projectAll(it.children[0].toAstExpr())
                                        else -> {
                                            val (asAliasSymbol, parseNode) = it.unwrapAsAlias()
                                            projectExpr_(parseNode.toAstExpr(), asAliasSymbol)
                                        }
                                    }
                                }
                                projectList(selectListItems, metas)
                            }
                        }
                        ParseType.SELECT_VALUE -> projectValue(selectList.toAstExpr())
                        ParseType.PIVOT -> {
                            val member = children[0]
                            val asExpr = member.children[0].toAstExpr()
                            val atExpr = member.children[1].toAstExpr()
                            projectPivot(asExpr, atExpr)
                        }
                        else -> throw IllegalStateException("This can never happen!")
                    }

                    val fromSource = fromList.children[0].toFromSource()

                    val fromLet = unconsumedChildren.firstOrNull { it.type == ParseType.LET }?.let {
                        unconsumedChildren.remove(it)
                        it.toLetSource()
                    }

                    val whereExpr = unconsumedChildren.firstOrNull { it.type == ParseType.WHERE }?.let {
                        unconsumedChildren.remove(it)
                        it.children[0].toAstExpr()
                    }

                    val groupBy = unconsumedChildren.firstOrNull {
                        it.type == ParseType.GROUP ||
                            it.type == ParseType.GROUP_PARTIAL
                    }?.let {
                        unconsumedChildren.remove(it)
                        val groupingStrategy = when (it.type) {
                            ParseType.GROUP -> groupFull()
                            else -> groupPartial()
                        }
                        val groupAsName = if (it.children.size > 1) it.children[1].toSymbolicName() else null
                        val keyList = it.children[0].children.map {
                            val (alias, groupByItemNode) = it.unwrapAsAlias()
                            groupKey_(groupByItemNode.toAstExpr(), alias)
                        }

                        groupBy_(
                            groupingStrategy,
                            groupKeyList(keyList),
                            groupAsName,
                            it.getMetas()
                        )
                    }

                    val havingExpr = unconsumedChildren.firstOrNull { it.type == ParseType.HAVING }?.let {
                        unconsumedChildren.remove(it)
                        it.children[0].toAstExpr()
                    }

                    val orderBy = unconsumedChildren.firstOrNull { it.type == ParseType.ORDER_BY }?.let {
                        unconsumedChildren.remove(it)
                        orderBy(
                            it.children[0].children.map {
                                when (it.children.size) {
                                    1 -> sortSpec(it.children[0].toAstExpr(), asc(), nullsLast())
                                    2 -> when (it.children[1].type) {
                                        ParseType.ORDERING_SPEC -> {
                                            val orderingSpec = it.children[1].toOrderingSpec()
                                            val defaultNullsSpec = when (orderingSpec) {
                                                is PartiqlAst.OrderingSpec.Asc -> nullsLast()
                                                is PartiqlAst.OrderingSpec.Desc -> nullsFirst()
                                            }
                                            sortSpec(it.children[0].toAstExpr(), orderingSpec, defaultNullsSpec)
                                        }
                                        ParseType.NULLS_SPEC -> sortSpec(it.children[0].toAstExpr(), asc(), it.children[1].toNullsSpec())
                                        else -> errMalformedParseTree("Invalid ordering expressions syntax")
                                    }
                                    3 -> sortSpec(it.children[0].toAstExpr(), it.children[1].toOrderingSpec(), it.children[2].toNullsSpec())
                                    else -> errMalformedParseTree("Invalid ordering expressions syntax")
                                }
                            },
                            it.getMetas()
                        )
                    }

                    val limitExpr = unconsumedChildren.firstOrNull { it.type == ParseType.LIMIT }?.let {
                        unconsumedChildren.remove(it)
                        it.children[0].toAstExpr()
                    }

                    val offsetExpr = unconsumedChildren.firstOrNull { it.type == ParseType.OFFSET }?.let {
                        unconsumedChildren.remove(it)
                        it.children[0].toAstExpr()
                    }

                    malformedIfNotEmpty(unconsumedChildren)

                    select(
                        setq = setQuantifier,
                        project = projection,
                        from = fromSource,
                        fromLet = fromLet,
                        where = whereExpr,
                        group = groupBy,
                        having = havingExpr,
                        order = orderBy,
                        limit = limitExpr,
                        offset = offsetExpr,
                        metas = metas
                    )
                }
                ParseType.DATE -> {
                    val dateString = token!!.text!!
                    val (year, month, day) = dateString.split("-")
                    date(year.toLong(), month.toLong(), day.toLong(), metas)
                }
                ParseType.TIME -> {
                    val timeString = token!!.text!!
                    val precision = children[0].token!!.value!!.numberValue().toLong()
                    val time = LocalTime.parse(timeString, ISO_TIME)
                    litTime(
                        timeValue(
                            time.hour.toLong(), time.minute.toLong(), time.second.toLong(), time.nano.toLong(),
                            precision, false, null
                        ),
                        metas
                    )
                }
                ParseType.TIME_WITH_TIME_ZONE -> {
                    val timeString = token!!.text!!
                    val precision = children[0].token!!.value!!.longValue()
                    try {
                        val time = OffsetTime.parse(timeString)
                        litTime(
                            timeValue(
                                time.hour.toLong(), time.minute.toLong(), time.second.toLong(),
                                time.nano.toLong(), precision, true, (time.offset.totalSeconds / 60).toLong()
                            ),
                            metas
                        )
                    } catch (e: DateTimeParseException) {
                        // In case time zone not explicitly specified
                        val time = LocalTime.parse(timeString)
                        litTime(
                            timeValue(
                                time.hour.toLong(), time.minute.toLong(), time.second.toLong(),
                                time.nano.toLong(), precision, true, null
                            ),
                            metas
                        )
                    }
                }
                else -> error("Can't transform ParseType.$type to a PartiqlAst.expr }")
            }
        }
    }

    private fun ParseNode.toAstDml(): PartiqlAst.Statement.Dml {
        val metas = getMetas()

        return PartiqlAst.build {
            when (type) {
                ParseType.FROM -> {
                    // The first child is the operation, the second child is the from list,
                    // each child following is an optional clause (e.g. ORDER BY)
                    val operation = children[0].toAstDml()
                    val fromSource = children[1].also {
                        if (it.type != ParseType.FROM_CLAUSE) {
                            errMalformedParseTree("Invalid second child of FROM")
                        }

                        if (it.children.size != 1) {
                            errMalformedParseTree("Invalid FROM clause children length")
                        }
                    }.children[0].toFromSource()

                    // We will remove items from this collection as we consume them.
                    // If any unconsumed children remain, we've missed something and should throw an exception.
                    val unconsumedChildren = children.drop(2).toMutableList()

                    val where = unconsumedChildren.firstOrNull { it.type == ParseType.WHERE }?.let {
                        unconsumedChildren.remove(it)
                        it.children[0].toAstExpr()
                    }
                    val returning = unconsumedChildren.firstOrNull { it.type == ParseType.RETURNING }?.let {
                        unconsumedChildren.remove(it)
                        it.toReturningExpr()
                    }

                    // Throw an exception if any unconsumed children remain
                    malformedIfNotEmpty(unconsumedChildren)

                    operation.copy(from = fromSource, where = where, returning = returning, metas = metas)
                }
                ParseType.INSERT, ParseType.INSERT_VALUE -> {
                    val insertReturning = toInsertReturning()
                    dml(
                        dmlOpList(insertReturning.ops),
                        returning = insertReturning.returning,
                        metas = metas
                    )
                }
                ParseType.SET, ParseType.UPDATE, ParseType.REMOVE, ParseType.DELETE -> dml(
                    dmlOpList(toDmlOperation()),
                    metas = metas
                )
                ParseType.DML_LIST -> {
                    val dmlOps = children.flatMap { it.toDmlOperation() }
                    dml(
                        dmlOpList(dmlOps),
                        metas = metas
                    )
                }
                else -> error("Can't transform ParseType.$type to PartiqlAst.Statement.Dml }")
            }
        }
    }

    private fun ParseNode.toAstDdl(): PartiqlAst.Statement.Ddl {
        val metas = getMetas()

        return PartiqlAst.build {
            when (type) {
                ParseType.CREATE_TABLE -> ddl(
                    createTable(children[0].token!!.text!!),
                    metas
                )
                ParseType.DROP_TABLE -> ddl(
                    dropTable(children[0].toIdentifier()),
                    metas
                )
                ParseType.CREATE_INDEX -> ddl(
                    createIndex(
                        children[0].toIdentifier(),
                        children[1].children.map { it.toAstExpr() }
                    ),
                    metas
                )
                ParseType.DROP_INDEX -> ddl(
                    dropIndex(children[1].toIdentifier(), children[0].toIdentifier()),
                    metas
                )
                else -> error("Can't convert ParseType.$type to PartiqlAst.Statement.Ddl")
            }
        }
    }

    private fun ParseNode.toAstExec(): PartiqlAst.Statement.Exec {
        val metas = getMetas()

        return PartiqlAst.build {
            when (type) {
                ParseType.EXEC -> exec_(
                    SymbolPrimitive(token?.text!!.toLowerCase(), emptyMetaContainer()),
                    children.map { it.toAstExpr() },
                    metas
                )
                else -> error("Can't convert ParseType.$type to PartiqlAst.Statement.Exec")
            }
        }
    }

    private fun ParseNode.toAstType(): PartiqlAst.Type {
        if (type != ParseType.TYPE) {
            errMalformedParseTree("Expected ParseType.TYPE instead of $type")
        }

        val typeAlias = token?.keywordText ?: token?.customKeywordText!!
        val typeName = TYPE_ALIASES[typeAlias] ?: typeAlias
        val sqlDataType = SqlDataType.forTypeName(typeName)
            ?: (token?.customType ?: errMalformedParseTree("Invalid DataType: $typeName"))
        val metas = getMetas()
        val args = children.map {
            val argValue = it.token?.value
                ?: errMalformedParseTree("Data type argument did not have a token for some reason")

            if (argValue !is IonInt) {
                errMalformedParseTree("Data type argument was not an Ion INT for some reason")
            }

            when (argValue.integerSize!!) {
                IntegerSize.INT -> argValue.longValue()
                IntegerSize.LONG, IntegerSize.BIG_INTEGER ->
                    it.token.err(
                        "Type parameter exceeded maximum value",
                        ErrorCode.PARSE_TYPE_PARAMETER_EXCEEDED_MAXIMUM_VALUE
                    )
            }
        }

        return PartiqlAst.build {
            when (sqlDataType) {
                SqlDataType.MISSING -> missingType(metas)
                SqlDataType.NULL -> nullType(metas)
<<<<<<< HEAD
                SqlDataType.BOOLEAN -> scalarType(BuiltInScalarTypeId.BOOLEAN, metas = metas)
                SqlDataType.SMALLINT -> scalarType(BuiltInScalarTypeId.SMALLINT, metas = metas)
                SqlDataType.INTEGER4 -> scalarType(BuiltInScalarTypeId.INTEGER4, metas = metas)
                SqlDataType.INTEGER8 -> scalarType(BuiltInScalarTypeId.INTEGER8, metas = metas)
                SqlDataType.INTEGER -> scalarType(BuiltInScalarTypeId.INTEGER, metas = metas)
                SqlDataType.FLOAT -> scalarType(BuiltInScalarTypeId.FLOAT, args, metas = metas)
                SqlDataType.REAL -> scalarType(BuiltInScalarTypeId.REAL, metas = metas)
                SqlDataType.DOUBLE_PRECISION -> scalarType(BuiltInScalarTypeId.DOUBLE_PRECISION, metas = metas)
                SqlDataType.DECIMAL -> scalarType(BuiltInScalarTypeId.DECIMAL, args, metas)
                SqlDataType.NUMERIC -> scalarType(BuiltInScalarTypeId.NUMERIC, args, metas)
                SqlDataType.TIMESTAMP -> scalarType(BuiltInScalarTypeId.TIMESTAMP, metas = metas)
                SqlDataType.CHARACTER -> scalarType(BuiltInScalarTypeId.CHARACTER, args, metas)
                SqlDataType.CHARACTER_VARYING -> scalarType(BuiltInScalarTypeId.CHARACTER_VARYING, args, metas)
                SqlDataType.STRING -> scalarType(BuiltInScalarTypeId.STRING, metas = metas)
                SqlDataType.SYMBOL -> scalarType(BuiltInScalarTypeId.SYMBOL, metas = metas)
                SqlDataType.CLOB -> scalarType(BuiltInScalarTypeId.CLOB, metas = metas)
                SqlDataType.BLOB -> scalarType(BuiltInScalarTypeId.BLOB, metas = metas)
=======
                SqlDataType.BOOLEAN,
                SqlDataType.SMALLINT,
                SqlDataType.INTEGER4,
                SqlDataType.INTEGER8,
                SqlDataType.INTEGER,
                SqlDataType.REAL,
                SqlDataType.DOUBLE_PRECISION,
                SqlDataType.TIMESTAMP,
                SqlDataType.STRING,
                SqlDataType.SYMBOL,
                SqlDataType.CLOB,
                SqlDataType.BLOB,
                SqlDataType.DATE -> scalarType(typeAlias, metas = metas)
                SqlDataType.FLOAT,
                SqlDataType.DECIMAL,
                SqlDataType.NUMERIC,
                SqlDataType.CHARACTER,
                SqlDataType.CHARACTER_VARYING,
                SqlDataType.TIME,
                SqlDataType.TIME_WITH_TIME_ZONE -> scalarType(typeAlias, args, metas)
>>>>>>> e919d5da
                SqlDataType.STRUCT -> structType(metas)
                SqlDataType.TUPLE -> tupleType(metas)
                SqlDataType.LIST -> listType(metas)
                SqlDataType.SEXP -> sexpType(metas)
                SqlDataType.BAG -> bagType(metas)
<<<<<<< HEAD
                SqlDataType.DATE -> scalarType(BuiltInScalarTypeId.DATE, metas = metas)
                SqlDataType.TIME -> scalarType(BuiltInScalarTypeId.TIME, args, metas)
                SqlDataType.TIME_WITH_TIME_ZONE -> scalarType(BuiltInScalarTypeId.TIME_WITH_TIME_ZONE, args, metas)
=======
>>>>>>> e919d5da
                SqlDataType.ANY -> anyType(metas)
                is SqlDataType.CustomDataType -> customType(typeAlias, metas)
            }
        }
    }

    private fun String.toOperator(args: List<PartiqlAst.Expr>, metas: IonElementMetaContainer): PartiqlAst.Expr {
        return PartiqlAst.build {
            when (this@toOperator) {
                "+" -> when (args.size) {
                    0 -> throw IllegalArgumentException("Operator 'Add' must have at least one argument")
                    1 -> pos(args.first(), metas)
                    else -> plus(args, metas)
                }
                "-" -> when (args.size) {
                    0 -> throw IllegalArgumentException("Operator 'Sub' must have at least one argument")
                    1 -> neg(args.first(), metas)
                    else -> minus(args, metas)
                }
                "*" -> times(args, metas)
                "/" -> divide(args, metas)
                "%" -> modulo(args, metas)
                "=" -> eq(args, metas)
                "<" -> lt(args, metas)
                "<=" -> lte(args, metas)
                ">" -> gt(args, metas)
                ">=" -> gte(args, metas)
                "<>" -> ne(args, metas)
                "like" -> like(args[0], args[1], args.getOrNull(2), metas)
                "between" -> between(args[0], args[1], args[2], metas)
                "not" -> not(args[0], metas)
                "in" -> inCollection(args, metas)
                "and" -> and(args, metas)
                "or" -> or(args, metas)
                "||" -> concat(args, metas)
                "call" -> {
                    val idArg = args.first() as? PartiqlAst.Expr.Id
                        ?: error("First argument of call should be a VariableReference")
                    // the above error message says "VariableReference" and not PartiqlAst.expr.id because it would
                    // have been converted from a VariableReference when [args] was being built.

                    // TODO:  we are losing case-sensitivity of the function name here.  Do we care?
                    call(idArg.name.text, args.drop(1), metas)
                }
                "union",
                "union_distinct" -> bagOp(union(), distinct(), args, metas)
                "union_all" -> bagOp(union(), all(), args, metas)
                "intersect",
                "intersect_distinct" -> bagOp(intersect(), distinct(), args, metas)
                "intersect_all" -> bagOp(intersect(), all(), args, metas)
                "except",
                "except_distinct" -> bagOp(except(), distinct(), args, metas)
                "except_all" -> bagOp(except(), all(), args, metas)
                "outer_union",
                "outer_union_distinct" -> bagOp(outerUnion(), distinct(), args, metas)
                "outer_union_all" -> bagOp(outerUnion(), all(), args, metas)
                "outer_intersect",
                "outer_intersect_distinct" -> bagOp(outerIntersect(), distinct(), args, metas)
                "outer_intersect_all" -> bagOp(outerIntersect(), all(), args, metas)
                "outer_except",
                "outer_except_distinct" -> bagOp(outerExcept(), distinct(), args, metas)
                "outer_except_all" -> bagOp(outerExcept(), all(), args, metas)
                else -> throw IllegalArgumentException("Unsupported operator: ${this@toOperator}")
            }
        }
    }

    private fun ParseNode.toFromSource(): PartiqlAst.FromSource {
        val metas = getMetas()

        return PartiqlAst.build {
            when (type) {
                ParseType.FROM_SOURCE_JOIN -> {
                    val isCrossJoin = token?.keywordText?.contains("cross") ?: false
                    if (!isCrossJoin && children.size != 3) {
                        errMalformedParseTree("Incorrect number of clauses provided to JOIN")
                    }
                    val jt = when (token?.keywordText) {
                        "inner_join", "join", "cross_join" -> inner()
                        "left_join", "left_cross_join" -> left()
                        "right_join", "right_cross_join" -> right()
                        "outer_join", "outer_cross_join" -> full()
                        else -> errMalformedParseTree("Unsupported syntax for ${this@toFromSource.type}")
                    }
                    join(
                        jt,
                        children[0].toFromSource(),
                        children[1].unwrapAliasesAndUnpivot(),
                        if (isCrossJoin) null else children[2].toAstExpr(),
                        if (isCrossJoin) metas + metaContainerOf(IsImplictJoinMeta.instance) else metas
                    )
                }
                ParseType.MATCH -> toGraphMatch()
                else -> unwrapAliasesAndUnpivot()
            }
        }
    }

    private fun ParseNode.toGraphMatch(): PartiqlAst.FromSource {
        val metas = getMetas()
        var selector: PartiqlAst.GraphMatchSelector? = null

        return PartiqlAst.build {
            val expr = children[0].toAstExpr()

            var rest = children.tail
            if (rest.head?.type == ParseType.MATCH_EXPR_SELECTOR) {
                val selectorNode = rest.head!!
                selector = when (selectorNode.token!!.text) {
                    "ANY" -> selectorAny()
                    "ANY_SHORTEST" -> selectorAnyShortest()
                    "ALL_SHORTEST" -> selectorAllShortest()
                    "ANY_K" -> {
                        val k = selectorNode.children[0].numberValue()
                        selectorAnyK(k.toLong())
                    }
                    "SHORTEST_K" -> {
                        val k = selectorNode.children[0].numberValue()
                        selectorShortestK(k.toLong())
                    }
                    "SHORTEST_K_GROUP" -> {
                        val k = selectorNode.children[0].numberValue()
                        selectorShortestKGroup(k.toLong())
                    }
                    else -> null
                }

                rest = rest.tail
            }

            val patterns = rest.map {
                if (it.type != ParseType.MATCH_EXPR) error("Invalid parse tree: expecting match expression in MATCH")
                it.toGraphMatchPattern()
            }

            val matchExpr = PartiqlAst.GraphMatchExpr(selector = selector, patterns = patterns, metas = metas)
            PartiqlAst.FromSource.GraphMatch(expr, matchExpr, metas)
        }
    }

    private fun ParseNode.toGraphMatchPattern(): PartiqlAst.GraphMatchPattern {
        val metas = getMetas()

        return PartiqlAst.build {
            var restrictor: PartiqlAst.GraphMatchRestrictor? = null
            var predicate: PartiqlAst.Expr? = null
            var variable: SymbolPrimitive? = null
            var quantifier: PartiqlAst.GraphMatchQuantifier? = null
            val parts = mutableListOf<PartiqlAst.GraphMatchPatternPart>()

            for (child in children) {
                when (child.type) {
                    ParseType.MATCH_EXPR -> {
                        val subPattern = PartiqlAst.GraphMatchPatternPart.Pattern(
                            pattern = child.toGraphMatchPattern(),
                            metas = child.getMetas()
                        )
                        parts.add(subPattern)
                    }
                    ParseType.MATCH_EXPR_NAME -> {
                        variable = SymbolPrimitive(child.children[0].token!!.text!!, child.getMetas())
                    }
                    ParseType.MATCH_EXPR_NODE -> parts.add(child.toGraphMatchNode())
                    ParseType.MATCH_EXPR_EDGE -> parts.add(child.toGraphMatchEdge())
                    ParseType.MATCH_EXPR_QUANTIFIER -> quantifier = child.toGraphMatchQuantifier(quantifier)
                    ParseType.MATCH_EXPR_RESTRICTOR -> {
                        restrictor = when (child.children[0].token!!.sourceText.toUpperCase()) {
                            "TRAIL" -> restrictorTrail()
                            "ACYCLIC" -> restrictorAcyclic()
                            "SIMPLE" -> restrictorSimple()
                            else -> error("Invalid parse tree: unexpected restrictor `${child.children[0].token!!.sourceText}` for MATCH pattern")
                        }
                    }
                    ParseType.MATCH_EXPR_SELECTOR -> {
                        error("Invalid parse tree: unexpected selector for MATCH pattern")
                    }
                    else -> {
                        if (predicate == null) {
                            predicate = child.toAstExpr()
                        } else {
                            error("Invalid parse tree: unexpected subexpression for MATCH pattern")
                        }
                    }
                }
            }

            PartiqlAst.GraphMatchPattern(
                restrictor = restrictor,
                prefilter = predicate,
                variable = variable,
                quantifier = quantifier,
                parts = parts,
                metas = metas
            )
        }
    }

    private fun ParseNode.toGraphMatchNode(): PartiqlAst.GraphMatchPatternPart.Node {
        val metas = getMetas()

        var name: SymbolPrimitive? = null
        val label = mutableListOf<SymbolPrimitive>()
        var predicate: PartiqlAst.Expr? = null

        for (child in children) {
            when (child.type) {
                ParseType.MATCH_EXPR_NAME -> {
                    if (name != null) error("Invalid parse tree: name encountered more than once in MATCH")
                    val token = child.children[0].token!!
                    val nameText = when (token.type) {
                        TokenType.KEYWORD -> token.sourceText
                        else -> token.text!!
                    }
                    name = SymbolPrimitive(nameText, child.getMetas())
                }
                ParseType.MATCH_EXPR_LABEL -> {
                    val token = child.children[0].token!!
                    val labelText = when (token.type) {
                        TokenType.KEYWORD -> token.sourceText
                        else -> token.text!!
                    }
                    label.add(SymbolPrimitive(labelText, child.getMetas()))
                }
                else -> {
                    if (predicate == null) {
                        predicate = child.toAstExpr()
                    } else {
                        error("Invalid parse tree: unexpected subexpression for MATCH node")
                    }
                }
            }
        }

        return PartiqlAst.build {
            PartiqlAst.GraphMatchPatternPart.Node(
                variable = name,
                label = label,
                prefilter = predicate,
                metas = metas
            )
        }
    }

    private fun ParseNode.toGraphMatchQuantifier(previous: PartiqlAst.GraphMatchQuantifier?): PartiqlAst.GraphMatchQuantifier {
        val metas = getMetas()

        return when (token!!.type) {
            TokenType.STAR -> {
                PartiqlAst.GraphMatchQuantifier(
                    lower = LongPrimitive(0, metas),
                    upper = null
                )
            }
            TokenType.OPERATOR -> {
                when (token.keywordText) {
                    "+" -> {
                        PartiqlAst.GraphMatchQuantifier(
                            lower = LongPrimitive(1, metas),
                            upper = null
                        )
                    }
                    else -> {
                        error("Invalid parse tree: unexpected subexpression for MATCH quantifier")
                    }
                }
            }
            TokenType.LITERAL -> {
                val q = LongPrimitive(token.value!!.asIonInt().longValue(), metas)
                if (previous == null) {
                    PartiqlAst.GraphMatchQuantifier(lower = q, upper = null)
                } else {
                    PartiqlAst.GraphMatchQuantifier(lower = previous.lower, upper = q)
                }
            }
            else -> {
                error("Invalid parse tree: unexpected subexpression for MATCH quantifier")
            }
        }
    }

    private fun ParseNode.toGraphMatchEdge(): PartiqlAst.GraphMatchPatternPart.Edge {
        val metas = getMetas()

        var direction: PartiqlAst.GraphMatchDirection? = null
        var quantifier: PartiqlAst.GraphMatchQuantifier? = null
        var name: SymbolPrimitive? = null
        val label = mutableListOf<SymbolPrimitive>()
        var predicate: PartiqlAst.Expr? = null

        for (child in children) {
            when (child.type) {
                ParseType.MATCH_EXPR_NAME -> {
                    if (name != null) error("Invalid parse tree: name encountered more than once in MATCH")
                    val token = child.children[0].token!!
                    val nameText = when (token.type) {
                        TokenType.KEYWORD -> token.sourceText
                        else -> token.text!!
                    }
                    name = SymbolPrimitive(nameText, child.getMetas())
                }
                ParseType.MATCH_EXPR_LABEL -> {
                    val token = child.children[0].token!!
                    val labelText = when (token.type) {
                        TokenType.KEYWORD -> token.sourceText
                        else -> token.text!!
                    }
                    label.add(SymbolPrimitive(labelText, child.getMetas()))
                }
                ParseType.MATCH_EXPR_EDGE_DIRECTION -> {
                    direction = when (child.token!!.text!!) {
                        "<-" -> PartiqlAst.GraphMatchDirection.EdgeLeft()
                        "~" -> PartiqlAst.GraphMatchDirection.EdgeUndirected()
                        "->" -> PartiqlAst.GraphMatchDirection.EdgeRight()
                        "<~" -> PartiqlAst.GraphMatchDirection.EdgeLeftOrUndirected()
                        "~>" -> PartiqlAst.GraphMatchDirection.EdgeUndirectedOrRight()
                        "<->" -> PartiqlAst.GraphMatchDirection.EdgeLeftOrRight()
                        "-" -> PartiqlAst.GraphMatchDirection.EdgeLeftOrUndirectedOrRight()
                        else -> error("Invalid parse tree: unknown edge direction ${child.token.text!!}")
                    }
                }
                ParseType.MATCH_EXPR_QUANTIFIER -> quantifier = child.toGraphMatchQuantifier(quantifier)
                else -> {
                    if (predicate == null) {
                        predicate = child.toAstExpr()
                    } else {
                        error("Invalid parse tree: unexpected subexpression for MATCH edge")
                    }
                }
            }
        }

        if (direction == null) {
            error("Invalid parse tree: null edge direction")
        }

        return PartiqlAst.build {
            PartiqlAst.GraphMatchPatternPart.Edge(
                direction = direction,
                quantifier = quantifier,
                variable = name,
                label = label,
                prefilter = predicate,
                metas = metas
            )
        }
    }

    private fun ParseNode.unwrapAliasesAndUnpivot(): PartiqlAst.FromSource {
        val (aliases, unwrappedParseNode) = unwrapAliases()

        return PartiqlAst.build {
            when (unwrappedParseNode.type) {
                ParseType.UNPIVOT -> unpivot_(
                    unwrappedParseNode.children[0].toAstExpr(),
                    aliases.asName,
                    aliases.atName,
                    aliases.byName,
                    unwrappedParseNode.getMetas()
                )
                else -> {
                    val expr = unwrappedParseNode.toAstExpr()
                    scan_(expr, aliases.asName, aliases.atName, aliases.byName, expr.metas)
                }
            }
        }
    }

    private fun ParseNode.unwrapAliases(
        variables: LetVariables = LetVariables()
    ): Pair<LetVariables, ParseNode> {
        val metas = getMetas()

        return when (type) {
            ParseType.AS_ALIAS -> {
                if (variables.asName != null) error("Invalid parse tree: AS_ALIAS encountered more than once in FROM source")
                children[0].unwrapAliases(variables.copy(asName = SymbolPrimitive(token!!.text!!, metas)))
            }
            ParseType.AT_ALIAS -> {
                if (variables.atName != null) error("Invalid parse tree: AT_ALIAS encountered more than once in FROM source")
                children[0].unwrapAliases(variables.copy(atName = SymbolPrimitive(token!!.text!!, metas)))
            }
            ParseType.BY_ALIAS -> {
                if (variables.byName != null) error("Invalid parse tree: BY_ALIAS encountered more than once in FROM source")
                children[0].unwrapAliases(variables.copy(byName = SymbolPrimitive(token!!.text!!, metas)))
            }
            else -> Pair(variables, this)
        }
    }

    private fun ParseNode.toReturningExpr(): PartiqlAst.ReturningExpr =
        PartiqlAst.build {
            returningExpr(
                children[0].children.map {
                    returningElem(
                        it.children[0].toReturningMapping(),
                        it.children[1].toColumnComponent(it.getMetas())
                    )
                }
            )
        }

    private fun ParseNode.toReturningMapping(): PartiqlAst.ReturningMapping {
        if (type != ParseType.RETURNING_MAPPING) {
            errMalformedParseTree("Expected ParseType.RETURNING_MAPPING instead of $type")
        }
        return PartiqlAst.build {
            when (token?.keywordText) {
                "modified_old" -> modifiedOld()
                "modified_new" -> modifiedNew()
                "all_old" -> allOld()
                "all_new" -> allNew()
                else -> errMalformedParseTree("Invalid ReturningMapping parsing")
            }
        }
    }

    private fun ParseNode.toInsertReturning(): InsertReturning =
        when (type) {
            ParseType.INSERT -> {
                val ops = listOf(PartiqlAst.DmlOp.Insert(children[0].toAstExpr(), children[1].toAstExpr(), this.getMetas()))
                // We will remove items from this collection as we consume them.
                // If any unconsumed children remain, we've missed something and should throw an exception.
                val unconsumedChildren = children.drop(2).toMutableList()
                val returning = unconsumedChildren.firstOrNull { it.type == ParseType.RETURNING }?.let {
                    unconsumedChildren.remove(it)
                    it.toReturningExpr()
                }

                // Throw an exception if any unconsumed children remain
                malformedIfNotEmpty(unconsumedChildren)

                InsertReturning(ops, returning)
            }
            ParseType.INSERT_VALUE -> {
                fun getOnConflict(onConflictChildren: List<ParseNode>): PartiqlAst.OnConflict {
                    onConflictChildren.getOrNull(0)?.let { firstNode ->
                        val condition = firstNode.toAstExpr()
                        onConflictChildren.getOrNull(1)?.let { secondNode ->
                            if (ParseType.CONFLICT_ACTION == secondNode.type && "do_nothing" == secondNode.token?.keywordText) {
                                return PartiqlAst.build { onConflict(condition, doNothing()) }
                            }
                        }
                    }
                    errMalformedParseTree("invalid ON CONFLICT syntax")
                }

                val lvalue = children[0].toAstExpr()
                val value = children[1].toAstExpr()

                // We will remove items from this collection as we consume them.
                // If any unconsumed children remain, we've missed something and should throw an exception.
                val unconsumedChildren = children.drop(2).toMutableList()

                // Handle AT clause
                val position = unconsumedChildren.firstOrNull {
                    it.type != ParseType.ON_CONFLICT &&
                        it.type != ParseType.RETURNING
                }?.let {
                    unconsumedChildren.remove(it)
                    it.toAstExpr()
                }

                val onConflict = unconsumedChildren.firstOrNull { it.type == ParseType.ON_CONFLICT }?.let {
                    unconsumedChildren.remove(it)
                    getOnConflict(it.children)
                }

                val ops = listOf(PartiqlAst.build { insertValue(lvalue, value, position, onConflict) })
                val returning = unconsumedChildren.firstOrNull { it.type == ParseType.RETURNING }?.let {
                    unconsumedChildren.remove(it)
                    it.toReturningExpr()
                }

                // Throw an exception if any unconsumed children remain
                malformedIfNotEmpty(unconsumedChildren)

                InsertReturning(ops, returning)
            }
            else -> unsupported("Unsupported syntax for $type", ErrorCode.PARSE_UNSUPPORTED_SYNTAX)
        }

    private fun ParseNode.toColumnComponent(metas: IonElementMetaContainer): PartiqlAst.ColumnComponent =
        PartiqlAst.build {
            when (type) {
                ParseType.RETURNING_WILDCARD -> returningWildcard(metas)
                else -> returningColumn(this@toColumnComponent.toAstExpr())
            }
        }

    private fun ParseNode.toDmlOperation(): List<PartiqlAst.DmlOp> =
        when (type) {
            ParseType.INSERT -> {
                listOf(PartiqlAst.build { insert(children[0].toAstExpr(), children[1].toAstExpr()) })
            }
            ParseType.INSERT_VALUE -> {
                val lvalue = children[0].toAstExpr()
                val value = children[1].toAstExpr()

                // We will remove items from this collection as we consume them.
                // If any unconsumed children remain, we've missed something and should throw an exception.
                val unconsumedChildren = children.drop(2).toMutableList()

                // Handle AT clause
                val position = unconsumedChildren.firstOrNull {
                    it.type != ParseType.ON_CONFLICT &&
                        it.type != ParseType.RETURNING
                }?.let {
                    unconsumedChildren.remove(it)
                    it.toAstExpr()
                }

                val onConflict = unconsumedChildren.firstOrNull { it.type == ParseType.ON_CONFLICT }?.let {
                    unconsumedChildren.remove(it)
                    val onConflictChildren = it.children
                    onConflictChildren.getOrNull(0)?.let {
                        val condition = it.toAstExpr()
                        onConflictChildren.getOrNull(1)?.let {
                            if (ParseType.CONFLICT_ACTION == it.type && "do_nothing" == it.token?.keywordText) {
                                PartiqlAst.build { onConflict(condition, doNothing()) }
                            }
                        }
                    }
                    errMalformedParseTree("invalid ON CONFLICT syntax")
                }

                // Throw an exception if any unconsumed children remain
                malformedIfNotEmpty(unconsumedChildren)

                listOf(PartiqlAst.build { insertValue(lvalue, value, position, onConflict) })
            }
            ParseType.SET, ParseType.UPDATE -> children.map {
                PartiqlAst.build {
                    set(
                        assignment(
                            it.children[0].toAstExpr(),
                            it.children[1].toAstExpr(),
                            it.getMetas()
                        ),
                        this@toDmlOperation.getMetas()
                    )
                }
            }
            ParseType.REMOVE -> listOf(PartiqlAst.build { remove(children[0].toAstExpr(), this@toDmlOperation.getMetas()) })
            ParseType.DELETE -> listOf(PartiqlAst.build { delete(this@toDmlOperation.getMetas()) })
            else -> unsupported("Unsupported syntax for $type", ErrorCode.PARSE_UNSUPPORTED_SYNTAX)
        }

    private fun ParseNode.unwrapAsAlias(): AsAlias =
        if (type == ParseType.AS_ALIAS) {
            AsAlias(SymbolPrimitive(token!!.text!!, getMetas()), children[0])
        } else {
            AsAlias(null, this)
        }

    private fun ParseNode.toIdentifier(): PartiqlAst.Identifier {
        if (type != ParseType.ATOM) {
            errMalformedParseTree("Cannot transform ParseNode type: $type to identifier")
        }

        val metas = getMetas()

        return PartiqlAst.build {
            when (token?.type) {
                TokenType.QUOTED_IDENTIFIER -> identifier(token.text!!, caseSensitive(), metas)
                TokenType.IDENTIFIER -> identifier(token.text!!, caseInsensitive(), metas)
                else -> errMalformedParseTree("Cannot transform atom token type ${token?.type} to identifier")
            }
        }
    }

    private fun ParseNode.toOrderingSpec(): PartiqlAst.OrderingSpec {
        if (type != ParseType.ORDERING_SPEC) {
            errMalformedParseTree("Expected ParseType.ORDERING_SPEC instead of $type")
        }
        return PartiqlAst.build {
            when (token?.type) {
                TokenType.ASC -> asc()
                TokenType.DESC -> desc()
                else -> errMalformedParseTree("Invalid ordering spec parsing")
            }
        }
    }

    private fun ParseNode.toNullsSpec(): PartiqlAst.NullsSpec {
        if (type != ParseType.NULLS_SPEC) {
            errMalformedParseTree("Expected ParseType.NULLS_SPEC instead of $type")
        }
        return PartiqlAst.build {
            when (token?.type) {
                TokenType.FIRST -> nullsFirst()
                TokenType.LAST -> nullsLast()
                else -> errMalformedParseTree("Invalid nulls spec parsing")
            }
        }
    }

    private fun ParseNode.toSymbolicName(): SymbolPrimitive {
        if (token == null) {
            errMalformedParseTree("Expected ParseNode to have a token")
        }
        when (token.type) {
            TokenType.LITERAL, TokenType.ION_LITERAL, TokenType.IDENTIFIER, TokenType.QUOTED_IDENTIFIER -> {
                val tokenText = token.text ?: errMalformedParseTree("Expected ParseNode.token to have text")
                return SymbolPrimitive(tokenText, getMetas())
            }
            else -> errMalformedParseTree("TokenType.${token.type} cannot be converted to a SymbolicPrimitive")
        }
    }

    private fun ParseNode.toLetSource(): PartiqlAst.Let {
        return PartiqlAst.build {
            let(children.map { it.toLetBinding() })
        }
    }

    private fun ParseNode.toLetBinding(): PartiqlAst.LetBinding {
        val (asAliasSymbol, parseNode) = unwrapAsAlias()
        if (asAliasSymbol == null) {
            errMalformedParseTree("Unsupported syntax for $type")
        }
        return PartiqlAst.build {
            letBinding_(parseNode.toAstExpr(), asAliasSymbol, asAliasSymbol.metas)
        }
    }

    private val Token.customKeywordText: String?
        get() = when (type) {
            TokenType.IDENTIFIER -> when (text?.toLowerCase()) {
                in CUSTOM_KEYWORDS -> text?.toLowerCase()
                in CUSTOM_TYPE_ALIASES.keys -> CUSTOM_TYPE_ALIASES[text?.toLowerCase()]
                else -> null
            }
            else -> null
        }

    private val Token.customType: SqlDataType?
        get() = when (type) {
            TokenType.IDENTIFIER -> when (text?.toLowerCase()) {
                in CUSTOM_KEYWORDS -> SqlDataType.CustomDataType(text!!.toLowerCase())
                in CUSTOM_TYPE_ALIASES.keys -> CUSTOM_TYPE_ALIASES[text?.toLowerCase()]?.let {
                    SqlDataType.CustomDataType(it.toLowerCase())
                }
                else -> null
            }
            else -> null
        }

    private fun ParseNode.getMetas(): IonElementMetaContainer =
        token.toSourceLocationMetaContainer()

    private data class LetVariables(
        val asName: SymbolPrimitive? = null,
        val atName: SymbolPrimitive? = null,
        val byName: SymbolPrimitive? = null
    )

    private data class InsertReturning(
        val ops: List<PartiqlAst.DmlOp>,
        val returning: PartiqlAst.ReturningExpr? = null
    )

    private data class AsAlias(
        val name: SymbolPrimitive?,
        val node: ParseNode
    )

    /**********************************************************************************************
     * Parse logic below this line.
     **********************************************************************************************/

    // keywords that IN (<expr>) evaluate more like grouping than a singleton in value list
    private val IN_OP_NORMAL_EVAL_KEYWORDS = setOf("select", "values")

    /**
     * Parses the given token list.
     *
     * Throws [InterruptedException] if [Thread.interrupted] is set. This is the best place to do
     * that for the parser because this is the main function called to parse an expression and so
     * is called quite frequently during parsing by many parts of the parser.
     *
     * @param precedence The precedence of the current expression parsing.
     *                   A negative value represents the "top-level" parsing.
     *
     * @return The parse tree for the given expression.
     */
    internal fun List<Token>.parseExpression(precedence: Int = -1): ParseNode {
        checkThreadInterrupted()
        var expr = parseUnaryTerm()
        var rem = expr.remaining

        fun headPrecedence() = rem.head?.infixPrecedence ?: 0

        // XXX this is a Pratt Top-Down Operator Precedence implementation
        while (rem.isNotEmpty() && precedence < headPrecedence()) {
            val op = rem.head!!
            if (!op.isBinaryOperator && op.keywordText !in SPECIAL_INFIX_OPERATORS) {
                // unrecognized operator
                break
            }

            fun parseRightExpr() = if (rem.size < 3) {
                rem.err(
                    "Missing right-hand side expression of infix operator",
                    ErrorCode.PARSE_EXPECTED_EXPRESSION
                )
            } else {
                rem.tail.parseExpression(
                    precedence = op.infixPrecedence
                )
            }

            val right = when (op.keywordText) {
                // IS/IS NOT requires a type
                "is", "is_not" -> rem.tail.parseType(op.keywordText!!)
                // IN has context sensitive parsing rules around parenthesis
                "in", "not_in" -> when {
                    rem.tail.head?.type == TokenType.LEFT_PAREN &&
                        rem.tail.tail.head?.keywordText !in IN_OP_NORMAL_EVAL_KEYWORDS ->
                        rem.tail.tail.parseArgList(
                            aliasSupportType = AliasSupportType.NONE,
                            mode = ArgListMode.NORMAL_ARG_LIST
                        ).deriveExpected(TokenType.RIGHT_PAREN).copy(ParseType.LIST)
                    else -> parseRightExpr()
                }
                else -> parseRightExpr()
            }
            rem = right.remaining

            expr = when {
                op.isBinaryOperator -> ParseNode(ParseType.BINARY, op, listOf(expr, right), rem)
                else -> when (op.keywordText) {
                    "between", "not_between" -> {
                        val rest = rem.tailExpectedKeyword("and")
                        if (rest.onlyEndOfStatement()) {
                            rem.head.err("Expected expression after AND", ErrorCode.PARSE_EXPECTED_EXPRESSION)
                        } else {
                            rem = rest
                            val third = rem.parseExpression(
                                precedence = op.infixPrecedence
                            )
                            rem = third.remaining
                            ParseNode(ParseType.TERNARY, op, listOf(expr, right, third), rem)
                        }
                    }
                    "like", "not_like" -> {
                        when {
                            rem.head?.keywordText == "escape" -> {
                                val rest = rem.tailExpectedKeyword("escape")
                                if (rest.onlyEndOfStatement()) {
                                    rem.head.err("Expected expression after ESCAPE", ErrorCode.PARSE_EXPECTED_EXPRESSION)
                                } else {
                                    rem = rest
                                    val third = rem.parseExpression(precedence = op.infixPrecedence)
                                    rem = third.remaining
                                    ParseNode(ParseType.TERNARY, op, listOf(expr, right, third), rem)
                                }
                            }
                            else -> ParseNode(ParseType.BINARY, op, listOf(expr, right), rem)
                        }
                    }
                    else -> rem.err("Unknown infix operator", ErrorCode.PARSE_UNKNOWN_OPERATOR)
                }
            }
        }
        return expr
    }

    private fun List<Token>.parseUnaryTerm(): ParseNode {
        return when (head?.isUnaryOperator) {
            true -> {
                val op = head!!
                fun makeUnaryParseNode(term: ParseNode) =
                    ParseNode(ParseType.UNARY, op, listOf(term), term.remaining)

                // constant fold unary plus/minus into constant literals
                when (op.keywordText) {
                    "+" -> {
                        val term = tail.parseUnaryTerm()
                        when {
                            // unary plus is a no-op on numeric literals.
                            term.isNumericLiteral -> term
                            else -> makeUnaryParseNode(term)
                        }
                    }
                    "-" -> {
                        val term = tail.parseUnaryTerm()
                        when {
                            // for numbers, drop the minus sign but also negate the value
                            term.isNumericLiteral ->
                                term.copy(token = term.token!!.copy(value = (-term.numberValue()).ionValue(ion)))
                            else -> makeUnaryParseNode(term)
                        }
                    }
                    else -> makeUnaryParseNode(tail.parseExpression(op.prefixPrecedence))
                }
            }
            else -> parsePathTerm()
        }
    }

    private fun List<Token>.parsePathTerm(pathMode: PathMode = PathMode.FULL_PATH): ParseNode {
        val term = when (pathMode) {
            PathMode.FULL_PATH -> parseTerm()
            PathMode.SIMPLE_PATH -> when (head?.type) {
                TokenType.QUOTED_IDENTIFIER, TokenType.IDENTIFIER -> atomFromHead()
                else -> err("Expected identifier for simple path", ErrorCode.PARSE_INVALID_PATH_COMPONENT)
            }
        }
        val path = ArrayList<ParseNode>(listOf(term))
        var rem = term.remaining

        var hasPath = true
        while (hasPath) {
            when (rem.head?.type) {
                TokenType.DOT -> {
                    val dotToken = rem.head!!
                    // consume first dot
                    rem = rem.tail
                    val pathPart = when (rem.head?.type) {
                        TokenType.IDENTIFIER -> {
                            val litToken =
                                Token(
                                    TokenType.LITERAL,
                                    ion.newString(rem.head?.text!!),
                                    rem.head?.text!!,
                                    rem.head!!.span
                                )
                            ParseNode(ParseType.CASE_INSENSITIVE_ATOM, litToken, emptyList(), rem.tail)
                        }
                        TokenType.QUOTED_IDENTIFIER -> {
                            val litToken =
                                Token(
                                    TokenType.LITERAL,
                                    ion.newString(rem.head?.text!!),
                                    rem.head?.text!!,
                                    rem.head!!.span
                                )
                            ParseNode(ParseType.CASE_SENSITIVE_ATOM, litToken, emptyList(), rem.tail)
                        }
                        TokenType.STAR -> {
                            if (pathMode != PathMode.FULL_PATH) {
                                rem.err("Invalid path dot component for simple path", ErrorCode.PARSE_INVALID_PATH_COMPONENT)
                            }
                            ParseNode(ParseType.PATH_UNPIVOT, rem.head, emptyList(), rem.tail)
                        }
                        else -> {
                            rem.err("Invalid path dot component", ErrorCode.PARSE_INVALID_PATH_COMPONENT)
                        }
                    }
                    path.add(ParseNode(ParseType.PATH_DOT, dotToken, listOf(pathPart), rem))
                    rem = rem.tail
                }
                TokenType.LEFT_BRACKET -> {
                    val leftBracketToken = rem.head!!
                    rem = rem.tail
                    val expr = when (rem.head?.type) {
                        TokenType.STAR -> ParseNode(ParseType.PATH_WILDCARD, rem.head, emptyList(), rem.tail)
                        else -> rem.parseExpression()
                    }.deriveExpected(TokenType.RIGHT_BRACKET)
                    if (pathMode == PathMode.SIMPLE_PATH && expr.type != ParseType.ATOM && expr.token?.type != TokenType.LITERAL) {
                        rem.err("Invalid path component for simple path", ErrorCode.PARSE_INVALID_PATH_COMPONENT)
                    }

                    path.add(ParseNode(ParseType.PATH_SQB, leftBracketToken, listOf(expr), rem.tail))
                    rem = expr.remaining
                }
                else -> hasPath = false
            }
        }

        return when (path.size) {
            1 -> term
            else -> ParseNode(ParseType.PATH, null, path, rem)
        }
    }

    private fun List<Token>.parseTerm(): ParseNode = when (head?.type) {
        TokenType.OPERATOR -> when (head?.keywordText) {
            // the lexical scope operator is **only** allowed with identifiers
            "@" -> when (tail.head?.type) {
                TokenType.IDENTIFIER, TokenType.QUOTED_IDENTIFIER -> ParseNode(
                    ParseType.UNARY,
                    head,
                    listOf(tail.atomFromHead()),
                    tail.tail
                )
                else -> err("Identifier must follow @-operator", ErrorCode.PARSE_MISSING_IDENT_AFTER_AT)
            }
            else -> err("Unexpected operator", ErrorCode.PARSE_UNEXPECTED_OPERATOR)
        }

        TokenType.KEYWORD -> when (head?.keywordText) {
            in BASE_DML_KEYWORDS -> parseBaseDml()
            "update" -> tail.parseUpdate()
            "delete" -> tail.parseDelete(head!!)
            "case" -> when (tail.head?.keywordText) {
                "when" -> tail.parseCase(isSimple = false)
                else -> tail.parseCase(isSimple = true)
            }
            "cast", "can_cast", "can_lossless_cast" -> parseTypeFunction()
            "select" -> tail.parseSelect()
            "create" -> tail.parseCreate()
            "drop" -> tail.parseDrop()
            "pivot" -> tail.parsePivot()
            "from" -> tail.parseFrom()
            // table value constructor--which aliases to bag constructor in PartiQL with very
            // specific syntax
            "values" -> tail.parseTableValues().copy(type = ParseType.BAG)
            "substring" -> tail.parseSubstring(head!!)
            "trim" -> tail.parseTrim(head!!)
            "extract" -> tail.parseExtract(head!!)
            "date_add", "date_diff" -> tail.parseDateAddOrDateDiff(head!!)
            "date" -> tail.parseDate()
            "time" -> tail.parseTime()
            "nullif" -> tail.parseNullIf(head!!)
            "coalesce" -> tail.parseCoalesce()
            in FUNCTION_NAME_KEYWORDS -> when (tail.head?.type) {
                TokenType.LEFT_PAREN ->
                    tail.tail.parseFunctionCall(head!!)
                else -> err("Unexpected keyword", ErrorCode.PARSE_UNEXPECTED_KEYWORD)
            }
            "exec" -> tail.parseExec()
            else -> err("Unexpected keyword", ErrorCode.PARSE_UNEXPECTED_KEYWORD)
        }
        TokenType.LEFT_PAREN -> {
            val group = tail.parseArgList(
                aliasSupportType = AliasSupportType.NONE,
                mode = ArgListMode.NORMAL_ARG_LIST
            ).deriveExpected(TokenType.RIGHT_PAREN)
            when (group.children.size) {
                0 -> tail.err("Expression group cannot be empty", ErrorCode.PARSE_EXPECTED_EXPRESSION)
                // expression grouping
                1 -> group.children[0].copy(remaining = group.remaining)
                // row value constructor--which aliases to list constructor in PartiQL
                else -> group.copy(type = ParseType.LIST)
            }
        }
        TokenType.LEFT_BRACKET -> when (tail.head?.type) {
            TokenType.RIGHT_BRACKET -> ParseNode(ParseType.LIST, null, emptyList(), tail.tail)
            else -> tail.parseListLiteral()
        }
        TokenType.LEFT_DOUBLE_ANGLE_BRACKET -> when (tail.head?.type) {
            TokenType.RIGHT_DOUBLE_ANGLE_BRACKET -> ParseNode(ParseType.BAG, null, emptyList(), tail.tail)
            else -> tail.parseBagLiteral()
        }
        TokenType.LEFT_CURLY -> when (tail.head?.type) {
            TokenType.RIGHT_CURLY -> ParseNode(ParseType.STRUCT, null, emptyList(), tail.tail)
            else -> tail.parseStructLiteral()
        }
        TokenType.IDENTIFIER, TokenType.QUOTED_IDENTIFIER -> when (tail.head?.type) {
            TokenType.LEFT_PAREN -> tail.tail.parseFunctionCall(head!!)
            else -> atomFromHead()
        }
        TokenType.QUESTION_MARK -> ParseNode(ParseType.PARAMETER, head!!, listOf(), tail)
        TokenType.ION_LITERAL, TokenType.LITERAL, TokenType.NULL, TokenType.MISSING,
        TokenType.TRIM_SPECIFICATION -> atomFromHead()
        else -> err("Unexpected term", ErrorCode.PARSE_UNEXPECTED_TERM)
    }.let { parseNode ->
        // for many of the terms here we parse the tail, assuming the head as
        // context, but that loses the metas and other info from that token.
        // the below assumes that the head is in fact representative of the
        // resulting parse node.
        // TODO: validate and/or better guarantee the above assumption
        if (parseNode.token == null) {
            parseNode.copy(token = head)
        } else {
            parseNode
        }
    }

    private fun List<Token>.parseCase(isSimple: Boolean): ParseNode {
        var rem = this
        val children = ArrayList<ParseNode>()
        if (isSimple) {
            val valueExpr = parseExpression()
            children.add(valueExpr)
            rem = valueExpr.remaining
        }

        val caseBody = rem.parseCaseBody()
        children.add(caseBody)
        rem = caseBody.remaining

        return ParseNode(ParseType.CASE, null, children, rem)
    }

    private fun List<Token>.parseCaseBody(): ParseNode {
        val children = ArrayList<ParseNode>()
        var rem = this
        while (rem.head?.keywordText == "when") {
            val conditionExpr = rem.tail.parseExpression().deriveExpectedKeyword("then")
            rem = conditionExpr.remaining

            val result = rem.parseExpression()
            rem = result.remaining

            children.add(ParseNode(ParseType.WHEN, null, listOf(conditionExpr, result), rem))
        }
        if (children.isEmpty()) {
            err("Expected a WHEN clause in CASE", ErrorCode.PARSE_EXPECTED_WHEN_CLAUSE)
        }
        if (rem.head?.keywordText == "else") {
            val elseExpr = rem.tail.parseExpression()
            rem = elseExpr.remaining

            children.add(ParseNode(ParseType.ELSE, null, listOf(elseExpr), rem))
        }

        return ParseNode(ParseType.ARG_LIST, null, children, rem)
            .deriveExpectedKeyword("end")
    }

    private fun List<Token>.parseTypeFunction(): ParseNode {
        val functionName = head?.keywordText!!
        var rem = tail
        if (rem.head?.type != TokenType.LEFT_PAREN) {
            rem.err("Missing left parenthesis after $functionName", ErrorCode.PARSE_EXPECTED_LEFT_PAREN_AFTER_CAST)
        }
        val valueExpr = rem.tail.parseExpression().deriveExpected(TokenType.AS)
        rem = valueExpr.remaining

        val typeNode = rem.parseType(functionName).deriveExpected(TokenType.RIGHT_PAREN)
        rem = typeNode.remaining

        return ParseNode(ParseType.TYPE_FUNCTION, head, listOf(valueExpr, typeNode), rem)
    }

    private fun List<Token>.parseNullIf(nullIfToken: Token): ParseNode {
        if (head?.type != TokenType.LEFT_PAREN) {
            err("Missing left parenthesis after nullif", ErrorCode.PARSE_EXPECTED_LEFT_PAREN_VALUE_CONSTRUCTOR)
        }
        val expr1 = tail.parseExpression().deriveExpected(TokenType.COMMA)
        var rem = expr1.remaining

        val expr2 = rem.parseExpression().deriveExpected(TokenType.RIGHT_PAREN)
        rem = expr2.remaining

        return ParseNode(ParseType.NULLIF, nullIfToken, listOf(expr1, expr2), rem)
    }

    private fun List<Token>.parseCoalesce(): ParseNode {
        if (head?.type != TokenType.LEFT_PAREN) {
            err("Missing left parenthesis after coalesce", ErrorCode.PARSE_EXPECTED_LEFT_PAREN_VALUE_CONSTRUCTOR)
        }
        return tail.parseArgList(aliasSupportType = AliasSupportType.NONE, mode = ArgListMode.NORMAL_ARG_LIST)
            .copy(type = ParseType.COALESCE, token = head)
            .deriveExpected(TokenType.RIGHT_PAREN)
    }

    private fun List<Token>.parseType(opName: String): ParseNode {
        val typeName = head?.keywordText
        val typeArity = ALL_TYPE_NAME_ARITY_MAP[TYPE_ALIASES[typeName] ?: typeName]
            ?: head?.customType?.arityRange
            ?: err("Expected type name", ErrorCode.PARSE_EXPECTED_TYPE_NAME)

        val typeNode = when (tail.head?.type) {
            TokenType.LEFT_PAREN -> tail.tail.parseArgList(
                aliasSupportType = AliasSupportType.NONE,
                mode = ArgListMode.NORMAL_ARG_LIST
            ).copy(
                type = ParseType.TYPE,
                token = head
            ).deriveExpected(TokenType.RIGHT_PAREN)

            else -> ParseNode(ParseType.TYPE, head, emptyList(), tail)
        }
            // Check for the optional "WITH TIME ZONE" specifier for TIME and validate the value of precision.
            // Note that this needs to be checked explicitly as the keywordtext for "TIME WITH TIME ZONE" consists of multiple words.
            .let {
                if (typeName == "time") {
                    // Check for the range of valid values for precision
                    it.children.firstOrNull()?.also { precision ->
                        if (precision.token?.value == null || !precision.token.value.isUnsignedInteger ||
                            precision.token.value.longValue() < 0 || precision.token.value.longValue() > MAX_PRECISION_FOR_TIME
                        ) {
                            precision.token.err(
                                "Expected integer value between 0 and 9 for precision",
                                ErrorCode.PARSE_INVALID_PRECISION_FOR_TIME
                            )
                        }
                    }
                    val (remainingAfterOptionalTimeZone, isTimeZoneSpecified) = it.remaining.checkForOptionalTimeZone()
                    val newToken = if (isTimeZoneSpecified) {
                        it.token!!.copy(value = ion.singleValue(SqlDataType.TIME_WITH_TIME_ZONE.typeName))
                    } else {
                        it.token
                    }
                    it.copy(token = newToken, remaining = remainingAfterOptionalTimeZone)
                } else {
                    it
                }
            }

        if (typeNode.children.size !in typeArity) {
            val pvmap = PropertyValueMap()
            pvmap[Property.CAST_TO] = typeName ?: ""
            pvmap[Property.EXPECTED_ARITY_MIN] = typeArity.first
            pvmap[Property.EXPECTED_ARITY_MAX] = typeArity.last
            tail.err("$opName type argument $typeName must have arity of $typeArity", ErrorCode.PARSE_CAST_ARITY, pvmap)
        }
        for (child in typeNode.children) {
            if (child.type != ParseType.ATOM ||
                child.token?.type != TokenType.LITERAL ||
                child.token.value?.isUnsignedInteger != true
            ) {
                err("Type parameter must be an unsigned integer literal", ErrorCode.PARSE_INVALID_TYPE_PARAM)
            }
        }

        return typeNode
    }

    private fun List<Token>.parseFrom(): ParseNode {
        var rem = this
        val children = ArrayList<ParseNode>()
        val fromList = rem.parseFromSourceList()

        rem = fromList.remaining

        rem.parseOptionalWhere()?.let {
            children.add(it)
            rem = it.remaining
        }

        // TODO support ORDER BY, LIMIT and OFFSET (and full select sub-clauses)

        // TODO determine if DML l-value should be restricted to paths...
        // TODO support the FROM ... SELECT forms
        val operation = rem.parseBaseDmls()
        rem = operation.remaining

        rem.parseOptionalReturning()?.let { it ->
            children.add(it)
            rem = it.remaining
        }

        return ParseNode(ParseType.FROM, null, listOf(operation, fromList) + children, rem)
    }

    private fun List<Token>.parseBaseDmls(): ParseNode {
        var rem = this
        val nodes = ArrayList<ParseNode>()
        while (rem.head?.keywordText in BASE_DML_KEYWORDS) {
            var node = rem.parseBaseDml()
            nodes.add(node)
            rem = node.remaining
        }

        if (nodes.size == 0) {
            err("Expected data manipulation", ErrorCode.PARSE_MISSING_OPERATION)
        }

        if (nodes.size == 1) {
            return nodes[0]
        }

        return ParseNode(ParseType.DML_LIST, null, nodes, rem)
    }

    private fun List<Token>.parseBaseDml(): ParseNode {
        val keywordToken = this.firstOrNull()
        var rem = this
        return when (rem.head?.keywordText) {
            "insert_into" -> {
                val lvalue = rem.tail.parsePathTerm(PathMode.SIMPLE_PATH)
                rem = lvalue.remaining

                if ("value" == rem.head?.keywordText) {
                    val value = rem.tail.parseExpression()
                    rem = value.remaining

                    val position = when (rem.head?.keywordText) {
                        "at" -> rem.tail.parseExpression().also { rem = it.remaining }
                        else -> null
                    }
                    val onConflict = rem.parseOptionalOnConflict()?.also { rem = it.remaining }

                    val returning = rem.parseOptionalReturning()?.also { rem = it.remaining }

                    ParseNode(ParseType.INSERT_VALUE, keywordToken, listOfNotNull(lvalue, value, position, onConflict, returning), rem)
                } else {
                    val values = rem.parseExpression()
                    ParseNode(ParseType.INSERT, keywordToken, listOf(lvalue, values), values.remaining)
                }
            }
            "set" -> rem.tail.parseSetAssignments(ParseType.UPDATE).copy(token = keywordToken)
            "remove" -> {
                val lvalue = rem.tail.parsePathTerm(PathMode.SIMPLE_PATH)
                rem = lvalue.remaining
                ParseNode(ParseType.REMOVE, keywordToken, listOf(lvalue), rem)
            }
            else -> err("Expected data manipulation", ErrorCode.PARSE_MISSING_OPERATION)
        }
    }

    private fun List<Token>.parseConflictAction(token: Token): ParseNode {
        val rem = this
        return ParseNode(ParseType.CONFLICT_ACTION, token, emptyList(), rem.tail)
    }

    // Parse the optional ON CONFLICT clause in 'INSERT VALUE <expr> AT <expr> ON CONFLICT WHERE <expr> <conflict action>'
    private fun List<Token>.parseOptionalOnConflict(): ParseNode? {
        val remaining = this
        return if ("on_conflict" == remaining.head?.keywordText) {
            val rem = remaining.tail
            when (rem.head?.keywordText) {
                "where" -> {
                    val where_rem = rem.tail
                    val onConflictExpression = where_rem.parseExpression()
                    val onConflictRem = onConflictExpression.remaining
                    when (onConflictRem.head?.keywordText) {
                        "do_nothing" -> {
                            val conflictAction = onConflictRem.parseConflictAction(onConflictRem.head!!)
                            var nodes = listOfNotNull(onConflictExpression, conflictAction)
                            ParseNode(ParseType.ON_CONFLICT, null, nodes, conflictAction.remaining)
                        }
                        else -> rem.head.err("invalid ON CONFLICT syntax", ErrorCode.PARSE_EXPECTED_CONFLICT_ACTION)
                    }
                }
                else -> rem.head.err("invalid ON CONFLICT syntax", ErrorCode.PARSE_EXPECTED_WHERE_CLAUSE)
            }
        } else null
    }

    private fun List<Token>.parseSetAssignments(type: ParseType): ParseNode = parseArgList(
        aliasSupportType = AliasSupportType.NONE,
        mode = ArgListMode.SET_CLAUSE_ARG_LIST
    ).run {
        if (children.isEmpty()) {
            remaining.err("Expected assignment for SET", ErrorCode.PARSE_MISSING_SET_ASSIGNMENT)
        }
        copy(type = type)
    }

    private fun List<Token>.parseDelete(name: Token): ParseNode {
        if (head?.keywordText != "from") {
            err("Expected FROM after DELETE", ErrorCode.PARSE_UNEXPECTED_TOKEN)
        }

        return tail.parseLegacyDml { ParseNode(ParseType.DELETE, name, emptyList(), this) }
    }

    private fun List<Token>.parseUpdate(): ParseNode = parseLegacyDml {
        parseBaseDmls()
    }

    private fun List<Token>.parseReturning(): ParseNode {
        var rem = this
        val returningElems = listOf(rem.parseReturningElems())
        rem = returningElems.first().remaining
        return ParseNode(type = ParseType.RETURNING, token = null, children = returningElems, remaining = rem)
    }

    private inline fun List<Token>.parseLegacyDml(parseDmlOp: List<Token>.() -> ParseNode): ParseNode {
        var rem = this
        val children = ArrayList<ParseNode>()

        val source = rem.parsePathTerm(PathMode.SIMPLE_PATH).let {
            it.remaining.parseOptionalAsAlias(it).also { asNode ->
                rem = asNode.remaining
            }
        }.let {
            it.remaining.parseOptionalAtAlias(it).also { atNode ->
                rem = atNode.remaining
            }
        }.let {
            it.remaining.parseOptionalByAlias(it).also { byNode ->
                rem = byNode.remaining
            }
        }

        children.add(ParseNode(ParseType.FROM_CLAUSE, null, listOf(source), rem))

        val operation = rem.parseDmlOp().also {
            rem = it.remaining
        }

        rem.parseOptionalWhere()?.let {
            children.add(it)
            rem = it.remaining
        }

        rem.parseOptionalReturning()?.let { it ->
            children.add(it)
            rem = it.remaining
        }

        // generate a FROM-node to normalize the parse tree
        return ParseNode(ParseType.FROM, null, listOf(operation) + children, rem)
    }

    private fun List<Token>.parseOptionalWhere(): ParseNode? {
        var rem = this

        // TODO consolidate this logic with the SELECT logic
        if (rem.head?.keywordText == "where") {
            val expr = rem.tail.parseExpression()
            rem = expr.remaining
            return ParseNode(ParseType.WHERE, null, listOf(expr), rem)
        }

        return null
    }

    private fun List<Token>.parseOptionalReturning(): ParseNode? {
        var rem = this

        if (rem.head?.keywordText == "returning") {
            return rem.tail.parseReturning()
        }

        return null
    }

    private fun List<Token>.parseReturningElems(): ParseNode {
        return parseCommaList {
            var rem = this
            var returningMapping = rem.parseReturningMapping().also { rem = it.remaining }
            var column = rem.parseColumn().also { rem = it.remaining }
            ParseNode(type = ParseType.RETURNING_ELEM, token = null, children = listOf(returningMapping, column), remaining = rem)
        }
    }

    private fun List<Token>.parseReturningMapping(): ParseNode {
        var rem = this
        when (rem.head?.keywordText) {
            "modified_old", "modified_new", "all_old", "all_new" -> {
                return ParseNode(
                    type = ParseType.RETURNING_MAPPING, token = rem.head, children = listOf(),
                    remaining = rem.tail
                )
            }
            else -> rem.err(
                "Expected ( MODIFIED | ALL ) ( NEW | OLD ) in each returning element.",
                ErrorCode.PARSE_EXPECTED_RETURNING_CLAUSE
            )
        }
    }

    private fun List<Token>.parseColumn(): ParseNode {
        return when (this.head?.type) {
            TokenType.STAR -> ParseNode(ParseType.RETURNING_WILDCARD, this.head, listOf(), this.tail)
            else -> {
                var expr = parseExpression().let {
                    when (it.type) {
                        ParseType.PATH -> inspectColumnPathExpression(it)
                        ParseType.ATOM -> it
                        else -> this.err(
                            "Unsupported syntax in RETURNING columns.",
                            ErrorCode.PARSE_UNSUPPORTED_RETURNING_CLAUSE_SYNTAX
                        )
                    }
                }
                expr
            }
        }
    }

    private fun inspectColumnPathExpression(pathNode: ParseNode): ParseNode {
        if (pathNode.children.size > 2) {
            pathNode.children[2].token?.err(
                "More than two paths in RETURNING columns.",
                ErrorCode.PARSE_UNSUPPORTED_RETURNING_CLAUSE_SYNTAX
            )
        }
        return pathNode
    }

    private fun List<Token>.parsePivot(): ParseNode {
        var rem = this
        val value = rem.parseExpression().deriveExpectedKeyword("at")
        rem = value.remaining
        val name = rem.parseExpression()
        rem = name.remaining
        val selectAfterProjection = parseSelectAfterProjection(
            ParseType.PIVOT,
            ParseNode(ParseType.MEMBER, null, listOf(name, value), rem)
        )
        return selectAfterProjection
    }

    private fun List<Token>.parseSelect(): ParseNode {
        var rem = this
        val distinct = when (head?.keywordText) {
            "distinct" -> {
                rem = tail
                true
            }
            "all" -> {
                // SELECT ALL is default semantics
                rem = tail
                false
            }
            else -> false
        }

        var type = ParseType.SELECT_LIST
        var projection = when {
            rem.head?.keywordText == "value" -> {
                type = ParseType.SELECT_VALUE
                rem.tail.parseExpression()
            }
            else -> {
                val list = rem.parseSelectList()
                if (list.children.isEmpty()) {
                    rem.err("Cannot have empty SELECT list", ErrorCode.PARSE_EMPTY_SELECT)
                }

                val asterisk = list.children.firstOrNull { it.type == ParseType.PROJECT_ALL && it.children.isEmpty() }
                if (asterisk != null &&
                    list.children.size > 1
                ) {
                    asterisk.token.err(
                        "Other expressions may not be present in the select list when '*' is used without dot notation.",
                        ErrorCode.PARSE_ASTERISK_IS_NOT_ALONE_IN_SELECT_LIST
                    )
                }

                list
            }
        }
        if (distinct) {
            projection = ParseNode(ParseType.DISTINCT, null, listOf(projection), projection.remaining)
        }

        val parseSelectAfterProjection = parseSelectAfterProjection(type, projection)
        return parseSelectAfterProjection
    }

    private fun ParseNode.expectEof(statementType: String) {
        if (!remaining.onlyEndOfStatement()) {
            remaining.err("Unexpected tokens after $statementType statement!", ErrorCode.PARSE_UNEXPECTED_TOKEN)
        }
    }

    private fun List<Token>.parseCreate(): ParseNode = when (head?.keywordText) {
        "table" -> tail.parseCreateTable()
        "index" -> tail.parseCreateIndex()
        else -> head.err("Unexpected token following CREATE", ErrorCode.PARSE_UNEXPECTED_TOKEN)
    }.apply {
        expectEof("CREATE")
    }

    private fun List<Token>.parseDrop(): ParseNode = when (head?.keywordText) {
        "table" -> tail.parseDropTable()
        "index" -> tail.parseDropIndex()
        else -> head.err("Unexpected token following DROP", ErrorCode.PARSE_UNEXPECTED_TOKEN)
    }.apply {
        expectEof("DROP")
    }

    /**
     * This is currently parsing only the most naïve `CREATE TABLE <name>` statement.
     *
     * TODO: provide for definition of table schema.
     */
    private fun List<Token>.parseCreateTable(): ParseNode {
        val identifier = when (head?.type) {
            TokenType.QUOTED_IDENTIFIER, TokenType.IDENTIFIER -> {
                atomFromHead()
            }
            else -> {
                err("Expected identifier!", ErrorCode.PARSE_UNEXPECTED_TOKEN)
            }
        }
        return ParseNode(ParseType.CREATE_TABLE, null, listOf(identifier), identifier.remaining)
    }

    private fun List<Token>.parseDropIndex(): ParseNode {
        var rem = this

        val identifier = when (rem.head?.type) {
            TokenType.IDENTIFIER, TokenType.QUOTED_IDENTIFIER -> {
                atomFromHead()
            }
            else -> {
                rem.err("Expected identifier!", ErrorCode.PARSE_UNEXPECTED_TOKEN)
            }
        }
        rem = rem.tail

        if (rem.head?.keywordText != "on") {
            rem.err("Expected ON", ErrorCode.PARSE_UNEXPECTED_TOKEN)
        }
        rem = rem.tail

        val target = when (rem.head?.type) {
            TokenType.QUOTED_IDENTIFIER, TokenType.IDENTIFIER -> {
                rem.atomFromHead()
            }
            else -> {
                rem.err("Table target must be an identifier", ErrorCode.PARSE_UNEXPECTED_TOKEN)
            }
        }
        rem = rem.tail

        return ParseNode(ParseType.DROP_INDEX, null, listOf(identifier, target), rem)
    }

    /**
     * This is currently parsing only the most naïve `DROP TABLE <name>` statement.
     */
    private fun List<Token>.parseDropTable(): ParseNode {
        val identifier = when (head?.type) {
            TokenType.QUOTED_IDENTIFIER, TokenType.IDENTIFIER -> {
                atomFromHead()
            }
            else -> {
                err("Expected identifier!", ErrorCode.PARSE_UNEXPECTED_TOKEN)
            }
        }

        return ParseNode(ParseType.DROP_TABLE, null, listOf(identifier), identifier.remaining)
    }

    /**
     * Parses a basic `CREATE INDEX ON <name> <path>, ...`
     */
    private fun List<Token>.parseCreateIndex(): ParseNode {
        var rem = this

        // TODO support UNIQUE modifier
        // TODO support naming the index

        if (rem.head?.keywordText != "on") {
            err("Expected ON", ErrorCode.PARSE_UNEXPECTED_TOKEN)
        }
        rem = rem.tail

        val target = when (rem.head?.type) {
            TokenType.QUOTED_IDENTIFIER, TokenType.IDENTIFIER -> {
                rem.atomFromHead()
            }
            else -> {
                rem.err("Index target must be an identifier", ErrorCode.PARSE_UNEXPECTED_TOKEN)
            }
        }
        rem = target.remaining

        if (rem.head?.type != TokenType.LEFT_PAREN) {
            rem.err("Expected parenthesis for keys", ErrorCode.PARSE_UNEXPECTED_TOKEN)
        }
        // TODO support full expressions here... only simple paths for now
        val keys = rem.tail.parseArgList(AliasSupportType.NONE, ArgListMode.SIMPLE_PATH_ARG_LIST)
            .deriveExpected(TokenType.RIGHT_PAREN)
        rem = keys.remaining

        // TODO support other syntax options
        return ParseNode(ParseType.CREATE_INDEX, null, listOf(target, keys), rem)
    }

    /**
     * Inspects a path expression to determine if should be treated as a regular [ParseType.PATH] expression or
     * converted to a [ParseType.PROJECT_ALL].
     *
     * Examples of expressions that are converted to [ParseType.PROJECT_ALL] are:
     *
     * ```sql
     *      SELECT * FROM foo
     *      SELECT foo.* FROM foo
     *      SELECT f.* FROM foo as f
     *      SELECT foo.bar.* FROM foo
     *      SELECT f.bar.* FROM foo as f
     * ```
     * Also validates that the expression is valid for select list context.  It does this by making
     * sure that expressions looking like the following do not appear:
     *
     * ```sql
     *      SELECT foo[*] FROM foo
     *      SELECT f.*.bar FROM foo as f
     *      SELECT foo[1].* FROM foo
     *      SELECT foo.*.bar FROM foo
     * ```
     *
     * If no conversion is needed, returns the original `pathNode`.
     * If conversion is needed, clones the original `pathNode`, changing the `type` to `PROJECT_ALL`,
     * removes the trailing `PATH_WILDCARD_UNPIVOT` and returns.
     */
    private fun inspectPathExpression(pathNode: ParseNode): ParseNode {
        fun flattenParseNode(node: ParseNode): List<ParseNode> {
            fun doFlatten(n: ParseNode, l: MutableList<ParseNode>) {
                l.add(n)
                n.children.forEach { doFlatten(it, l) }
            }
            val list = mutableListOf<ParseNode>()
            doFlatten(node, list)
            return list
        }

        val flattened = flattenParseNode(pathNode).drop(2)

        // Is invalid if contains PATH_WILDCARD (i.e. to `[*]`}
        flattened.firstOrNull { it.type == ParseType.PATH_WILDCARD }
            ?.token
            ?.err("Invalid use of * in select list", ErrorCode.PARSE_INVALID_CONTEXT_FOR_WILDCARD_IN_SELECT_LIST)

        // Is invalid if contains PATH_WILDCARD_UNPIVOT (i.e. * as part of a dotted expression) anywhere except at the end.
        // i.e. f.*.b is invalid but f.b.* is not.
        flattened.dropLast(1).firstOrNull { it.type == ParseType.PATH_UNPIVOT }
            ?.token
            ?.err("Invalid use of * in select list", ErrorCode.PARSE_INVALID_CONTEXT_FOR_WILDCARD_IN_SELECT_LIST)

        // If the last path component expression is a *, then the PathType is a wildcard and we need to do one
        // additional check.
        if (flattened.last().type == ParseType.PATH_UNPIVOT) {

            // Is invalid if contains a square bracket anywhere and a wildcard at the end.
            // i.e f[1].* is invalid
            flattened.firstOrNull { it.type == ParseType.PATH_SQB }
                ?.token
                ?.err("Cannot use [] and * together in SELECT list expression", ErrorCode.PARSE_CANNOT_MIX_SQB_AND_WILDCARD_IN_SELECT_LIST)

            val pathPart = pathNode.copy(children = pathNode.children.dropLast(1))

            return ParseNode(
                type = ParseType.PROJECT_ALL,
                token = null,
                children = listOf(if (pathPart.children.size == 1) pathPart.children[0] else pathPart),
                remaining = pathNode.remaining
            )
        }
        return pathNode
    }

    private fun List<Token>.parseSelectList(): ParseNode {
        return parseCommaList {
            if (this.head?.type == TokenType.STAR) {
                ParseNode(ParseType.PROJECT_ALL, this.head, listOf(), this.tail)
            } else if (this.head != null && this.head?.keywordText in RESERVED_KEYWORDS) {
                this.head.err(
                    "Expected identifier or an expression but found unexpected keyword '${this.head?.keywordText ?: ""}' in a select list.",
                    ErrorCode.PARSE_UNEXPECTED_KEYWORD
                )
            } else {
                val expr = parseExpression().let {
                    when (it.type) {
                        ParseType.PATH -> inspectPathExpression(it)
                        else -> it
                    }
                }
                val rem = expr.remaining
                rem.parseOptionalAsAlias(expr)
            }
        }
    }

    private fun parseSelectAfterProjection(selectType: ParseType, projection: ParseNode): ParseNode {
        val children = ArrayList<ParseNode>()
        var rem = projection.remaining
        children.add(projection)

        // TODO support SELECT with no FROM
        if (rem.head?.keywordText != "from") {
            rem.err("Expected FROM after SELECT list", ErrorCode.PARSE_SELECT_MISSING_FROM)
        }

        val fromList = rem.tail.parseFromSourceList(OperatorPrecedenceGroups.SELECT.precedence)

        rem = fromList.remaining
        children.add(fromList)

        fun parseOptionalSingleExpressionClause(type: ParseType) {
            if (rem.head?.keywordText == type.identifier) {
                val expr = rem.tail.parseExpression(OperatorPrecedenceGroups.SELECT.precedence)
                rem = expr.remaining
                children.add(ParseNode(type, null, listOf(expr), rem))
            }
        }

        if (rem.head?.keywordText == "let") {
            val letParseNode = rem.parseLet()
            rem = letParseNode.remaining
            children.add(letParseNode)
        }

        parseOptionalSingleExpressionClause(ParseType.WHERE)

        if (rem.head?.keywordText == "group") {
            val groupToken = rem.head

            rem = rem.tail
            val type = when (rem.head?.keywordText) {
                "partial" -> {
                    rem = rem.tail
                    ParseType.GROUP_PARTIAL
                }
                else -> ParseType.GROUP
            }

            val groupChildren = ArrayList<ParseNode>()

            rem = rem.tailExpectedToken(TokenType.BY)

            val groupKey = rem.parseArgList(
                aliasSupportType = AliasSupportType.AS_ONLY,
                mode = ArgListMode.NORMAL_ARG_LIST,
                precedence = OperatorPrecedenceGroups.SELECT.precedence
            )
            groupKey.children.forEach {
                // TODO support ordinal case
                if (it.token?.type == TokenType.LITERAL) {
                    it.token.err(
                        "Literals (including ordinals) not supported in GROUP BY",
                        ErrorCode.PARSE_UNSUPPORTED_LITERALS_GROUPBY
                    )
                }
            }
            groupChildren.add(groupKey)
            rem = groupKey.remaining

            if (rem.head?.keywordText == "group") {
                rem = rem.tail.tailExpectedKeyword("as")

                if (rem.head?.type?.isIdentifier() != true) {
                    rem.err(
                        "Expected identifier for GROUP name",
                        ErrorCode.PARSE_EXPECTED_IDENT_FOR_GROUP_NAME
                    )
                }
                groupChildren.add(rem.atomFromHead())
                rem = rem.tail
            }
            children.add(
                ParseNode(
                    type,
                    groupToken,
                    groupChildren,
                    rem
                )
            )
        }

        parseOptionalSingleExpressionClause(ParseType.HAVING)

        if (rem.head?.keywordText == "order") {
            val orderToken = rem.head
            rem = rem.tail.tailExpectedToken(TokenType.BY)

            val orderByChildren = listOf(rem.parseOrderByArgList())
            rem = orderByChildren.first().remaining

            children.add(
                ParseNode(type = ParseType.ORDER_BY, token = orderToken, children = orderByChildren, remaining = rem)
            )
        }

        parseOptionalSingleExpressionClause(ParseType.LIMIT)

        parseOptionalSingleExpressionClause(ParseType.OFFSET)

        return ParseNode(selectType, null, children, rem)
    }

    private fun List<Token>.parseFunctionCall(name: Token): ParseNode {
        fun parseCallArguments(callName: String, args: List<Token>, callType: ParseType): ParseNode = when (args.head?.type) {
            TokenType.STAR -> err("$callName(*) is not allowed", ErrorCode.PARSE_UNSUPPORTED_CALL_WITH_STAR)
            TokenType.RIGHT_PAREN -> ParseNode(callType, name, emptyList(), tail)
            else -> {
                args.parseArgList(aliasSupportType = AliasSupportType.NONE, mode = ArgListMode.NORMAL_ARG_LIST)
                    .copy(type = callType, token = name)
                    .deriveExpected(TokenType.RIGHT_PAREN)
            }
        }

        val callName = name.text!!
        val memoizedTail by lazy { tail }
        val keywordText = head?.keywordText

        return when (callName) {
            "count" -> {
                when {
                    head?.type == TokenType.RIGHT_PAREN -> {
                        err("Aggregate functions are always unary", ErrorCode.PARSE_NON_UNARY_AGREGATE_FUNCTION_CALL)
                    }

                    // COUNT(*)
                    head?.type == TokenType.STAR -> {
                        ParseNode(ParseType.CALL_AGG_WILDCARD, name, emptyList(), tail).deriveExpected(TokenType.RIGHT_PAREN)
                    }

                    head?.type == TokenType.KEYWORD && keywordText == "distinct" -> {
                        when (memoizedTail.head?.type) {
                            // COUNT(DISTINCT *)
                            TokenType.STAR -> {
                                err("COUNT(DISTINCT *) is not supported", ErrorCode.PARSE_UNSUPPORTED_CALL_WITH_STAR)
                            }

                            // COUNT(DISTINCT expression)
                            else -> {
                                memoizedTail.parseArgList(aliasSupportType = AliasSupportType.NONE, mode = ArgListMode.NORMAL_ARG_LIST)
                                    .copy(type = ParseType.CALL_DISTINCT_AGG, token = name)
                                    .deriveExpected(TokenType.RIGHT_PAREN)
                            }
                        }
                    }

                    head?.type == TokenType.KEYWORD && keywordText == "all" -> {
                        when (memoizedTail.head?.type) {
                            TokenType.STAR -> err("COUNT(ALL *) is not supported", ErrorCode.PARSE_UNSUPPORTED_CALL_WITH_STAR)

                            // COUNT(ALL expression)
                            else -> {
                                memoizedTail.parseArgList(aliasSupportType = AliasSupportType.NONE, mode = ArgListMode.NORMAL_ARG_LIST)
                                    .copy(type = ParseType.CALL_AGG, token = name)
                                    .deriveExpected(TokenType.RIGHT_PAREN)
                            }
                        }
                    }

                    else -> parseArgList(aliasSupportType = AliasSupportType.NONE, mode = ArgListMode.NORMAL_ARG_LIST)
                        .copy(type = ParseType.CALL_AGG, token = name)
                        .deriveExpected(TokenType.RIGHT_PAREN)
                }
            }
            in STANDARD_AGGREGATE_FUNCTIONS -> {

                val call = when {
                    head?.type == TokenType.KEYWORD && head?.keywordText == "distinct" -> {
                        parseCallArguments(callName, tail, ParseType.CALL_DISTINCT_AGG)
                    }
                    head?.type == TokenType.KEYWORD && head?.keywordText == "all" -> {
                        parseCallArguments(callName, tail, ParseType.CALL_AGG)
                    }
                    else -> {
                        parseCallArguments(callName, this, ParseType.CALL_AGG)
                    }
                }

                if (call.children.size != 1) {
                    err(
                        "Aggregate functions are always unary",
                        ErrorCode.PARSE_NON_UNARY_AGREGATE_FUNCTION_CALL
                    )
                }

                call
            }

            // normal function
            else -> parseCallArguments(callName, this, ParseType.CALL)
        }
    }

    private fun List<Token>.parseExec(): ParseNode {
        var rem = this
        if (rem.head?.type == TokenType.EOF) {
            rem.err("No stored procedure provided", ErrorCode.PARSE_NO_STORED_PROCEDURE_PROVIDED)
        }

        rem.forEach {
            if (it.keywordText?.toLowerCase() == "exec") {
                it.err("EXEC call found at unexpected location", ErrorCode.PARSE_UNEXPECTED_TERM)
            }
        }

        val procedureName = rem.head
        rem = rem.tail

        // Stored procedure call has no args
        if (rem.head?.type == TokenType.EOF) {
            return ParseNode(ParseType.EXEC, procedureName, emptyList(), rem)
        } else if (rem.head?.type == TokenType.LEFT_PAREN) {
            rem.err("Unexpected ${TokenType.LEFT_PAREN} found following stored procedure call", ErrorCode.PARSE_UNEXPECTED_TOKEN)
        }

        return rem.parseArgList(aliasSupportType = AliasSupportType.NONE, mode = ArgListMode.NORMAL_ARG_LIST)
            .copy(type = ParseType.EXEC, token = procedureName)
    }

    /**
     * Parses substring
     *
     * Syntax is either SUBSTRING(<str> FROM <start position> [FOR <string length>])
     * or SUBSTRING(<str>, <start position> [, <string length>])
     */
    private fun List<Token>.parseSubstring(name: Token): ParseNode {
        var rem = this

        if (rem.head?.type != TokenType.LEFT_PAREN) {
            val pvmap = PropertyValueMap()
            pvmap[Property.EXPECTED_TOKEN_TYPE] = TokenType.LEFT_PAREN
            rem.err(
                "Expected ${TokenType.LEFT_PAREN}",
                ErrorCode.PARSE_EXPECTED_LEFT_PAREN_BUILTIN_FUNCTION_CALL, pvmap
            )
        }

        var stringExpr = tail.parseExpression()
        rem = stringExpr.remaining
        var parseSql92Syntax = false

        stringExpr = when {
            rem.head!!.keywordText == "from" -> {
                parseSql92Syntax = true
                stringExpr.deriveExpectedKeyword("from")
            }
            rem.head!!.type == TokenType.COMMA -> stringExpr.deriveExpected(TokenType.COMMA)
            else -> rem.err(
                "Expected ${TokenType.KEYWORD} 'from' OR ${TokenType.COMMA}",
                ErrorCode.PARSE_EXPECTED_ARGUMENT_DELIMITER
            )
        }

        val (positionExpr: ParseNode, expectedToken: Token) = stringExpr.remaining.parseExpression()
            .deriveExpected(if (parseSql92Syntax) TokenType.FOR else TokenType.COMMA, TokenType.RIGHT_PAREN)

        if (expectedToken.type == TokenType.RIGHT_PAREN) {
            return ParseNode(
                ParseType.CALL,
                name,
                listOf(stringExpr, positionExpr),
                positionExpr.remaining
            )
        }

        rem = positionExpr.remaining
        val lengthExpr = rem.parseExpression().deriveExpected(TokenType.RIGHT_PAREN)
        return ParseNode(
            ParseType.CALL,
            name,
            listOf(stringExpr, positionExpr, lengthExpr),
            lengthExpr.remaining
        )
    }

    /**
     * Parses trim
     *
     * Syntax is TRIM([[ specification ] [to trim characters] FROM] <trim source>).
     */
    private fun List<Token>.parseTrim(name: Token): ParseNode {
        if (head?.type != TokenType.LEFT_PAREN) err(
            "Expected ${TokenType.LEFT_PAREN}",
            ErrorCode.PARSE_EXPECTED_LEFT_PAREN_BUILTIN_FUNCTION_CALL
        )

        var rem = tail
        val arguments = mutableListOf<ParseNode>()

        fun parseArgument(block: (ParseNode) -> ParseNode = { it }): List<Token> {
            val node = block(rem.parseExpression())
            arguments.add(node)

            return node.remaining
        }

        val maybeTrimSpec = rem.head
        val hasSpecification = when {
            maybeTrimSpec?.type == TokenType.IDENTIFIER &&
                TRIM_SPECIFICATION_KEYWORDS.contains(maybeTrimSpec.text?.toLowerCase()) -> {
                arguments.add(
                    ParseNode(
                        ParseType.ATOM, maybeTrimSpec.copy(type = TokenType.TRIM_SPECIFICATION),
                        listOf(), rem.tail
                    )
                )
                rem = rem.tail

                true
            }
            else -> false
        }

        if (hasSpecification) { // trim(spec [toRemove] from target)
            rem = when (rem.head?.keywordText) {
                "from" -> rem.tail
                else -> parseArgument { it.deriveExpectedKeyword("from") }
            }

            rem = parseArgument()
        } else {
            if (rem.head?.keywordText == "from") { // trim(from target)
                rem = rem.tail // skips from

                rem = parseArgument()
            } else { // trim([toRemove from] target)
                rem = parseArgument()

                if (rem.head?.keywordText == "from") {
                    rem = rem.tail // skips from

                    rem = parseArgument()
                }
            }
        }

        if (rem.head?.type != TokenType.RIGHT_PAREN) {
            rem.err("Expected ${TokenType.RIGHT_PAREN}", ErrorCode.PARSE_EXPECTED_RIGHT_PAREN_BUILTIN_FUNCTION_CALL)
        }

        return ParseNode(ParseType.CALL, name, arguments, rem.tail)
    }

    private fun List<Token>.parseDateTimePart(): ParseNode {
        val maybeDateTimePart = this.head
        return when {
            maybeDateTimePart?.type == TokenType.IDENTIFIER && DATE_TIME_PART_KEYWORDS.contains(maybeDateTimePart.text?.toLowerCase()) -> {
                ParseNode(ParseType.ATOM, maybeDateTimePart.copy(type = TokenType.DATETIME_PART), listOf(), this.tail)
            }
            else -> maybeDateTimePart.err("Expected one of: $DATE_TIME_PART_KEYWORDS", ErrorCode.PARSE_EXPECTED_DATE_TIME_PART)
        }
    }

    /**
     * Parses extract function call.
     *
     * Syntax is EXTRACT(<date_time_part> FROM <timestamp>).
     */
    private fun List<Token>.parseExtract(name: Token): ParseNode {
        if (head?.type != TokenType.LEFT_PAREN) err(
            "Expected ${TokenType.LEFT_PAREN}",
            ErrorCode.PARSE_EXPECTED_LEFT_PAREN_BUILTIN_FUNCTION_CALL
        )
        val dateTimePart = this.tail.parseDateTimePart().deriveExpectedKeyword("from")
        val rem = dateTimePart.remaining
        val dateTimeType = rem.parseExpression().deriveExpected(TokenType.RIGHT_PAREN)

        return ParseNode(ParseType.CALL, name, listOf(dateTimePart, dateTimeType), dateTimeType.remaining)
    }

    /**
     * Parses a date string and validates that the date string is a string and of the format YYYY-MM-DD
     */
    private fun List<Token>.parseDate(): ParseNode {
        val dateStringToken = head
        if (dateStringToken?.value == null || dateStringToken.type != TokenType.LITERAL || !dateStringToken.value.isText) {
            err(
                "Expected date string followed by the keyword DATE, found ${head?.value?.type}",
                ErrorCode.PARSE_UNEXPECTED_TOKEN
            )
        }

        val dateString = dateStringToken.value.stringValue()

        // validate that the date string follows the format YYYY-MM-DD
        // Filter out the extended dates which can be specified with the '+' or '-' symbol.
        // '+99999-03-10' for example is allowed by LocalDate.parse and should be filtered out.
        if (!DATE_PATTERN_REGEX.matches(dateString!!)) {
            err("Expected DATE string to be of the format yyyy-MM-dd", ErrorCode.PARSE_INVALID_DATE_STRING)
        }
        try {
            LocalDate.parse(dateString, ISO_LOCAL_DATE)
        } catch (e: DateTimeParseException) {
            err(e.localizedMessage, ErrorCode.PARSE_INVALID_DATE_STRING)
        }

        return ParseNode(ParseType.DATE, head, listOf(), tail)
    }

    /**
     * Parses the optional precision specified with TIME type.
     * The precision states the precision of the second's value in the time unit.
     * If the precision is specified, the function returns the [ParseNode] with the token as precision value.
     * Otherwise, the function returns the [ParseNode] with the token as null.
     * It also verifies that the specified precision is an unsigned integer.
     */
    private fun List<Token>.parseOptionalPrecision(): ParseNode =
        // If the optional precision is present
        if (head?.type == TokenType.LEFT_PAREN) {
            var rem = tail
            // Expected precision token to be unsigned integer between 0 and 9 inclusive
            if (rem.head == null || rem.head!!.type != TokenType.LITERAL || !rem.head!!.value!!.isUnsignedInteger ||
                rem.head!!.value!!.longValue() < 0 || rem.head!!.value!!.longValue() > MAX_PRECISION_FOR_TIME
            ) {
                rem.head.err("Expected integer value between 0 and 9 for precision", ErrorCode.PARSE_INVALID_PRECISION_FOR_TIME)
            }
            val precision = rem.head
            rem = rem.tail
            if (rem.head?.type != TokenType.RIGHT_PAREN) {
                rem.head.errExpectedTokenType(TokenType.RIGHT_PAREN)
            }
            ParseNode(ParseType.PRECISION, precision, listOf(), rem.tail)
        } else {
            ParseNode(ParseType.PRECISION, null, listOf(), this)
        }

    /**
     * Checks for the optional time zone indicator which is specified with "WITH TIME ZONE"
     */
    private fun List<Token>.checkForOptionalTimeZone(): Pair<List<Token>, Boolean> {
        // If the keyword is specified for time zone, it must be a series of keywords - "with time zone"
        if (head?.type == TokenType.KEYWORD) {
            val rem =
                tailExpectedKeyword("with")
                    .tailExpectedKeyword("time")
                    .tailExpectedKeyword("zone")
            return Pair(rem, true)
        }
        return Pair(this, false)
    }

    /**
     * Parses a time string and verifies that the time string is a string and is specified in the valid ISO 8601 format.
     * Allows for optional precision and time zone to be specified with the time.
     * The different valid usages are as follows:
     *
     *         1. TIME 'HH:MM:SS[.ddd....][+|-HH:MM]'
     *
     *         2. TIME (<p>) 'HH:MM:SS[.ddd....][+|-HH:MM]'
     *
     *         3. TIME WITH TIME ZONE 'HH:MM:SS[.ddd....][+|-HH:MM]'
     *
     *         4. TIME (<p>) WITH TIME ZONE 'HH:MM:SS[.ddd....][+|-HH:MM]'
     *
     * where p is the precision for the second's value in the time.
     * The valid range for the time zone offset is [-18:00 to +18:00]
     * If the time zone offset is not specified when used with "TIME WITH TIME ZONE", the system default time zone is picked.
     * This behaviour is consistent with most other database languages like SQL92, PostgreSQL etc.
     * It also makes more sense as the user using the keywords "TIME WITH TIME ZONE .." would expect the
     * local time zone offset to be used by default.
     */
    private fun List<Token>.parseTime(): ParseNode {

        var rem = this

        // Parses the time string with or without the time zone offset.
        fun tryTimeParsing(time: String?, formatter: DateTimeFormatter, parse: (String?, DateTimeFormatter) -> Temporal) {
            try {
                parse(time, formatter)
            } catch (e: DateTimeParseException) {
                rem.head.err(e.localizedMessage, ErrorCode.PARSE_INVALID_TIME_STRING)
            }
        }

        // 1. Parse for optional precision and store the precision value
        val precision = rem.parseOptionalPrecision()
        rem = precision.remaining

        // 2. Check for optional "with time zone" tokens and store the boolean
        val (remainingAfterOptionalTimeZone, withTimeZone) = rem.checkForOptionalTimeZone()
        rem = remainingAfterOptionalTimeZone

        val timeStringToken = rem.head
        if (timeStringToken?.value == null || timeStringToken.type != TokenType.LITERAL || !timeStringToken.value.isText) {
            rem.head.err(
                "Expected time string followed by the keyword TIME OR TIME WITH TIME ZONE, found ${rem.head?.value?.type}",
                ErrorCode.PARSE_UNEXPECTED_TOKEN
            )
        }

        // 3. Parse the time string as local time 'hh:mm:ss.dddd...' or local time with offset 'hh:mm:ss.dddd...[+|-]hh:mm'
        //      - If the time zone is true and the local offset is missing, consider local offset from the system settings.
        val timeString = timeStringToken.value.stringValue()?.replace(" ", "")
        if (!genericTimeRegex.matches(timeString!!)) {
            rem.head.err(
                "Invalid format for time string. Expected format is \"TIME [(p)] [WITH TIME ZONE] HH:MM:SS[.ddddd...][+|-HH:MM]\"",
                ErrorCode.PARSE_INVALID_TIME_STRING
            )
        }
        // For "TIME WITH TIME ZONE", if the time zone is not explicitly specified, we still consider it as valid.
        // We will add the default time zone to it later in the evaluation phase.
        if (!withTimeZone || timeWithoutTimeZoneRegex.matches(timeString)) {
            tryTimeParsing(timeString, ISO_TIME, LocalTime::parse)
        } else {
            tryTimeParsing(timeString, ISO_TIME, OffsetTime::parse)
        }

        // Extract the precision from the time string representation if the precision is not specified.
        // For e.g., TIME '23:12:12.12300' should have precision of 5.
        // The source span here is just the filler value and does not reflect the actual source location of the precision
        // as it does not exists in case the precision is unspecified.
        val precisionOfValue = precision.token
            ?: Token(
                TokenType.LITERAL,
                ion.newInt(getPrecisionFromTimeString(timeString)),
                sourceText = timeString,
                timeStringToken.span
            )

        return ParseNode(
            if (withTimeZone) ParseType.TIME_WITH_TIME_ZONE else ParseType.TIME,
            rem.head!!.copy(value = ion.newString(timeString)),
            listOf(precision.copy(token = precisionOfValue)),
            rem.tail
        )
    }

    /**
     * Parses a function call that has the syntax of `date_add` and `date_diff`.
     *
     * Syntax is <func>(<date_time_part>, <timestamp>, <timestamp>) where <func>
     * is the value of [name].
     */
    private fun List<Token>.parseDateAddOrDateDiff(name: Token): ParseNode {
        if (head?.type != TokenType.LEFT_PAREN) err(
            "Expected ${TokenType.LEFT_PAREN}",
            ErrorCode.PARSE_EXPECTED_LEFT_PAREN_BUILTIN_FUNCTION_CALL
        )
        val dateTimePart = this.tail.parseDateTimePart().deriveExpected(TokenType.COMMA)

        val timestamp1 = dateTimePart.remaining.parseExpression().deriveExpected(TokenType.COMMA)
        val timestamp2 = timestamp1.remaining.parseExpression().deriveExpected(TokenType.RIGHT_PAREN)

        return ParseNode(ParseType.CALL, name, listOf(dateTimePart, timestamp1, timestamp2), timestamp2.remaining)
    }

    private fun List<Token>.parseLet(): ParseNode {
        val letClauses = ArrayList<ParseNode>()
        var rem = this.tail
        var child = rem.parseExpression()
        rem = child.remaining

        if (rem.head?.type != TokenType.AS) {
            rem.head.err(
                "Expected ${TokenType.AS} following ${ParseType.LET} expr",
                ErrorCode.PARSE_EXPECTED_AS_FOR_LET
            )
        }

        rem = rem.tail

        if (rem.head?.type?.isIdentifier() != true) {
            rem.head.err(
                "Expected identifier for ${TokenType.AS}-alias",
                ErrorCode.PARSE_EXPECTED_IDENT_FOR_ALIAS
            )
        }

        var name = rem.head
        rem = rem.tail
        letClauses.add(ParseNode(ParseType.AS_ALIAS, name, listOf(child), rem))

        while (rem.head?.type == TokenType.COMMA) {
            rem = rem.tail
            child = rem.parseExpression()
            rem = child.remaining
            if (rem.head?.type != TokenType.AS) {
                rem.head.err("Expected ${TokenType.AS} following ${ParseType.LET} expr", ErrorCode.PARSE_EXPECTED_AS_FOR_LET)
            }

            rem = rem.tail

            if (rem.head?.type?.isIdentifier() != true) {
                rem.head.err("Expected identifier for ${TokenType.AS}-alias", ErrorCode.PARSE_EXPECTED_IDENT_FOR_ALIAS)
            }

            name = rem.head

            rem = rem.tail
            letClauses.add(ParseNode(ParseType.AS_ALIAS, name, listOf(child), rem))
        }
        return ParseNode(ParseType.LET, null, letClauses, rem)
    }

    private fun List<Token>.parseListLiteral(): ParseNode =
        parseArgList(
            aliasSupportType = AliasSupportType.NONE,
            mode = ArgListMode.NORMAL_ARG_LIST
        ).copy(
            type = ParseType.LIST
        ).deriveExpected(TokenType.RIGHT_BRACKET)

    private fun List<Token>.parseBagLiteral(): ParseNode =
        parseArgList(
            aliasSupportType = AliasSupportType.NONE,
            mode = ArgListMode.NORMAL_ARG_LIST
        ).copy(
            type = ParseType.BAG
        ).deriveExpected(TokenType.RIGHT_DOUBLE_ANGLE_BRACKET)

    private fun List<Token>.parseStructLiteral(): ParseNode =
        parseArgList(
            aliasSupportType = AliasSupportType.NONE,
            mode = ArgListMode.STRUCT_LITERAL_ARG_LIST
        ).copy(
            type = ParseType.STRUCT
        ).deriveExpected(TokenType.RIGHT_CURLY)

    private fun List<Token>.parseTableValues(): ParseNode =
        parseCommaList {
            var rem = this
            if (rem.head?.type != TokenType.LEFT_PAREN) {
                err(
                    "Expected ${TokenType.LEFT_PAREN} for row value constructor",
                    ErrorCode.PARSE_EXPECTED_LEFT_PAREN_VALUE_CONSTRUCTOR
                )
            }
            rem = rem.tail
            rem.parseArgList(
                aliasSupportType = AliasSupportType.NONE,
                mode = ArgListMode.NORMAL_ARG_LIST
            ).copy(
                type = ParseType.LIST
            ).deriveExpected(TokenType.RIGHT_PAREN)
        }

    private val parseCommaDelim: List<Token>.() -> ParseNode? = {
        when (head?.type) {
            TokenType.COMMA -> atomFromHead()
            else -> null
        }
    }

    private val parseJoinDelim: List<Token>.() -> ParseNode? = {
        when (head?.type) {
            TokenType.COMMA -> atomFromHead(ParseType.INNER_JOIN)
            TokenType.KEYWORD -> when (head?.keywordText) {
                "join", "cross_join", "inner_join" -> atomFromHead(ParseType.INNER_JOIN)
                "left_join", "left_cross_join" -> atomFromHead(ParseType.LEFT_JOIN)
                "right_join", "right_cross_join" -> atomFromHead(ParseType.RIGHT_JOIN)
                "outer_join", "outer_cross_join" -> atomFromHead(ParseType.OUTER_JOIN)
                else -> null
            }
            else -> null
        }
    }

    private fun List<Token>.parseOrderByArgList(): ParseNode {
        return parseDelimitedList(parseCommaDelim) {
            var rem = this

            var child = rem.parseExpression()
            var children = listOf(child)
            rem = child.remaining

            when (rem.head?.type) {
                TokenType.ASC, TokenType.DESC -> {
                    children = children + listOf(
                        ParseNode(
                            type = ParseType.ORDERING_SPEC,
                            token = rem.head,
                            children = listOf(),
                            remaining = rem.tail
                        )
                    )
                    rem = rem.tail
                }
                else -> { /* intentionally blank. */ }
            }
            when (rem.head?.type) {
                TokenType.NULLS -> {
                    rem = rem.tail
                    when (rem.head?.type) {
                        TokenType.FIRST, TokenType.LAST -> {
                            children = children + listOf(
                                ParseNode(
                                    type = ParseType.NULLS_SPEC,
                                    token = rem.head,
                                    children = listOf(),
                                    remaining = rem.tail
                                )
                            )
                        }
                        else -> rem.head.err("Expected FIRST OR LAST after NULLS", ErrorCode.PARSE_UNEXPECTED_TOKEN)
                    }
                    rem = rem.tail
                }
                else -> { /* intentionally left blank. */ }
            }.let { }
            ParseNode(type = ParseType.SORT_SPEC, token = null, children = children, remaining = rem)
        }
    }

    private fun List<Token>.parseFromSource(precedence: Int = -1, parseRemaining: Boolean = true): ParseNode {
        var rem = this
        var child = when (rem.head?.keywordText) {
            "unpivot" -> {
                val actualChild = rem.tail.parseExpression(precedence)
                ParseNode(
                    ParseType.UNPIVOT,
                    rem.head,
                    listOf(actualChild),
                    actualChild.remaining
                )
            }
            else -> {
                val isSubqueryOrLiteral = rem.tail.head?.type == TokenType.LITERAL || rem.tail.head?.keywordText == "select"
                if (rem.head?.type == TokenType.LEFT_PAREN && !isSubqueryOrLiteral) {
                    // Starts with a left paren and is not a subquery or literal, so parse as a from source
                    rem = rem.tail
                    rem.parseFromSource(precedence).deriveExpected(TokenType.RIGHT_PAREN)
                } else {
                    rem.parseExpression(precedence)
                }
            }
        }
        rem = child.remaining

        child = rem.parseOptionalMatchClause(child).also {
            rem = it.remaining
        }

        child = rem.parseOptionalAsAlias(child).also {
            rem = it.remaining
        }

        child = rem.parseOptionalAtAlias(child).also {
            rem = it.remaining
        }

        child = rem.parseOptionalByAlias(child).also {
            rem = it.remaining
        }

        var left = child

        var delim = rem.parseJoinDelim()
        if (parseRemaining) {
            while (delim?.type?.isJoin == true) {
                val isCrossJoin = delim.token?.keywordText?.contains("cross") ?: false
                val hasOnClause = delim.token?.type == TokenType.KEYWORD && !isCrossJoin
                var children: List<ParseNode>
                var joinToken: Token? = delim.token

                rem = rem.tail

                if (hasOnClause) {
                    // Explicit join
                    if (rem.head?.type == TokenType.LEFT_PAREN) {
                        // Starts with a left paren. Could indicate subquery/literal or indicate higher precedence
                        val isSubqueryOrLiteral = rem.tail.head?.type == TokenType.LITERAL || rem.tail.head?.keywordText == "select"
                        val parenClause = rem.parseFromSource(precedence, parseRemaining = true)
                        rem = parenClause.remaining

                        // check for an ON-clause
                        if (rem.head?.keywordText != "on") {
                            rem.err("Expected 'ON'", ErrorCode.PARSE_MALFORMED_JOIN)
                        }

                        val onClause = rem.tail.parseExpression(precedence)

                        rem = onClause.remaining
                        if (!isSubqueryOrLiteral) {
                            children = listOf(parenClause, left, onClause)
                        } else {
                            children = listOf(left, parenClause, onClause)
                        }
                    } else {
                        // Rest is just the right side of the clause
                        val rightRef = rem.parseFromSource(precedence, parseRemaining = false)
                        rem = rightRef.remaining

                        // check for an ON-clause
                        if (rem.head?.keywordText != "on") {
                            rem.err("Expected 'ON'", ErrorCode.PARSE_MALFORMED_JOIN)
                        }

                        val onClause = rem.tail.parseExpression(precedence)

                        rem = onClause.remaining

                        children = listOf(left, rightRef, onClause)
                    }
                } else {
                    // For implicit joins
                    val rightRef = rem.parseFromSource(precedence, parseRemaining = false)
                    rem = rightRef.remaining
                    children = listOf(left, rightRef)
                    if (delim.token?.type == TokenType.COMMA) {
                        joinToken = delim.token?.copy(
                            type = TokenType.KEYWORD,
                            value = ion.newSymbol("cross_join")
                        )
                    }
                }
                left = ParseNode(ParseType.FROM_SOURCE_JOIN, joinToken, children, rem)
                delim = rem.parseJoinDelim()
            }
            return left
        }
        return child
    }

    private fun List<Token>.parseFromSourceList(precedence: Int = -1): ParseNode {
        val child = this.parseFromSource(precedence)
        return ParseNode(ParseType.FROM_CLAUSE, null, listOf(child), child.remaining)
    }

    private fun List<Token>.parseArgList(
        aliasSupportType: AliasSupportType,
        mode: ArgListMode,
        precedence: Int = -1
    ): ParseNode {
        val parseDelim = parseCommaDelim

        return parseDelimitedList(parseDelim) { _ ->
            var rem = this
            var child = when (mode) {
                ArgListMode.STRUCT_LITERAL_ARG_LIST -> {
                    val field = rem.parseExpression(precedence).deriveExpected(TokenType.COLON)
                    rem = field.remaining
                    val value = rem.parseExpression(precedence)
                    ParseNode(ParseType.MEMBER, null, listOf(field, value), value.remaining)
                }
                ArgListMode.SIMPLE_PATH_ARG_LIST -> rem.parsePathTerm(PathMode.SIMPLE_PATH)
                ArgListMode.SET_CLAUSE_ARG_LIST -> {
                    val lvalue = rem.parsePathTerm(PathMode.SIMPLE_PATH)
                    rem = lvalue.remaining
                    val equalsOperator = rem.head
                    if (rem.head?.keywordText != "=") {
                        rem.err("Expected '='", ErrorCode.PARSE_MISSING_SET_ASSIGNMENT)
                    }
                    rem = rem.tail
                    val rvalue = rem.parseExpression(precedence)
                    ParseNode(ParseType.ASSIGNMENT, equalsOperator, listOf(lvalue, rvalue), rvalue.remaining)
                }
                ArgListMode.NORMAL_ARG_LIST -> rem.parseExpression(precedence)
            }
            rem = child.remaining

            if (aliasSupportType.supportsAs) {
                child = rem.parseOptionalAsAlias(child).also {
                    rem = it.remaining
                }
            }

            if (aliasSupportType.supportsAt) {
                child = rem.parseOptionalAtAlias(child).also {
                    rem = it.remaining
                }
            }

            if (aliasSupportType.supportsBy) {
                child = rem.parseOptionalByAlias(child).also {
                    rem = it.remaining
                }
            }
            child
        }
    }

    /**
     * Parse any token(s) which may denote an alias, taking the form of: <\[AS\] IDENTIFIER>.
     * [child] specifies a [ParseNode] that will become the child of the returned [ParseNode].
     * [keywordTokenType] specifies the [TokenType] of the keyword (e.g. AS, AT or BY)
     * [keywordIsOptional] specifies whether or not the keyword is optional (e.g. as in the case of `AS`)
     * [parseNodeType] specifies the type of the returned [ParseNode].
     */
    private fun List<Token>.parseOptionalAlias(
        child: ParseNode,
        keywordTokenType: TokenType,
        keywordIsOptional: Boolean,
        parseNodeType: ParseType
    ): ParseNode {
        var rem = this
        return when {
            rem.head?.type == keywordTokenType -> {
                rem = rem.tail
                val name = rem.head
                if (rem.head?.type?.isIdentifier() != true) {
                    rem.head.err(
                        "Expected identifier for $keywordTokenType-alias",
                        ErrorCode.PARSE_EXPECTED_IDENT_FOR_ALIAS
                    )
                }
                rem = rem.tail
                ParseNode(parseNodeType, name, listOf(child), rem)
            }
            keywordIsOptional && rem.head?.type?.isIdentifier() ?: false -> {
                ParseNode(parseNodeType, rem.head, listOf(child), rem.tail)
            } else -> {
                child
            }
        }
    }

    private fun List<Token>.parseOptionalAsAlias(child: ParseNode) =
        parseOptionalAlias(child = child, keywordTokenType = TokenType.AS, keywordIsOptional = true, parseNodeType = ParseType.AS_ALIAS)

    private fun List<Token>.parseOptionalAtAlias(child: ParseNode) =
        parseOptionalAlias(child = child, keywordTokenType = TokenType.AT, keywordIsOptional = false, parseNodeType = ParseType.AT_ALIAS)

    private fun List<Token>.parseOptionalByAlias(child: ParseNode) =
        parseOptionalAlias(child = child, keywordTokenType = TokenType.BY, keywordIsOptional = false, parseNodeType = ParseType.BY_ALIAS)

    private inline fun List<Token>.parseCommaList(parseItem: List<Token>.() -> ParseNode) =
        parseDelimitedList(parseCommaDelim) { parseItem() }

    /**
     * Parses the given list-like construct.  This is typically for things like argument lists,
     * but can be used for other list-like constructs such as `JOIN` clauses.
     *
     * @param parseDelim the function to parse each delimiter, should return a non-null [ParseNode]
     *  if the delimiter is encountered and `null` if there is no delimiter (i.e. the end of the
     *  list has been reached.
     * @param parseItem the function to parse each item in a list, it is given the [ParseNode]
     *  of the delimiter that was encountered prior to the item to be parsed which could be `null`
     *  for the first item in the list.
     */
    private inline fun List<Token>.parseDelimitedList(
        parseDelim: List<Token>.() -> ParseNode?,
        parseItem: List<Token>.(delim: ParseNode?) -> ParseNode
    ): ParseNode {
        val items = ArrayList<ParseNode>()
        var delim: ParseNode? = null
        var rem = this

        while (rem.isNotEmpty()) {
            val child = rem.parseItem(delim)
            items.add(child)
            rem = child.remaining

            delim = rem.parseDelim()
            if (delim == null) {
                break
            }
            rem = delim.remaining
        }
        return ParseNode(ParseType.ARG_LIST, null, items, rem)
    }

    private fun ParseNode.throwTopLevelParserError(): Nothing =
        token?.err("Keyword ${token.text} only expected at the top level in the query", ErrorCode.PARSE_UNEXPECTED_TERM)
            ?: throw ParserException(
                "Keyword ${token?.text} only expected at the top level in the query",
                ErrorCode.PARSE_UNEXPECTED_TERM, PropertyValueMap()
            )

    private fun List<Token>.parseOptionalMatchClause(child: ParseNode): ParseNode {
        var rem = this
        return when (rem.head?.keywordText) {
            "match" -> {
                rem = rem.tail

                // `maybeNested` is a heuristic as to whether the whole match is surrounded by parentheses
                //     e.g., `SELECT ... FROM g MATCH ( () -> () )`
                val maybeNested = if (rem.head?.type == TokenType.LEFT_PAREN) {
                    val nextNextIsRParen = rem.tail.head?.type == TokenType.RIGHT_PAREN
                    var looksLikeNode = false
                    for (t in rem.tail) {
                        if (t.type == TokenType.LEFT_PAREN) {
                            break // another left paren means this is likely parens around the whole match
                        } else if (t.type in listOf(TokenType.COLON, TokenType.RIGHT_PAREN)) {
                            looksLikeNode = true
                            break
                        }
                    }

                    !nextNextIsRParen && !looksLikeNode
                } else {
                    false
                }

                if (maybeNested) {
                    try {
                        rem.tail.parseMatch(child).deriveExpected(TokenType.RIGHT_PAREN)
                    } catch (e: ParserException) {
                        rem.parseMatch(child)
                    }
                } else {
                    rem.parseMatch(child)
                }
            }
            else -> {
                child
            }
        }
    }

    private fun List<Token>.parseMatch(expr: ParseNode): ParseNode {
        var rem = this

        fun consume(type: TokenType): Boolean {
            if (rem.head?.type == type) {
                rem = rem.tail
                return true
            }
            return false
        }

        fun consumeInt(): ParseNode? {
            if (rem.head?.type == TokenType.LITERAL &&
                rem.head!!.value?.isUnsignedInteger == true
            ) {
                val int = rem.atomFromHead()
                rem = rem.tail
                return int
            }
            return null
        }

        fun consumeKW(keyword: String): Boolean {
            return when (rem.head?.type!!) {
                TokenType.IDENTIFIER, TokenType.QUOTED_IDENTIFIER, TokenType.KEYWORD -> {
                    if (rem.head!!.sourceText.toUpperCase() == keyword) {
                        rem = rem.tail
                        true
                    } else {
                        false
                    }
                }
                else -> false
            }
        }

        fun parseSelector(): ParseNode? {
            var selector: Token? = null
            var selectorK: ParseNode? = null
            val start = rem

            fun span(count: Int): SourceSpan {
                val startSpan = start.head!!.span
                var last = startSpan
                var len = 0L
                for (next in start.tail.subList(0, count - 1)) {
                    if (next.span.line == last.line) {
                        len += (next.span.column - last.column)
                    } else {
                        len += last.length
                    }
                    last = next.span
                }
                len += last.length

                return SourceSpan(startSpan.line, startSpan.column, len)
            }

            if (consumeKW("ANY")) {
                if (consumeKW("SHORTEST")) {
                    selector =
                        Token(TokenType.OPERATOR, ion.newSymbol("ANY_SHORTEST"), "ANY_SHORTEST", span(2))
                } else {
                    val k = consumeInt()
                    if (k != null) {
                        selector = Token(TokenType.OPERATOR, ion.newSymbol("ANY_K"), "ANY_K", span(2))
                        selectorK = k
                    } else {
                        selector = Token(TokenType.OPERATOR, ion.newSymbol("ANY"), "ANY", span(1))
                    }
                }
            } else if (consumeKW("ALL")) {
                if (consumeKW("SHORTEST")) {
                    selector =
                        Token(TokenType.OPERATOR, ion.newSymbol("ALL_SHORTEST"), "ALL_SHORTEST", span(2))
                } else {
                    rem.head.err(
                        "Expected 'SHORTEST' after 'ALL'",
                        ErrorCode.PARSE_EXPECTED_KEYWORD_FOR_MATCH
                    )
                }
            } else if (consumeKW("SHORTEST")) {
                val k = consumeInt()
                if (k != null) {
                    selector = if (consumeKW("GROUP")) {
                        Token(
                            TokenType.OPERATOR,
                            ion.newSymbol("SHORTEST_K_GROUP"),
                            "SHORTEST_K_GROUP",
                            span(3)
                        )
                    } else {
                        Token(TokenType.OPERATOR, ion.newSymbol("SHORTEST_K"), "SHORTEST_K", span(2))
                    }
                    selectorK = k
                } else {
                    rem.head.err(
                        "Expected a number after 'SHORTEST'",
                        ErrorCode.PARSE_EXPECTED_KEYWORD_FOR_MATCH
                    )
                }
            }

            return if (selector != null) {
                ParseNode(ParseType.MATCH_EXPR_SELECTOR, selector, listOfNotNull(selectorK), rem)
            } else {
                null
            }
        }

        val selector = parseSelector()
        rem = selector?.remaining ?: rem

        val matches = ArrayList<ParseNode>()
        do {
            val pattern = rem.parseMatchPattern()
            matches.add(pattern)
            rem = pattern.remaining
        } while (consume(TokenType.COMMA))

        return ParseNode(ParseType.MATCH, this.head, listOfNotNull(expr, selector) + matches, rem)
    }

    // left/right/undirected edge directions essentially form a 3-bit flag
    // represent here the 7 (non-zero) 3-bit combinations to their abbreviation for lookup
    val matchEdgeAbbreviationMap = Array(2) { Array(2) { Array(2) { "" } } }.also {
        it[0][0][1] = "~"
        it[0][1][0] = "->"
        it[0][1][1] = "~>"
        it[1][0][0] = "<-"
        it[1][0][1] = "<~"
        it[1][1][0] = "<->"
        it[1][1][1] = "-"
    }

    data class EdgeType(val left: Boolean, val right: Boolean, val undirected: Boolean) {
        // Just union all the left/right/undirected flags
        fun union(other: EdgeType): EdgeType {
            val left = this.left.or(other.left)
            val right = this.right.or(other.right)
            val undirected = this.undirected.or(other.undirected)
            val union = EdgeType(left = left, right = right, undirected = undirected)
            return union
        }

        // Combine leading and trailing edge detection.
        // If leading thinks right and trailing thinks left
        //    then left + right + undirected
        // else
        //    union(leading, trailing)
        fun combine(other: EdgeType): EdgeType {
            return if (this == EdgeType(left = false, right = true, undirected = false) &&
                other == EdgeType(left = true, right = false, undirected = false)
            ) {
                EdgeType(left = true, right = true, undirected = true)
            } else {
                this.union(other)
            }
        }
    }

    fun EdgeType.abbreviation(): String {
        return matchEdgeAbbreviationMap[if (left) 1 else 0][if (right) 1 else 0][if (undirected) 1 else 0]
    }

    val matchAbbreviations = HashMap<String, EdgeType>().also {
        for (lIdx in 0..1) {
            for (rIdx in 0..1) {
                for (unIdx in 0..1) {
                    val abbreviation = matchEdgeAbbreviationMap[lIdx][rIdx][unIdx]
                    if (abbreviation.isNotEmpty()) {
                        it[abbreviation] = EdgeType(left = (lIdx > 0), right = (rIdx > 0), undirected = (unIdx > 0))
                    }
                }
            }
        }
    }

    val matchRestrictorKWs = listOf("TRAIL", "ACYCLIC", "SIMPLE")

    private fun List<Token>.parseMatchPattern(): ParseNode {
        var rem = this

        fun parseName(): ParseNode? {
            return when (rem.head?.type!!) {
                TokenType.IDENTIFIER, TokenType.QUOTED_IDENTIFIER, TokenType.KEYWORD -> {
                    val name = rem.atomFromHead()
                    ParseNode(ParseType.MATCH_EXPR_NAME, null, listOf(name), name.remaining)
                }
                else -> null
            }
        }

        fun parseLabel(): ParseNode? {
            return when (rem.head?.type) {
                TokenType.COLON -> {
                    rem = rem.tail
                    when (rem.head?.type!!) {
                        TokenType.IDENTIFIER, TokenType.QUOTED_IDENTIFIER, TokenType.KEYWORD -> {
                            val name = rem.atomFromHead()
                            ParseNode(ParseType.MATCH_EXPR_LABEL, null, listOf(name), name.remaining)
                        }
                        else -> {
                            rem.head.err(
                                "Expected identifier for",
                                ErrorCode.PARSE_EXPECTED_IDENT_FOR_MATCH
                            )
                        }
                    }
                }
                else -> null
            }
        }

        // 'consume' a single token matching the specified type and optionally matching a specified keyword
        fun consume(type: TokenType, keywordText: String? = null): Boolean {
            if (rem.head?.type == type) {
                if (keywordText == null || rem.head?.keywordText == keywordText) {
                    rem = rem.tail
                    return true
                }
            }
            return false
        }

        // `consume` a single token matching the specified type or throw an error if not possible
        fun expect(type: TokenType, keywordText: String? = null, errorCode: ErrorCode, errorMsg: String) {
            if (!consume(type, keywordText)) {
                rem.head.err(
                    "Expected ${type.name} for $errorMsg", errorCode
                )
            }
        }

        fun parseNode(): ParseNode {
            expect(TokenType.LEFT_PAREN, null, ErrorCode.PARSE_EXPECTED_LEFT_PAREN_FOR_MATCH_NODE, "match node")

            val name = parseName()
            rem = name?.remaining ?: rem

            val label = parseLabel()
            rem = label?.remaining ?: rem

            val predicate = if (rem.head?.keywordText == "where") {
                rem.tail.parseExpression()
            } else {
                null
            }
            rem = predicate?.remaining ?: rem

            expect(TokenType.RIGHT_PAREN, null, ErrorCode.PARSE_EXPECTED_RIGHT_PAREN_FOR_MATCH_NODE, "match node")

            return ParseNode(ParseType.MATCH_EXPR_NODE, null, listOfNotNull(name, label, predicate), rem)
        }

        fun errorEdgeParse(): Nothing {
            rem.head.err("Expected edge pattern for match", ErrorCode.PARSE_EXPECTED_EDGE_PATTERN_MATCH_EDGE)
        }

        fun parseLeftEdgePattern(): EdgeType {
            val direction = if (rem.head?.type == TokenType.OPERATOR) {
                when (rem.head!!.keywordText) {
                    "<" -> {
                        rem = rem.tail
                        if (rem.head?.type == TokenType.OPERATOR) {
                            when (rem.head!!.keywordText) {
                                "-" -> EdgeType(left = true, right = false, undirected = false)
                                "~" -> EdgeType(left = true, right = false, undirected = true)
                                else -> errorEdgeParse()
                            }
                        } else {
                            errorEdgeParse()
                        }
                    }
                    "-" -> EdgeType(left = false, right = true, undirected = false)
                    "~" -> EdgeType(left = false, right = false, undirected = true)
                    else -> errorEdgeParse()
                }
            } else {
                errorEdgeParse()
            }
            rem = rem.tail

            return direction
        }

        fun parseRightEdgePattern(): EdgeType {
            val direction = if (rem.head?.type == TokenType.OPERATOR) {
                when (rem.head!!.keywordText) {
                    "-" -> {
                        if (rem.tail.head?.type == TokenType.OPERATOR && rem.tail.head?.keywordText == ">") {
                            rem = rem.tail
                            EdgeType(left = false, right = true, undirected = false)
                        } else {
                            EdgeType(left = true, right = false, undirected = false)
                        }
                    }
                    "~" -> {
                        if (rem.tail.head?.type == TokenType.OPERATOR && rem.tail.head?.keywordText == ">") {
                            rem = rem.tail
                            EdgeType(left = false, right = true, undirected = true)
                        } else {
                            EdgeType(left = false, right = false, undirected = true)
                        }
                    }
                    else -> errorEdgeParse()
                }
            } else {
                errorEdgeParse()
            }
            rem = rem.tail

            return direction
        }

        // Parses an edge pattern containing a spec as defined by
        //
        // | Orientation               | Edge pattern | Abbreviation |
        // |---------------------------+--------------+--------------|
        // | Pointing left             | <−[ spec ]−  | <−           |
        // | Undirected                | ~[ spec ]~   | ~            |
        // | Pointing right            | −[ spec ]−>  | −>           |
        // | Left or undirected        | <~[ spec ]~  | <~           |
        // | Undirected or right       | ~[ spec ]~>  | ~>           |
        // | Left or right             | <−[ spec ]−> | <−>          |
        // | Left, undirected or right | −[ spec ]−   | −            |
        //
        // Fig. 5. Table of edge patterns:
        // https://arxiv.org/abs/2112.06217
        fun parseEdgeWithSpec(): ParseNode {
            val dir1 = parseLeftEdgePattern()

            expect(TokenType.LEFT_BRACKET, null, ErrorCode.PARSE_EXPECTED_LEFT_BRACKET_FOR_MATCH_EDGE, "match edge")

            val name = parseName()
            rem = name?.remaining ?: rem

            val label = parseLabel()
            rem = label?.remaining ?: rem

            val predicate = if (rem.head?.keywordText == "where") {
                rem.tail.parseExpression()
            } else {
                null
            }
            rem = predicate?.remaining ?: rem

            expect(TokenType.RIGHT_BRACKET, null, ErrorCode.PARSE_EXPECTED_RIGHT_BRACKET_FOR_MATCH_EDGE, "match edge")

            val dir2 = parseRightEdgePattern()

            val dir = dir1.combine(dir2)

            val directionToken =
                Token(TokenType.OPERATOR, ion.newSymbol(dir.abbreviation()), dir.abbreviation(), SourceSpan(0, 0, 0))
            val direction = ParseNode(ParseType.MATCH_EXPR_EDGE_DIRECTION, directionToken, emptyList(), rem)

            return ParseNode(ParseType.MATCH_EXPR_EDGE, null, listOfNotNull(direction, name, label, predicate), rem)
        }

        // Parses an abbreviated edge pattern (i.e, no label, no variable, no predicate) as defined by
        //
        // | Orientation               | Edge pattern | Abbreviation |
        // |---------------------------+--------------+--------------|
        // | Pointing left             | <−[ spec ]−  | <−           |
        // | Undirected                | ~[ spec ]~   | ~            |
        // | Pointing right            | −[ spec ]−>  | −>           |
        // | Left or undirected        | <~[ spec ]~  | <~           |
        // | Undirected or right       | ~[ spec ]~>  | ~>           |
        // | Left or right             | <−[ spec ]−> | <−>          |
        // | Left, undirected or right | −[ spec ]−   | −            |
        //
        // Fig. 5. Table of edge patterns:
        // https://arxiv.org/abs/2112.06217
        fun parseEdgeAbbreviated(): ParseNode {
            var candidates: Map<String, EdgeType> = matchAbbreviations
            do {
                if (rem.head?.type == TokenType.OPERATOR && rem.head!!.keywordText in listOf("<", "-", ">", "~")) {
                    val char = rem.head!!.keywordText!!
                    rem = rem.tail
                    candidates = candidates.filterKeys { it.startsWith(char) }.mapKeys { it.key.removePrefix(char) }
                    if (candidates.size == 1) {
                        val edge = candidates.values.first()
                        val directionToken =
                            Token(
                                TokenType.OPERATOR,
                                ion.newSymbol(edge.abbreviation()),
                                edge.abbreviation(),
                                SourceSpan(0, 0, 0)
                            )
                        val direction = ParseNode(ParseType.MATCH_EXPR_EDGE_DIRECTION, directionToken, emptyList(), rem)
                        return ParseNode(ParseType.MATCH_EXPR_EDGE, null, listOf(direction), rem)
                    }
                } else if (candidates.contains("")) {
                    val edge = candidates[""]!!
                    val directionToken =
                        Token(
                            TokenType.OPERATOR,
                            ion.newSymbol(edge.abbreviation()),
                            edge.abbreviation(),
                            SourceSpan(0, 0, 0)
                        )
                    val direction = ParseNode(ParseType.MATCH_EXPR_EDGE_DIRECTION, directionToken, emptyList(), rem)
                    return ParseNode(ParseType.MATCH_EXPR_EDGE, null, listOf(direction), rem)
                } else {
                    errorEdgeParse()
                }
            } while (candidates.isNotEmpty())
            errorEdgeParse()
        }

        fun parseQuantifier(): List<ParseNode> {
            return when (rem.head?.type) {
                TokenType.STAR -> {
                    val q = listOf(ParseNode(ParseType.MATCH_EXPR_QUANTIFIER, rem.head, listOf(), rem.tail))
                    rem = rem.tail
                    q
                }
                TokenType.OPERATOR -> {
                    when (rem.head!!.keywordText) {
                        "+" -> {
                            val q = listOf(ParseNode(ParseType.MATCH_EXPR_QUANTIFIER, rem.head, listOf(), rem.tail))
                            rem = rem.tail
                            q
                        }
                        else -> emptyList()
                    }
                }
                TokenType.LEFT_CURLY -> {
                    rem = rem.tail
                    if (rem.head?.type == TokenType.LITERAL) {
                        val lower = rem.atomFromHead(ParseType.MATCH_EXPR_QUANTIFIER)
                        rem = rem.tail

                        expect(TokenType.COMMA, null, ErrorCode.PARSE_EXPECTED_EDGE_PATTERN_MATCH_EDGE, "quantifier")

                        val upper = if (rem.head?.type == TokenType.LITERAL) {
                            val upper = rem.atomFromHead(ParseType.MATCH_EXPR_QUANTIFIER)
                            rem = rem.tail
                            upper
                        } else {
                            null
                        }

                        expect(
                            TokenType.RIGHT_CURLY,
                            null,
                            ErrorCode.PARSE_EXPECTED_EDGE_PATTERN_MATCH_EDGE,
                            "quantifier"
                        )

                        listOfNotNull(lower, upper)
                    } else {
                        errorEdgeParse()
                    }
                }
                else -> {
                    emptyList()
                }
            }
        }

        fun parseEdge(): ParseNode {
            val preRem = rem
            val edge = try {
                parseEdgeWithSpec()
            } catch (e: ParserException) {
                rem = preRem
                parseEdgeAbbreviated()
            }

            val quantifer = parseQuantifier()
            return edge.copy(children = edge.children + quantifer, remaining = rem)
        }

        fun parseRestrictor(): ParseNode? {
            return when (rem.head?.type!!) {
                TokenType.IDENTIFIER -> {
                    if (rem.head!!.sourceText.toUpperCase() in matchRestrictorKWs) {
                        val name = rem.atomFromHead()
                        rem = name.remaining
                        ParseNode(ParseType.MATCH_EXPR_RESTRICTOR, null, listOf(name), name.remaining)
                    } else {
                        null
                    }
                }
                else -> null
            }
        }

        fun parsePathVariable(): ParseNode? {
            val name = parseName()
            return if (name != null) {
                rem = name.remaining
                expect(
                    TokenType.OPERATOR,
                    "=",
                    ErrorCode.PARSE_EXPECTED_EQUALS_FOR_MATCH_PATH_VARIABLE,
                    "path variable"
                )
                name.copy(remaining = rem)
            } else {
                null
            }
        }

        fun parseParenthesizedPattern(): ParseNode? {
            fun parse(expectedClose: TokenType): Pair<ParseNode, ParseNode?>? {
                // look ahead 1, parse `()` as empty node and `[]` as empty edge, not an empty pattern
                if (rem.tail.head?.type == expectedClose) {
                    return null
                }

                rem = rem.tail
                val pattern = rem.parseMatchPattern()
                rem = pattern.remaining

                val predicate = if (rem.head?.keywordText == "where") {
                    rem.tail.parseExpression()
                } else {
                    null
                }
                rem = predicate?.remaining ?: rem

                expect(
                    expectedClose,
                    null,
                    ErrorCode.PARSE_EXPECTED_PARENTHESIZED_PATTERN,
                    "parenthesized pattern"
                )

                return Pair(pattern, predicate)
            }

            val preParseRem = rem
            val parenthesized = try {
                when (rem.head?.type) {
                    TokenType.LEFT_BRACKET -> parse(TokenType.RIGHT_BRACKET)
                    TokenType.LEFT_PAREN -> parse(TokenType.RIGHT_PAREN)
                    else -> null
                }
            } catch (e: ParserException) {
                rem = preParseRem
                null
            }

            return if (parenthesized != null) {
                val subPattern = parenthesized.first
                val predicate = parenthesized.second
                val quantifer = parseQuantifier()
                subPattern.copy(children = subPattern.children + quantifer + listOfNotNull(predicate), remaining = rem)
            } else {
                null
            }
        }

        fun parsePatternPart(): ParseNode? {
            val parenthesized = try {
                parseParenthesizedPattern()
            } catch (e: ParserException) {
                null
            }

            return parenthesized ?: try {
                parseNode()
            } catch (e: ParserException) {
                try {
                    parseEdge()
                } catch (e: ParserException) {
                    null
                }
            }
        }

        val patternElements = ArrayList<ParseNode?>()

        val restrictor = parseRestrictor()
        patternElements.add(restrictor)

        val pathVariable = parsePathVariable()
        patternElements.add(pathVariable)

        do {
            val part = parsePatternPart()
            patternElements.add(part)
        } while (part != null)

        return ParseNode(ParseType.MATCH_EXPR, null, patternElements.filterNotNull(), rem)
    }

    /**
     * Validates tree to make sure that the top level tokens are not found below the top level.
     * Top level tokens are the tokens or keywords which are valid to be used only at the top level in the query.
     * i.e. these tokens cannot be used with a mix of other commands. Hence if more than one top level tokens are found
     * in the query then it is invalid.
     * [level] is the current traversal level in the parse tree.
     * If [topLevelTokenSeen] is true, it means it has been encountered at least once before while traversing the parse tree.
     * If [dmlListTokenSeen] is true, it means it has been encountered at least once before while traversing the parse tree.
     */
    private fun validateTopLevelNodes(
        node: ParseNode,
        level: Int,
        topLevelTokenSeen: Boolean,
        dmlListTokenSeen: Boolean
    ) {
        checkThreadInterrupted()
        val isTopLevelType = when (node.type.isDml) {
            // DML_LIST token type allows multiple DML keywords to be used in the same statement.
            // Hence, DML keyword tokens are not treated as top level tokens if present with the DML_LIST token type
            true -> !dmlListTokenSeen && node.type.isTopLevelType
            else -> node.type.isTopLevelType
        }
        if (topLevelTokenSeen && isTopLevelType) {
            node.throwTopLevelParserError()
        }

        if (isTopLevelType && level > 0) {
            // Note that for DML operations, top level parse node may be of type 'FROM' and nested within a `DML_LIST`
            // Hence the check level > 1
            if (node.type.isDml) {
                if (level > 1) {
                    node.throwTopLevelParserError()
                }
            } else {
                node.throwTopLevelParserError()
            }
        }
        node.children.map {
            validateTopLevelNodes(
                node = it,
                level = level + 1,
                topLevelTokenSeen = topLevelTokenSeen || isTopLevelType,
                dmlListTokenSeen = dmlListTokenSeen || node.type == SqlParser.ParseType.DML_LIST
            )
        }
    }

    /** Entry point into the parser. */
    @Deprecated("`ExprNode` is deprecated. Please use `parseAstStatement` instead. ")
    @Suppress("DEPRECATION")
    override fun parseExprNode(source: String): org.partiql.lang.ast.ExprNode {
        return parseAstStatement(source).toExprNode(ion)
    }

    /**
     * Parse given source node as a PartiqlAst.Statement
     */
    override fun parseAstStatement(source: String): PartiqlAst.Statement {
        val tokens = SqlLexer(ion).tokenize(source)
        val node = tokens.parseExpression()
        val rem = node.remaining
        if (!rem.onlyEndOfStatement()) {
            when (rem.head?.type) {
                TokenType.SEMICOLON -> rem.tail.err(
                    "Unexpected token after semicolon. (Only one query is allowed.)",
                    ErrorCode.PARSE_UNEXPECTED_TOKEN
                )
                else -> rem.err("Unexpected token after expression", ErrorCode.PARSE_UNEXPECTED_TOKEN)
            }
        }

        validateTopLevelNodes(node = node, level = 0, topLevelTokenSeen = false, dmlListTokenSeen = false)

        return node.toAstStatement()
    }

    override fun parse(source: String): IonSexp =
        @Suppress("DEPRECATION")
        org.partiql.lang.ast.AstSerializer.serialize(
            parseExprNode(source),
            org.partiql.lang.ast.AstVersion.V0, ion
        )
}<|MERGE_RESOLUTION|>--- conflicted
+++ resolved
@@ -43,7 +43,6 @@
 import org.partiql.lang.eval.time.getPrecisionFromTimeString
 import org.partiql.lang.eval.time.timeWithoutTimeZoneRegex
 import org.partiql.lang.types.CustomType
-import org.partiql.lang.util.BuiltInScalarTypeId
 import org.partiql.lang.util.asIonInt
 import org.partiql.lang.util.atomFromHead
 import org.partiql.lang.util.checkThreadInterrupted
@@ -64,7 +63,6 @@
 import org.partiql.lang.util.unaryMinus
 import org.partiql.pig.runtime.LongPrimitive
 import org.partiql.pig.runtime.SymbolPrimitive
-import org.partiql.pig.runtime.toIonElement
 import java.time.LocalDate
 import java.time.LocalTime
 import java.time.OffsetTime
@@ -825,25 +823,6 @@
             when (sqlDataType) {
                 SqlDataType.MISSING -> missingType(metas)
                 SqlDataType.NULL -> nullType(metas)
-<<<<<<< HEAD
-                SqlDataType.BOOLEAN -> scalarType(BuiltInScalarTypeId.BOOLEAN, metas = metas)
-                SqlDataType.SMALLINT -> scalarType(BuiltInScalarTypeId.SMALLINT, metas = metas)
-                SqlDataType.INTEGER4 -> scalarType(BuiltInScalarTypeId.INTEGER4, metas = metas)
-                SqlDataType.INTEGER8 -> scalarType(BuiltInScalarTypeId.INTEGER8, metas = metas)
-                SqlDataType.INTEGER -> scalarType(BuiltInScalarTypeId.INTEGER, metas = metas)
-                SqlDataType.FLOAT -> scalarType(BuiltInScalarTypeId.FLOAT, args, metas = metas)
-                SqlDataType.REAL -> scalarType(BuiltInScalarTypeId.REAL, metas = metas)
-                SqlDataType.DOUBLE_PRECISION -> scalarType(BuiltInScalarTypeId.DOUBLE_PRECISION, metas = metas)
-                SqlDataType.DECIMAL -> scalarType(BuiltInScalarTypeId.DECIMAL, args, metas)
-                SqlDataType.NUMERIC -> scalarType(BuiltInScalarTypeId.NUMERIC, args, metas)
-                SqlDataType.TIMESTAMP -> scalarType(BuiltInScalarTypeId.TIMESTAMP, metas = metas)
-                SqlDataType.CHARACTER -> scalarType(BuiltInScalarTypeId.CHARACTER, args, metas)
-                SqlDataType.CHARACTER_VARYING -> scalarType(BuiltInScalarTypeId.CHARACTER_VARYING, args, metas)
-                SqlDataType.STRING -> scalarType(BuiltInScalarTypeId.STRING, metas = metas)
-                SqlDataType.SYMBOL -> scalarType(BuiltInScalarTypeId.SYMBOL, metas = metas)
-                SqlDataType.CLOB -> scalarType(BuiltInScalarTypeId.CLOB, metas = metas)
-                SqlDataType.BLOB -> scalarType(BuiltInScalarTypeId.BLOB, metas = metas)
-=======
                 SqlDataType.BOOLEAN,
                 SqlDataType.SMALLINT,
                 SqlDataType.INTEGER4,
@@ -864,18 +843,11 @@
                 SqlDataType.CHARACTER_VARYING,
                 SqlDataType.TIME,
                 SqlDataType.TIME_WITH_TIME_ZONE -> scalarType(typeAlias, args, metas)
->>>>>>> e919d5da
                 SqlDataType.STRUCT -> structType(metas)
                 SqlDataType.TUPLE -> tupleType(metas)
                 SqlDataType.LIST -> listType(metas)
                 SqlDataType.SEXP -> sexpType(metas)
                 SqlDataType.BAG -> bagType(metas)
-<<<<<<< HEAD
-                SqlDataType.DATE -> scalarType(BuiltInScalarTypeId.DATE, metas = metas)
-                SqlDataType.TIME -> scalarType(BuiltInScalarTypeId.TIME, args, metas)
-                SqlDataType.TIME_WITH_TIME_ZONE -> scalarType(BuiltInScalarTypeId.TIME_WITH_TIME_ZONE, args, metas)
-=======
->>>>>>> e919d5da
                 SqlDataType.ANY -> anyType(metas)
                 is SqlDataType.CustomDataType -> customType(typeAlias, metas)
             }
