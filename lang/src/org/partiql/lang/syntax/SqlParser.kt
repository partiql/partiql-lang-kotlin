/*
 * Copyright 2019 Amazon.com, Inc. or its affiliates.  All rights reserved.
 *
 * Licensed under the Apache License, Version 2.0 (the "License").
 *  You may not use this file except in compliance with the License.
 * A copy of the License is located at:
 *
 *      http://aws.amazon.com/apache2.0/
 *
 *  or in the "license" file accompanying this file. This file is distributed on an "AS IS" BASIS,
 *  WITHOUT WARRANTIES OR CONDITIONS OF ANY KIND, either express or implied. See the License for the specific
 *  language governing permissions and limitations under the License.
 */

package org.partiql.lang.syntax

import com.amazon.ion.*
import org.partiql.lang.ast.*
import org.partiql.lang.domains.PartiqlAst
import org.partiql.lang.errors.ErrorCode
import org.partiql.lang.errors.ErrorCode.*
import org.partiql.lang.errors.Property
import org.partiql.lang.errors.Property.*
import org.partiql.lang.errors.*
import org.partiql.lang.eval.time.*
import org.partiql.lang.syntax.SqlParser.AliasSupportType.*
import org.partiql.lang.syntax.SqlParser.ArgListMode.*
import org.partiql.lang.syntax.SqlParser.ParseType.*
import org.partiql.lang.syntax.TokenType.*
import org.partiql.lang.syntax.TokenType.KEYWORD
import org.partiql.lang.util.*
import java.time.LocalDate
import java.time.format.DateTimeFormatter.*
import java.time.*
import java.time.format.DateTimeFormatter
import java.time.format.DateTimeParseException

<<<<<<< HEAD
=======
// These are used to validate the generic format of the time string.
// The more involved logic such as validating the time is done by LocalTime.parse or OffsetTime.parse
private val timeWithoutTimeZoneRegex = Regex("\\d\\d:\\d\\d:\\d\\d(\\.\\d*)?")
private val genericTimeRegex = Regex("\\d\\d:\\d\\d:\\d\\d(\\.\\d*)?([+|-]\\d\\d:\\d\\d)?")

/**
 * Regex pattern to match date strings of the format yyyy-MM-dd
 */
private val DATE_PATTERN_REGEX = Regex("\\d\\d\\d\\d-\\d\\d-\\d\\d")
>>>>>>> ffb7822a

/**
 * Parses a list of tokens as infix query expression into a prefix s-expression
 * as the abstract syntax tree.
 */
class SqlParser(private val ion: IonSystem) : Parser {

    private val trueValue: IonBool = ion.newBool(true)

    internal enum class AliasSupportType(val supportsAs: Boolean, val supportsAt: Boolean, val supportsBy: Boolean) {
        NONE(supportsAs = false, supportsAt = false, supportsBy = false),
        AS_ONLY(supportsAs = true, supportsAt = false, supportsBy = false),
        AS_AT_BY(supportsAs = true, supportsAt = true, supportsBy = true)
    }

    internal enum class ArgListMode {
        NORMAL_ARG_LIST,
        STRUCT_LITERAL_ARG_LIST,
        SIMPLE_PATH_ARG_LIST,
        SET_CLAUSE_ARG_LIST
    }

    private enum class PathMode {
        FULL_PATH,
        SIMPLE_PATH
    }

    /** If the property [isTopLevelType] is true, then the parse node of this ParseType will only be valid at top level in the query.
     *  For example, EXEC, DDL and DML keywords can only be used at the top level in the query.
     */
    internal enum class ParseType(val isJoin: Boolean = false, val isTopLevelType: Boolean = false, val isDml: Boolean = false) {
        ATOM,
        CASE_SENSITIVE_ATOM,
        CASE_INSENSITIVE_ATOM,
        PROJECT_ALL,           // Wildcard, i.e. the * in `SELECT * FROM f` and a.b.c.* in `SELECT a.b.c.* FROM f`
        PATH_WILDCARD,
        PATH_UNPIVOT,
        LET,
        SELECT_LIST,
        SELECT_VALUE,
        DISTINCT,
        INNER_JOIN(isJoin = true),
        LEFT_JOIN(isJoin = true),
        RIGHT_JOIN(isJoin = true),
        OUTER_JOIN(isJoin = true),
        WHERE,
        ORDER_BY,
        SORT_SPEC,
        ORDERING_SPEC,
        GROUP,
        GROUP_PARTIAL,
        HAVING,
        LIMIT,
        PIVOT,
        UNPIVOT,
        CALL,
        DATE,
        TIME,
        TIME_WITH_TIME_ZONE,
        CALL_AGG,
        CALL_DISTINCT_AGG,
        CALL_AGG_WILDCARD,
        ARG_LIST,
        AS_ALIAS,
        AT_ALIAS,
        BY_ALIAS,
        PATH,
        PATH_DOT,
        PATH_SQB, // SQB = SQuare Bracket
        UNARY,
        BINARY,
        TERNARY,
        LIST,
        STRUCT,
        MEMBER,
        CAST,
        TYPE,
        CASE,
        WHEN,
        ELSE,
        BAG,
        INSERT(isTopLevelType = true, isDml = true),
        INSERT_VALUE(isTopLevelType = true, isDml = true),
        REMOVE(isTopLevelType = true, isDml = true),
        SET(isTopLevelType = true, isDml = true),
        UPDATE(isTopLevelType = true, isDml = true),
        DELETE(isTopLevelType = true, isDml = true),
        ASSIGNMENT,
        FROM,
        FROM_CLAUSE,
        FROM_SOURCE_JOIN,
        CHECK,
        ON_CONFLICT,
        CONFLICT_ACTION,
        DML_LIST(isTopLevelType = true, isDml = true),
        RETURNING,
        RETURNING_ELEM,
        RETURNING_MAPPING,
        RETURNING_WILDCARD,
        CREATE_TABLE(isTopLevelType = true),
        DROP_TABLE(isTopLevelType = true),
        DROP_INDEX(isTopLevelType = true),
        CREATE_INDEX(isTopLevelType = true),
        PARAMETER,
        EXEC(isTopLevelType = true),
        PRECISION;

        val identifier = name.toLowerCase()
    }

    internal data class ParseNode(val type: ParseType,
                                  val token: Token?,
                                  val children: List<ParseNode>,
                                  val remaining: List<Token>) {

        /** Derives a [ParseNode] transforming the list of remaining tokens. */
        private fun derive(tokensHandler: List<Token>.() -> List<Token>): ParseNode =
            copy(remaining = tokensHandler(remaining))

        fun deriveExpected(expectedType: TokenType): ParseNode = derive {
            if (expectedType != this.head?.type) {
                head.errExpectedTokenType(expectedType)
            }
            this.tail
        }

        fun deriveExpected(expectedType1: TokenType, expectedType2: TokenType): Pair<ParseNode, Token> =
             if (expectedType1 != this.remaining.head?.type && expectedType2 != this.remaining.head?.type) {
                val pvmap = PropertyValueMap()
                pvmap[EXPECTED_TOKEN_TYPE_1_OF_2] = expectedType1
                pvmap[EXPECTED_TOKEN_TYPE_2_OF_2] = expectedType2
                this.remaining.err("Expected $type", PARSE_EXPECTED_2_TOKEN_TYPES, pvmap)
            } else {
                Pair(copy(remaining = this.remaining.tail), this.remaining.head!!)
            }

        fun deriveExpectedKeyword(keyword: String): ParseNode = derive { tailExpectedKeyword(keyword) }

        val isNumericLiteral = type == ATOM && when (token?.type) {
            LITERAL, ION_LITERAL -> token.value?.isNumeric ?: false
            else -> false
        }

        fun numberValue(): Number = token?.value?.numberValue()
            ?: unsupported("Could not interpret token as number", PARSE_EXPECTED_NUMBER)

        fun unsupported(message: String, errorCode: ErrorCode, errorContext: PropertyValueMap = PropertyValueMap()): Nothing =
            remaining.err(message, errorCode, errorContext)

        fun errMalformedParseTree(message: String): Nothing {
            val context = PropertyValueMap()
            token?.span?.let {
                context[Property.LINE_NUMBER] = it.line
                context[Property.COLUMN_NUMBER] = it.column
            }
            throw ParserException(message, ErrorCode.PARSE_MALFORMED_PARSE_TREE, context)
        }
    }

    private fun Token.toSourceLocation() = SourceLocationMeta(span.line, span.column, span.length)

    private fun Token?.toSourceLocationMetaContainer(): MetaContainer =
        if(this == null) {
            metaContainerOf()
        } else {
            metaContainerOf(this.toSourceLocation())
        }

    private fun ParseNode.toSymbolicName(): SymbolicName {
        if(token == null) {
            errMalformedParseTree("Expected ParseNode to have a token")
        }
        when (token.type) {
            LITERAL, ION_LITERAL, IDENTIFIER, QUOTED_IDENTIFIER -> {
                val tokenText = token.text ?: errMalformedParseTree("Expected ParseNode.token to have text")
                return SymbolicName(tokenText, token.toSourceLocationMetaContainer())
            }
            else                                 -> {
                errMalformedParseTree("TokenType.${token.type} cannot be converted to a SymbolicName")
            }
        }
     }

    private fun ParseNode.malformedIfNotEmpty(unconsumedChildren: List<ParseNode>) {
        if (!unconsumedChildren.isEmpty()) {
            errMalformedParseTree("Unprocessed components remaining")
        }
    }

    //***************************************
    // toExprNode
    //***************************************
    private fun ParseNode.toExprNode(): ExprNode {
        val metas = token.toSourceLocationMetaContainer()
        return when (type) {
            ATOM -> when (token?.type) {
                LITERAL, NULL, TRIM_SPECIFICATION, DATE_PART -> {
                    Literal(token.value!!, metas)
                }
                ION_LITERAL -> {
                    Literal(token.value!!, metas.add(IsIonLiteralMeta.instance))
                }
                MISSING                                      -> {
                    LiteralMissing(metas)
                }
                QUOTED_IDENTIFIER                            -> {
                    VariableReference(
                        token.text!!,
                        CaseSensitivity.SENSITIVE,
                        metas = metas)
                }
                IDENTIFIER                                   -> {
                    VariableReference(
                        token.text!!,
                        CaseSensitivity.INSENSITIVE,
                        metas = metas)
                }
                else                                         -> {
                    errMalformedParseTree("Unsupported atom token type ${token?.type}")
                }
            }
            LIST -> {
                Seq(SeqType.LIST, children.map { it.toExprNode() }, metas)
            }
            BAG -> {
                Seq(SeqType.BAG, children.map { it.toExprNode() }, metas)
            }
            STRUCT -> {
                val fields = children.map {
                    if (it.type != MEMBER) {
                        errMalformedParseTree("Expected MEMBER node as direct descendant of a STRUCT node but instead found ${it.type}")
                    }
                    if (it.children.size != 2) {
                        errMalformedParseTree("Expected MEMBER node to have 2 children but found ${it.children.size}")
                    }
                    val keyExpr = it.children[0].toExprNode()
                    val valueExpr = it.children[1].toExprNode()
                    StructField(keyExpr, valueExpr)
            }
                Struct(fields, metas)
            }
            UNARY, BINARY, TERNARY -> {
                when(token!!.text) {
                    "is" -> {
                        Typed(
                            TypedOp.IS,
                            children[0].toExprNode(),
                            children[1].toDataType(),
                            metas)
                    }
                    "is_not" -> {
                         NAry(
                             NAryOp.NOT,
                             listOf(Typed(TypedOp.IS, children[0].toExprNode(), children[1].toDataType(), metas)),
                             metas.add(LegacyLogicalNotMeta.instance))
                    }
                    else -> {

                        val (opName, wrapInNot) = when (token.text) {
                            "not_between" -> Pair("between", true)
                            "not_like" -> Pair("like", true)
                            "not_in" -> Pair("in", true)
                            else -> Pair(token.text!!, false)
                        }

                        when (opName) {
                            "@"  -> {
                                val childNode = children[0]
                                val childToken = childNode.token ?: errMalformedParseTree("@ node does not have a token")
                                when(childToken.type) {
                                    QUOTED_IDENTIFIER                            -> {
                                        VariableReference(
                                            childNode.token.text!!,
                                            CaseSensitivity.SENSITIVE,
                                            ScopeQualifier.LEXICAL,
                                            childToken.toSourceLocationMetaContainer())
                                    }
                                    IDENTIFIER                                   -> {
                                        VariableReference(
                                            childNode.token.text!!,
                                            CaseSensitivity.INSENSITIVE,
                                            ScopeQualifier.LEXICAL,
                                            childToken.toSourceLocationMetaContainer())
                                    }
                                    else                                         -> {
                                        errMalformedParseTree("Unexpected child node token type of @ operator node ${childToken}")
                                    }
                                }
                            }
                            else -> {
                                val op = NAryOp.forSymbol(opName) ?: errMalformedParseTree("Unsupported operator: $opName")

                                val exprNode = NAry(op, children.map { it.toExprNode() }, metas)
                                if (!wrapInNot) {
                                    exprNode
                                } else {
                                    NAry(
                                        NAryOp.NOT,
                                        listOf(exprNode),
                                        metas.add(LegacyLogicalNotMeta.instance))
                                }
                            }
                        }
                    }
                }

            }
            CAST -> {
                val funcExpr = children[0].toExprNode()
                val dataType = children[1].toDataType()
                Typed(TypedOp.CAST, funcExpr, dataType, metas)
            }
            CALL -> {
                val funcName = token?.text!!.toLowerCase()

                when (funcName) {
                    "sexp", "list", "bag" -> {
                        // special case--list/sexp/bag "functions" are intrinsic to the literal form
                        val seqType = SeqType.values().firstOrNull { it.typeName == funcName }
                            ?: errMalformedParseTree("Cannot construct Seq node for functional call")
                        Seq(seqType,  children.map { it.toExprNode()}, metas)
                    }
                    else -> {
                        // Note:  we are forcing all function name lookups to be case insensitive here...
                        // This seems like the right thing to do because that is consistent with the
                        // previous behavior.
                        val funcExpr =
                            VariableReference(
                                funcName,
                                CaseSensitivity.INSENSITIVE,
                                metas = metaContainerOf())
                        NAry(NAryOp.CALL, listOf(funcExpr) + children.map { it.toExprNode() }, metas)
                    }
                }
            }
            EXEC -> {
                val procedureName = SymbolicName(token?.text!!.toLowerCase(), token.toSourceLocationMetaContainer())
                Exec(procedureName, children.map { it.toExprNode() }, metas)
            }
            CALL_AGG -> {
                val funcExpr =
                    VariableReference(
                        token?.text!!.toLowerCase(),
                        CaseSensitivity.INSENSITIVE,
                        metas = metaContainerOf())

                CallAgg(funcExpr, SetQuantifier.ALL, children.first().toExprNode(), metas)
            }
            CALL_DISTINCT_AGG -> {
                val funcExpr =
                    VariableReference(
                        token?.text!!.toLowerCase(),
                        CaseSensitivity.INSENSITIVE,
                        metas = metaContainerOf())

                CallAgg(funcExpr, SetQuantifier.DISTINCT, children.first().toExprNode(), metas)
            }
            CALL_AGG_WILDCARD -> {
                if(token!!.type != KEYWORD || token.keywordText != "count") {
                    errMalformedParseTree("only COUNT can be used with a wildcard")
                }
                val countStar = createCountStar(ion, metas)
                countStar
            }
            PATH -> {
                val rootExpr = children[0].toExprNode()
                val pathComponents = children.drop(1).map {
                    when(it.type) {
                        PATH_DOT -> {
                            if(it.children.size != 1) {
                                errMalformedParseTree("Unexpected number of child elements in PATH_DOT ParseNode")
                            }
                            val atomParseNode = it.children.first()
                            val atomMetas = atomParseNode.token.toSourceLocationMetaContainer()
                            when(atomParseNode.type) {
                                CASE_SENSITIVE_ATOM, CASE_INSENSITIVE_ATOM -> {
                                    val sensitivity = if(atomParseNode.type  == CASE_SENSITIVE_ATOM)
                                        CaseSensitivity.SENSITIVE
                                    else {
                                        CaseSensitivity.INSENSITIVE
                                    }
                                    PathComponentExpr(
                                        Literal(
                                            ion.newString(atomParseNode.token?.text!!),
                                            atomMetas),
                                        sensitivity)
                                }
                                PATH_UNPIVOT -> {
                                    PathComponentUnpivot(atomMetas)
                                }
                                else -> errMalformedParseTree("Unsupported child path node of PATH_DOT")
                            }
                        }
                        PATH_SQB -> {
                            if(it.children.size != 1) {
                                errMalformedParseTree("Unexpected number of child elements in PATH_SQB ParseNode")
                            }
                            val child = it.children.first()
                            val childMetas = child.token.toSourceLocationMetaContainer()
                            if(child.type == PATH_WILDCARD) {
                                PathComponentWildcard(childMetas)
                            } else {
                                PathComponentExpr(child.toExprNode(), CaseSensitivity.SENSITIVE)
                            }
                        }
                        else -> {
                            errMalformedParseTree("Unsupported path component: ${it.type}")
                        }
                    }//.copy(token.toSourceLocationMetaContainer())
                }
                Path(rootExpr, pathComponents, metas)
            }
            PARAMETER -> {
                Parameter(token!!.value!!.asIonInt().intValue(), metas)
            }
            CASE -> {
                when (children.size) {
                    // Searched CASE
                    1 -> {
                        val branches = ArrayList<SearchedCaseWhen>()
                        var elseExpr: ExprNode? = null
                        children[0].children.forEach {
                            when(it.type) {
                                WHEN -> branches.add(
                                    SearchedCaseWhen(
                                        it.children[0].toExprNode(),
                                        it.children[1].toExprNode()))

                                ELSE -> elseExpr = it.children[0].toExprNode()
                                else -> errMalformedParseTree("CASE clause must be WHEN or ELSE")
                            }
                        }

                        SearchedCase(branches, elseExpr, metas)
                    }
                    // Simple CASE
                    2 -> {
                        val valueExpr = children[0].toExprNode()
                        val branches = ArrayList<SimpleCaseWhen>()
                        var elseExpr: ExprNode? = null
                        children[1].children.forEach {
                            when(it.type) {
                                WHEN -> branches.add(
                                    SimpleCaseWhen(
                                        it.children[0].toExprNode(),
                                        it.children[1].toExprNode()))

                                ELSE -> elseExpr = it.children[0].toExprNode()
                                else -> errMalformedParseTree("CASE clause must be WHEN or ELSE")
                            }
                        }

                        SimpleCase(valueExpr, branches, elseExpr, metas)
                    }
                    else -> errMalformedParseTree("CASE must be searched or simple")
                }
            }
            FROM -> {
                // The first child is the operation, the second child is the from list,
                // each child following is an optional clause (e.g. ORDER BY)

                val operation = children[0].toExprNode()
                val fromSource = children[1].also {
                    if (it.type != FROM_CLAUSE) {
                        errMalformedParseTree("Invalid second child of FROM")
                    }

                    if (it.children.size != 1) {
                        errMalformedParseTree("Invalid FROM clause children length")
                    }
                }.children[0].toFromSource()

                // We will remove items from this collection as we consume them.
                // If any unconsumed children remain, we've missed something and should throw an exception.
                val unconsumedChildren = children.drop(2).toMutableList()

                val where = unconsumedChildren.firstOrNull { it.type == WHERE }?.let {
                    unconsumedChildren.remove(it)
                    it.children[0].toExprNode()
                }

                val returning = unconsumedChildren.firstOrNull { it.type == RETURNING }?.let {
                    unconsumedChildren.remove(it)
                    it.toReturningExpr()
                }

                // Throw an exception if any unconsumed children remain
                malformedIfNotEmpty(unconsumedChildren)

                when (operation) {
                    is DataManipulation -> {
                        operation.copy(from = fromSource, where = where, returning = returning, metas = metas)
                    }
                    else -> {
                        errMalformedParseTree("Unsupported operation for FROM expression")
                    }
                }
            }
            INSERT, INSERT_VALUE -> {
                val insertReturning = this.toInsertReturning()
                DataManipulation(DmlOpList(insertReturning.ops), returning = insertReturning.returning, metas = metas)
            }
            SET, UPDATE, REMOVE, DELETE -> {
                DataManipulation(DmlOpList(this.toDmlOperation()), metas = metas)
            }
            DML_LIST -> {
                val dmlops = children.flatMap { it.toDmlOperation() }.toList()
                DataManipulation(DmlOpList(dmlops), metas = metas)
            }

            SELECT_LIST, SELECT_VALUE, PIVOT -> {
                // The first child of a SELECT_LIST parse node and be either DISTINCT or ARG_LIST.
                // If it is ARG_LIST, the children of that node are the select items and the SetQuantifier is ALL
                // If it is DISTINCT, the SetQuantifier is DISTINCT and there should be one child node, an ARG_LIST
                // containing the select items.

                // The second child of a SELECT_LIST is always an ARG_LIST containing the from clause.

                // GROUP BY, GROUP PARTIAL BY, WHERE, HAVING and limit parse nodes each have distinct ParseNodeTypes
                // and if present, exist in children, starting at the third position.

                var setQuantifier = SetQuantifier.ALL
                var selectList = children[0]
                val fromList = children[1]

                // We will remove items from this collection as we consume them.
                // If any unconsumed children remain, we've missed something and should throw an exception.
                val unconsumedChildren = children.drop(2).toMutableList()

                // If the query parsed was a `SELECT DISTINCT ...`, children[0] is of type DISTINCT and its
                // children are the actual select list.
                if(selectList.type == DISTINCT) {
                    selectList = selectList.children[0]
                    setQuantifier = SetQuantifier.DISTINCT
                }

                val projection = when(type) {
                    SELECT_LIST -> {
                        val selectListItems = selectList.children.map { it.toSelectListItem() }
                        SelectProjectionList(selectListItems)
                    }
                    SELECT_VALUE -> {
                        SelectProjectionValue(selectList.toExprNode())
                    }
                    PIVOT -> {
                        val member = children[0]
                        val asExpr = member.children[0].toExprNode()
                        val atExpr = member.children[1].toExprNode()
                        SelectProjectionPivot(asExpr, atExpr)
                    }
                    else -> {
                        throw IllegalStateException("This can never happen!")
                    }
                }

                if (fromList.type != FROM_CLAUSE) {
                    errMalformedParseTree("Invalid second child of SELECT_LIST")
                }

                if (fromList.children.size != 1) {
                    errMalformedParseTree("Invalid FROM clause children length")
                }

                val fromSource = fromList.children[0].toFromSource()

                val fromLet = unconsumedChildren.firstOrNull { it.type == LET }?.let {
                    unconsumedChildren.remove(it)
                    it.toLetSource()
                }

                val whereExpr = unconsumedChildren.firstOrNull { it.type == WHERE }?.let {
                    unconsumedChildren.remove(it)
                    it.children[0].toExprNode()
                }

                val orderBy = unconsumedChildren.firstOrNull { it.type == ORDER_BY }?.let {
                    unconsumedChildren.remove(it)
                    OrderBy(
                        it.children[0].children.map {
                            when (it.children.size) {
                                1 -> SortSpec(it.children[0].toExprNode(), OrderingSpec.ASC)
                                2 -> SortSpec(it.children[0].toExprNode(), it.children[1].toOrderingSpec())
                                else -> errMalformedParseTree("Invalid ordering expressions syntax")
                            }
                        }
                    )
                }

                val groupBy = unconsumedChildren.firstOrNull { it.type == GROUP || it.type == GROUP_PARTIAL }?.let {
                    unconsumedChildren.remove(it)
                    val groupingStrategy = when(it.type) {
                        GROUP -> GroupingStrategy.FULL
                        else -> GroupingStrategy.PARTIAL
                    }

                    val groupAsName = if(it.children.size > 1) {
                        it.children[1].toSymbolicName()
                    } else {
                        null
                    }

                    GroupBy(
                        groupingStrategy,
                        it.children[0].children.map {
                            val (alias, groupByItemNode) = it.unwrapAsAlias()
                            GroupByItem(
                                groupByItemNode.toExprNode(),
                                alias)
                        },
                        groupAsName)
                }

                val havingExpr = unconsumedChildren.firstOrNull { it.type == HAVING }?.let {
                    unconsumedChildren.remove(it)
                    it.children[0].toExprNode()
                }

                val limitExpr = unconsumedChildren.firstOrNull { it.type == LIMIT }?.let {
                    unconsumedChildren.remove(it)
                    it.children[0].toExprNode()
                }

                if(!unconsumedChildren.isEmpty()) {
                    errMalformedParseTree("Unprocessed query components remaining")
                }

                Select(
                    setQuantifier = setQuantifier,
                    projection = projection,
                    from = fromSource,
                    fromLet = fromLet,
                    where = whereExpr,
                    groupBy = groupBy,
                    having = havingExpr,
                    orderBy = orderBy,
                    limit = limitExpr,
                    metas = metas)
            }
            CREATE_TABLE -> {
                val name = children.first().token!!.text!!
                CreateTable(name, metas = metas)
            }
            DROP_TABLE -> {
                val name = children.first().token!!.text!!
                DropTable(name, metas = metas)
            }
            CREATE_INDEX -> {
                val tableName = children[0].token!!.text!!
                val keys = children[1].children.map { it.toExprNode() }
                CreateIndex(tableName, keys, metas = metas)
            }
            DROP_INDEX -> {
                val identifier = children[0].toExprNode() as VariableReference
                val tableName = children[1].token!!.text!!
                DropIndex(tableName, identifier, metas = metas)
            }
            DATE -> {
                val dateString = token!!.text!!
                val (year, month, day) = dateString.split("-")
                DateTimeType.Date(year.toInt(), month.toInt(), day.toInt(), metas)
            }
            TIME -> {
                val timeString = token!!.text!!
<<<<<<< HEAD
                val precision = children[0].token?.value?.numberValue()?.toInt()
=======
                val precision = children[0].token!!.value!!.numberValue().toInt()
>>>>>>> ffb7822a
                val time = LocalTime.parse(timeString, DateTimeFormatter.ISO_TIME)
                DateTimeType.Time(time.hour, time.minute, time.second, time.nano, precision!!, null, metas)
            }
            TIME_WITH_TIME_ZONE -> {
                val timeString = token!!.text!!
                val precision = children[0].token?.value?.numberValue()?.toInt()
                val time = OffsetTime.parse(timeString)
                DateTimeType.Time(time.hour, time.minute, time.second, time.nano, precision!!, time.offset.totalSeconds/60, metas)
            }
            else -> unsupported("Unsupported syntax for $type", PARSE_UNSUPPORTED_SYNTAX)
        }
    }

    private fun ParseNode.toDmlOperation(): List<DataManipulationOperation> =
        when(type) {
            INSERT -> {
                listOf(InsertOp(children[0].toExprNode(), children[1].toExprNode()))
            }
            INSERT_VALUE -> {
                fun getOnConflictExprNode(onConflictChildren: List<ParseNode>) : OnConflict {
                    onConflictChildren.getOrNull(0)?.let {
                        val condition = it.toExprNode()
                        onConflictChildren.getOrNull(1)?.let {
                            if (CONFLICT_ACTION == it.type && "do_nothing" == it.token?.keywordText) {
                                return OnConflict(condition, ConflictAction.DO_NOTHING)
                            }
                        }
                    }
                    errMalformedParseTree("invalid ON CONFLICT syntax")
                }

                val lvalue = children[0].toExprNode()
                val value = children[1].toExprNode()

                // We will remove items from this collection as we consume them.
                // If any unconsumed children remain, we've missed something and should throw an exception.
                val unconsumedChildren = children.drop(2).toMutableList()

                // Handle AT clause
                val position = unconsumedChildren.firstOrNull {it.type != ON_CONFLICT && it.type != RETURNING }?.let {
                    unconsumedChildren.remove(it)
                    it.toExprNode()
                }

                val onConflict = unconsumedChildren.firstOrNull {it.type == ON_CONFLICT}?.let {
                    unconsumedChildren.remove(it)
                    getOnConflictExprNode(it.children)
                }

                // Throw an exception if any unconsumed children remain
                malformedIfNotEmpty(unconsumedChildren)

                listOf(InsertValueOp(lvalue, value, position=position, onConflict=onConflict))
            }
            SET, UPDATE -> {
                val assignments =
                        children
                                .map { AssignmentOp(Assignment(it.children[0].toExprNode(), it.children[1].toExprNode())) }
                                .toList()
                assignments
            }
            REMOVE -> {
                listOf(RemoveOp(children[0].toExprNode()))
            }
            DELETE -> {
                listOf(DeleteOp())
            }
            else -> unsupported("Unsupported syntax for $type", PARSE_UNSUPPORTED_SYNTAX)
        }

    private fun ParseNode.toInsertReturning(): InsertReturning =
            when(type) {
                INSERT -> {
                    val ops = listOf(InsertOp(children[0].toExprNode(), children[1].toExprNode()))
                    // We will remove items from this collection as we consume them.
                    // If any unconsumed children remain, we've missed something and should throw an exception.
                    val unconsumedChildren = children.drop(2).toMutableList()
                    val returning = unconsumedChildren.firstOrNull { it.type == RETURNING }?.let {
                        unconsumedChildren.remove(it)
                        it.toReturningExpr()
                    }

                    // Throw an exception if any unconsumed children remain
                    malformedIfNotEmpty(unconsumedChildren)

                    InsertReturning(ops, returning)
                }
                INSERT_VALUE -> {
                    fun getOnConflictExprNode(onConflictChildren: List<ParseNode>): OnConflict {
                        onConflictChildren.getOrNull(0)?.let {
                            val condition = it.toExprNode()
                            onConflictChildren.getOrNull(1)?.let {
                                if (CONFLICT_ACTION == it.type && "do_nothing" == it.token?.keywordText) {
                                    return OnConflict(condition, ConflictAction.DO_NOTHING)
                                }
                            }
                        }
                        errMalformedParseTree("invalid ON CONFLICT syntax")
                    }

                    val lvalue = children[0].toExprNode()
                    val value = children[1].toExprNode()

                    // We will remove items from this collection as we consume them.
                    // If any unconsumed children remain, we've missed something and should throw an exception.
                    val unconsumedChildren = children.drop(2).toMutableList()

                    // Handle AT clause
                    val position = unconsumedChildren.firstOrNull { it.type != ON_CONFLICT && it.type != RETURNING }?.let {
                        unconsumedChildren.remove(it)
                        it.toExprNode()
                    }

                    val onConflict = unconsumedChildren.firstOrNull { it.type == ON_CONFLICT }?.let {
                        unconsumedChildren.remove(it)
                        getOnConflictExprNode(it.children)
                    }

                    val ops = listOf(InsertValueOp(lvalue, value, position = position, onConflict = onConflict))

                    val returning = unconsumedChildren.firstOrNull { it.type == RETURNING }?.let {
                        unconsumedChildren.remove(it)
                        it.toReturningExpr()
                    }

                    // Throw an exception if any unconsumed children remain
                    malformedIfNotEmpty(unconsumedChildren)

                    InsertReturning(ops, returning)
                }
                else -> unsupported("Unsupported syntax for $type", PARSE_UNSUPPORTED_SYNTAX)
            }

    private data class AsAlias(val name: SymbolicName?, val node: ParseNode)

    /**
     * Unwraps select list items that have been wrapped in an annotating node containing the `AS <alias>`,
     * if present.
     */
    private fun ParseNode.unwrapAsAlias(): AsAlias =
        if(type == AS_ALIAS) {
            AsAlias(SymbolicName(token!!.text!!, token.toSourceLocationMetaContainer()), children[0])
        } else {
            AsAlias(null, this)
        }

    private fun ParseNode.toSelectListItem(): SelectListItem {
        val metas = token.toSourceLocationMetaContainer()
        return when (type) {
            PROJECT_ALL -> {
                if (children.isEmpty()) {
                    SelectListItemStar(metas)
                }
                else {
                    val expr = children[0].toExprNode()
                    SelectListItemProjectAll(expr)
                }

            }
            else        -> {
                val (asAliasSymbol, parseNode) = unwrapAsAlias()
                SelectListItemExpr(parseNode.toExprNode(), asAliasSymbol)
            }
        }
    }

    private fun ParseNode.unwrapAliases(
        variables: LetVariables = LetVariables()
    ): Pair<LetVariables, ParseNode> {

        val metas = token.toSourceLocationMetaContainer()
        return when (type) {
            AS_ALIAS -> {
                if(variables.asName != null) error("Invalid parse tree: AS_ALIAS encountered more than once in FROM source")
                children[0].unwrapAliases(variables.copy(asName = SymbolicName(token!!.text!!, metas)))
            }
            AT_ALIAS -> {
                if(variables.atName != null) error("Invalid parse tree: AT_ALIAS encountered more than once in FROM source")
                children[0].unwrapAliases(variables.copy(atName = SymbolicName(token!!.text!!, metas)))
            }
            BY_ALIAS -> {
                if(variables.byName != null) error("Invalid parse tree: BY_ALIAS encountered more than once in FROM source")
                children[0].unwrapAliases(variables.copy(byName = SymbolicName(token!!.text!!, metas)))
            }
            else -> {
                return Pair(variables, this)
            }
        }
    }

    private fun ParseNode.toFromSource(): FromSource {
        val head = this
        if (head.type == FROM_SOURCE_JOIN) {
            val isCrossJoin = head.token?.keywordText?.contains("cross") ?: false
            if (!isCrossJoin && head.children.size != 3) {
                head.errMalformedParseTree("Incorrect number of clauses provided to JOIN")
            }

            val joinTokenType = head.token?.keywordText
            val joinOp = when (joinTokenType) {
                "inner_join", "join", "cross_join" -> JoinOp.INNER
                "left_join", "left_cross_join" -> JoinOp.LEFT
                "right_join", "right_cross_join" -> JoinOp.RIGHT
                "outer_join", "outer_cross_join" -> JoinOp.OUTER
                else -> {
                    head.errMalformedParseTree("Unsupported syntax for ${head.type}")
                }
            }

            val condition = when {
                isCrossJoin -> Literal(trueValue, metaContainerOf())
                else -> head.children[2].toExprNode()
            }

            return FromSourceJoin(joinOp,
                    head.children[0].toFromSource(),
                    head.children[1].unwrapAliasesAndUnpivot(),
                    condition,
                    token.toSourceLocationMetaContainer().let {
                    when {
                            isCrossJoin -> it.add(IsImplictJoinMeta.instance)
                            else        -> it
                        }
                    }
            )
        }
        return head.unwrapAliasesAndUnpivot()
    }

    private fun ParseNode.toLetSource(): LetSource {
        val letBindings = this.children.map { it.toLetBinding() }
        return LetSource(letBindings)
    }

    private fun ParseNode.toLetBinding(): LetBinding {
        val (asAliasSymbol, parseNode) = unwrapAsAlias()
        if (asAliasSymbol == null) {
            this.errMalformedParseTree("Unsupported syntax for ${this.type}")
        }
        else {
            return LetBinding(parseNode.toExprNode(), asAliasSymbol)
        }
    }

    private fun ParseNode.unwrapAliasesAndUnpivot(): FromSource {
        val (aliases, unwrappedParseNode) = unwrapAliases()
        return when(unwrappedParseNode.type) {
            UNPIVOT -> {
                val expr = unwrappedParseNode.children[0].toExprNode()
                FromSourceUnpivot(
                    expr,
                    aliases,
                    unwrappedParseNode.token.toSourceLocationMetaContainer())
            }
            else    -> {
                FromSourceExpr(unwrappedParseNode.toExprNode(), aliases)
            }
        }
    }

    private fun ParseNode.toDataType(): DataType {
        if(type != TYPE) {
            errMalformedParseTree("Expected ParseType.TYPE instead of $type")
        }
        val sqlDataType = SqlDataType.forTypeName(token!!.keywordText!!)
        if(sqlDataType == null) {
            errMalformedParseTree("Invalid DataType: ${token.keywordText!!}")
        }

        return DataType(
            sqlDataType,
            children.mapNotNull { it.token?.value?.longValue() },
            metas = token.toSourceLocationMetaContainer())
    }

    private fun ParseNode.toOrderingSpec(): OrderingSpec {
        if(type != ORDERING_SPEC) {
            errMalformedParseTree("Expected ParseType.ORDERING_SPEC instead of $type")
        }
        return when (token?.type) {
            ASC -> OrderingSpec.ASC
            DESC -> OrderingSpec.DESC
            else -> errMalformedParseTree("Invalid ordering spec parsing")
        }
    }

    private fun ParseNode.toReturningExpr(): ReturningExpr {
        val metas = token.toSourceLocationMetaContainer()
        return ReturningExpr(
            this.children[0].children.map { re ->
                ReturningElem(
                    re.children[0].toReturningMapping(),
                    re.children[1].toColumnComponent(metas)
                )
            }
        )
    }

    private fun ParseNode.toReturningMapping(): ReturningMapping {
        if(type != RETURNING_MAPPING) {
            errMalformedParseTree("Expected ParseType.RETURNING_MAPPING instead of $type")
        }
        return when (token?.keywordText) {
            "modified_old" -> ReturningMapping.MODIFIED_OLD
            "modified_new" -> ReturningMapping.MODIFIED_NEW
            "all_old" -> ReturningMapping.ALL_OLD
            "all_new" -> ReturningMapping.ALL_NEW
            else -> errMalformedParseTree("Invalid ReturningMapping parsing")
        }
    }

    private fun ParseNode.toColumnComponent(metas: MetaContainer): ColumnComponent {
        return when (this.type) {
            RETURNING_WILDCARD -> ReturningWildcard(metas)
            else -> ReturningColumn(this.toExprNode())
        }
    }

    /**********************************************************************************************
     * Parse logic below this line.
     **********************************************************************************************/

    // keywords that IN (<expr>) evaluate more like grouping than a singleton in value list
    private val IN_OP_NORMAL_EVAL_KEYWORDS = setOf("select", "values")

    /**
     * Parses the given token list.
     *
     * Throws [InterruptedException] if [Thread.interrupted] is set. This is the best place to do
     * that for the parser because this is the main function called to parse an expression and so
     * is called quite frequently during parsing by many parts of the parser.
     *
     * @param precedence The precedence of the current expression parsing.
     *                   A negative value represents the "top-level" parsing.
     *
     * @return The parse tree for the given expression.
     */
    internal fun List<Token>.parseExpression(precedence: Int = -1): ParseNode {
        checkThreadInterrupted()
        var expr = parseUnaryTerm()
        var rem = expr.remaining

        fun headPrecedence() = rem.head?.infixPrecedence ?: 0

        // XXX this is a Pratt Top-Down Operator Precedence implementation
        while (rem.isNotEmpty() && precedence < headPrecedence()) {
            val op = rem.head!!
            if (!op.isBinaryOperator && op.keywordText !in SPECIAL_INFIX_OPERATORS) {
                // unrecognized operator
                break
            }

            fun parseRightExpr() = if (rem.size < 3) {
                rem.err(
                    "Missing right-hand side expression of infix operator",
                    PARSE_EXPECTED_EXPRESSION
                )
            } else {
                rem.tail.parseExpression(
                    precedence = op.infixPrecedence
                )
            }

            val right = when (op.keywordText) {
                // IS/IS NOT requires a type
                "is", "is_not" -> rem.tail.parseType()
                // IN has context sensitive parsing rules around parenthesis
                "in", "not_in" -> when {
                    rem.tail.head?.type == LEFT_PAREN
                            && rem.tail.tail.head?.keywordText !in IN_OP_NORMAL_EVAL_KEYWORDS ->
                        rem.tail.tail.parseArgList(
                            aliasSupportType = NONE,
                            mode = NORMAL_ARG_LIST
                        ).deriveExpected(RIGHT_PAREN).copy(LIST)
                    else -> parseRightExpr()
                }
                else -> parseRightExpr()
            }
            rem = right.remaining

            expr = when {
                op.isBinaryOperator -> ParseNode(BINARY, op, listOf(expr, right), rem)
                else -> when (op.keywordText) {
                    "between", "not_between" -> {
                        val rest = rem.tailExpectedKeyword("and")
                        if (rest.onlyEndOfStatement()) {
                            rem.head.err("Expected expression after AND", PARSE_EXPECTED_EXPRESSION)
                        } else {
                            rem = rest
                            val third = rem.parseExpression(
                                precedence = op.infixPrecedence
                            )
                            rem = third.remaining
                            ParseNode(TERNARY, op, listOf(expr, right, third), rem)
                        }
                    }
                    "like", "not_like" -> {
                        when {
                            rem.head?.keywordText == "escape" -> {
                                val rest = rem.tailExpectedKeyword("escape")
                                if (rest.onlyEndOfStatement()) {
                                    rem.head.err("Expected expression after ESCAPE", PARSE_EXPECTED_EXPRESSION)
                                } else {
                                    rem = rest
                                    val third = rem.parseExpression(precedence = op.infixPrecedence)
                                    rem = third.remaining
                                    ParseNode(TERNARY, op, listOf(expr, right, third), rem)
                                }
                            }
                            else -> ParseNode(BINARY, op, listOf(expr, right), rem)
                        }
                    }
                    else -> rem.err("Unknown infix operator", PARSE_UNKNOWN_OPERATOR)
                }
            }
        }
        return expr
    }

    private fun List<Token>.parseUnaryTerm(): ParseNode =
        when (head?.isUnaryOperator) {
            true -> {
                val op = head!!

                val term = tail.parseUnaryTerm()
                var expr: ParseNode? = null

                // constant fold unary plus/minus into constant literals
                when (op.keywordText) {
                    "+" -> when {
                        term.isNumericLiteral -> {
                            // unary plus is a NO-OP
                            expr = term
                        }
                    }
                    "-" -> when {
                        term.isNumericLiteral -> {
                            val num = -term.numberValue()
                            expr = ParseNode(ATOM,
                                             term.token!!.copy(value = num.ionValue(ion)),
                                             emptyList(),
                                             term.remaining)
                        }
                    }
                    "not" -> {
                        val children = tail.parseExpression(op.prefixPrecedence)
                        expr = ParseNode(UNARY, op, listOf(children), children.remaining)
                    }
                }

                expr ?: ParseNode(UNARY, op, listOf(term), term.remaining)
            }
            else -> parsePathTerm()
        }

    private fun List<Token>.parsePathTerm(pathMode: PathMode = PathMode.FULL_PATH): ParseNode {
        val term = when (pathMode) {
            PathMode.FULL_PATH -> parseTerm()
            PathMode.SIMPLE_PATH -> when (head?.type) {
                QUOTED_IDENTIFIER, IDENTIFIER -> atomFromHead()
                else -> err("Expected identifier for simple path", PARSE_INVALID_PATH_COMPONENT)
            }
        }
        val path = ArrayList<ParseNode>(listOf(term))
        var rem = term.remaining

        var hasPath = true
        while (hasPath) {
            when (rem.head?.type) {
                DOT -> {
                    val dotToken = rem.head!!
                    // consume first dot
                    rem = rem.tail
                    val pathPart = when (rem.head?.type) {
                        IDENTIFIER       -> {
                            val litToken = Token(LITERAL, ion.newString(rem.head?.text!!), rem.head!!.span)
                            ParseNode(CASE_INSENSITIVE_ATOM, litToken, emptyList(), rem.tail)
                        }
                        QUOTED_IDENTIFIER -> {
                            val litToken = Token(LITERAL, ion.newString(rem.head?.text!!), rem.head!!.span)
                            ParseNode(CASE_SENSITIVE_ATOM, litToken, emptyList(), rem.tail)
                        }
                        STAR              -> {
                            if (pathMode != PathMode.FULL_PATH) {
                                rem.err("Invalid path dot component for simple path", PARSE_INVALID_PATH_COMPONENT)
                            }
                            ParseNode(PATH_UNPIVOT, rem.head, emptyList(), rem.tail)
                        }
                        else              -> {
                            rem.err("Invalid path dot component", PARSE_INVALID_PATH_COMPONENT)
                        }
                    }
                    path.add(ParseNode(PATH_DOT, dotToken, listOf(pathPart), rem))
                    rem = rem.tail
                }
                LEFT_BRACKET -> {
                    val leftBracketToken = rem.head!!
                    rem = rem.tail
                    val expr = when (rem.head?.type) {
                        STAR -> ParseNode(PATH_WILDCARD, rem.head, emptyList(), rem.tail)
                        else -> rem.parseExpression()
                    }.deriveExpected(RIGHT_BRACKET)
                    if (pathMode == PathMode.SIMPLE_PATH && expr.type != ATOM && expr.token?.type != LITERAL) {
                        rem.err("Invalid path component for simple path", PARSE_INVALID_PATH_COMPONENT)
                    }

                    path.add(ParseNode(PATH_SQB, leftBracketToken, listOf(expr), rem.tail))
                    rem = expr.remaining
                }
                else -> hasPath = false
            }
        }

        return when (path.size) {
            1 -> term
            else -> ParseNode(PATH, null, path, rem)
        }
    }

    private fun List<Token>.parseTerm(): ParseNode = when (head?.type) {
        OPERATOR -> when (head?.keywordText) {
        // the lexical scope operator is **only** allowed with identifiers
            "@" -> when (tail.head?.type) {
                IDENTIFIER, QUOTED_IDENTIFIER -> ParseNode(
                    UNARY,
                    head,
                    listOf(tail.atomFromHead()),
                    tail.tail
                )
                else -> err("Identifier must follow @-operator", PARSE_MISSING_IDENT_AFTER_AT)
            }
            else -> err("Unexpected operator", PARSE_UNEXPECTED_OPERATOR)
        }

        KEYWORD -> when (head?.keywordText) {
            in BASE_DML_KEYWORDS -> parseBaseDml()
            "update" -> tail.parseUpdate()
            "delete" -> tail.parseDelete(head!!)
            "case" -> when (tail.head?.keywordText) {
                "when" -> tail.parseCase(isSimple = false)
                else -> tail.parseCase(isSimple = true)
            }
            "cast" -> tail.parseCast()
            "select" -> tail.parseSelect()
            "create" -> tail.parseCreate()
            "drop" -> tail.parseDrop()
            "pivot" -> tail.parsePivot()
            "from" -> tail.parseFrom()
            // table value constructor--which aliases to bag constructor in PartiQL with very
            // specific syntax
            "values" -> tail.parseTableValues().copy(type = BAG)
            "substring" -> tail.parseSubstring(head!!)
            "trim" -> tail.parseTrim(head!!)
            "extract" -> tail.parseExtract(head!!)
            "date_add", "date_diff" -> tail.parseDateAddOrDateDiff(head!!)
            "date" -> tail.parseDate()
            "time" -> tail.parseTime()
            in FUNCTION_NAME_KEYWORDS -> when (tail.head?.type) {
                LEFT_PAREN ->
                    tail.tail.parseFunctionCall(head!!)
                else -> err("Unexpected keyword", PARSE_UNEXPECTED_KEYWORD)
            }
            "exec" -> tail.parseExec()
            else -> err("Unexpected keyword", PARSE_UNEXPECTED_KEYWORD)
        }
        LEFT_PAREN -> {
            val group = tail.parseArgList(
                aliasSupportType = NONE,
                mode = NORMAL_ARG_LIST
            ).deriveExpected(RIGHT_PAREN)
            when (group.children.size) {
                0 -> tail.err("Expression group cannot be empty", PARSE_EXPECTED_EXPRESSION)
            // expression grouping
                1 -> group.children[0].copy(remaining = group.remaining)
            // row value constructor--which aliases to list constructor in PartiQL
                else -> group.copy(type = LIST)
            }
        }
        LEFT_BRACKET -> when (tail.head?.type) {
            RIGHT_BRACKET -> ParseNode(LIST, null, emptyList(), tail.tail)
            else -> tail.parseListLiteral()
        }
        LEFT_DOUBLE_ANGLE_BRACKET -> when (tail.head?.type) {
            RIGHT_DOUBLE_ANGLE_BRACKET -> ParseNode(BAG, null, emptyList(), tail.tail)
            else -> tail.parseBagLiteral()
        }
        LEFT_CURLY -> when (tail.head?.type) {
            RIGHT_CURLY -> ParseNode(STRUCT, null, emptyList(), tail.tail)
            else -> tail.parseStructLiteral()
        }
        IDENTIFIER, QUOTED_IDENTIFIER -> when (tail.head?.type) {
            LEFT_PAREN -> tail.tail.parseFunctionCall(head!!)
            else -> atomFromHead()
        }
        QUESTION_MARK -> ParseNode(PARAMETER, head!!, listOf(), tail)
        ION_LITERAL, LITERAL, NULL, MISSING, TRIM_SPECIFICATION -> atomFromHead()
        else -> err("Unexpected term", PARSE_UNEXPECTED_TERM)
    }.let { parseNode ->
        // for many of the terms here we parse the tail, assuming the head as
        // context, but that loses the metas and other info from that token.
        // the below assumes that the head is in fact representative of the
        // resulting parse node.
        // TODO: validate and/or better guarantee the above assumption
        if (parseNode.token == null) {
            parseNode.copy(token = head)
        } else {
            parseNode
        }
    }

    private fun List<Token>.parseCase(isSimple: Boolean): ParseNode {
        var rem = this
        val children = ArrayList<ParseNode>()
        if (isSimple) {
            val valueExpr = parseExpression()
            children.add(valueExpr)
            rem = valueExpr.remaining
        }

        val caseBody = rem.parseCaseBody()
        children.add(caseBody)
        rem = caseBody.remaining

        return ParseNode(CASE, null, children, rem)
    }

    private fun List<Token>.parseCaseBody(): ParseNode {
        val children = ArrayList<ParseNode>()
        var rem = this
        while (rem.head?.keywordText == "when") {
            val conditionExpr = rem.tail.parseExpression().deriveExpectedKeyword("then")
            rem = conditionExpr.remaining

            val result = rem.parseExpression()
            rem = result.remaining

            children.add(ParseNode(WHEN, null, listOf(conditionExpr, result), rem))
        }
        if (children.isEmpty()) {
            err("Expected a WHEN clause in CASE", PARSE_EXPECTED_WHEN_CLAUSE)
        }
        if (rem.head?.keywordText == "else") {
            val elseExpr = rem.tail.parseExpression()
            rem = elseExpr.remaining

            children.add(ParseNode(ELSE, null, listOf(elseExpr), rem))
        }

        return ParseNode(ARG_LIST, null, children, rem)
            .deriveExpectedKeyword("end")
    }

    private fun List<Token>.parseCast(): ParseNode {
        if (head?.type != LEFT_PAREN) {
            err("Missing left parenthesis after CAST", PARSE_EXPECTED_LEFT_PAREN_AFTER_CAST)
        }
        val valueExpr = tail.parseExpression().deriveExpected(AS)
        var rem = valueExpr.remaining

        val typeNode = rem.parseType().deriveExpected(RIGHT_PAREN)
        rem = typeNode.remaining

        return ParseNode(CAST, head, listOf(valueExpr, typeNode), rem)
    }

    private fun List<Token>.parseType(): ParseNode {
        val typeName = head?.keywordText
        val typeArity = TYPE_NAME_ARITY_MAP[typeName] ?: err("Expected type name", PARSE_EXPECTED_TYPE_NAME)

        val typeNode = when (tail.head?.type) {
            LEFT_PAREN -> tail.tail.parseArgList(
                aliasSupportType = NONE,
                mode = NORMAL_ARG_LIST
            ).copy(
                type = TYPE,
                token = head
            ).deriveExpected(RIGHT_PAREN)

            else -> ParseNode(TYPE, head, emptyList(), tail)
        }
        // Check for the optional "WITH TIME ZONE" specifier for TIME and validate the value of precision.
        // Note that this needs to be checked explicitly as the keywordtext for "TIME WITH TIME ZONE" consists of multiple words.
        .let {
            if (typeName == "time") {
                // Check for the range of valid values for precision
                it.children.firstOrNull()?.also { precision ->
                    if (precision.token?.value == null || !precision.token.value.isUnsignedInteger ||
                        precision.token.value.longValue() < 0 || precision.token.value.longValue() > MAX_PRECISION_FOR_TIME
                    ) {
                        precision.token.err(
                            "Expected integer value between 0 and 9 for precision",
                            PARSE_INVALID_PRECISION_FOR_TIME
                        )
                    }
                }
                val (remainingAfterOptionalTimeZone, isTimeZoneSpecified) = it.remaining.checkForOptionalTimeZone()
                val newToken = if (isTimeZoneSpecified) {
                    it.token!!.copy(value = ion.singleValue(SqlDataType.TIME_WITH_TIME_ZONE.typeName))
                } else {
                    it.token
                }
                it.copy(token = newToken, remaining = remainingAfterOptionalTimeZone)
            }
            else {
                it
            }
        }

        if (typeNode.children.size !in typeArity) {
            val pvmap = PropertyValueMap()
            pvmap[CAST_TO] = typeName?: ""
            pvmap[EXPECTED_ARITY_MIN] = typeArity.first
            pvmap[EXPECTED_ARITY_MAX] = typeArity.last
            tail.err("CAST for $typeName must have arity of $typeArity", PARSE_CAST_ARITY, pvmap)
        }
        for (child in typeNode.children) {
            if (child.type != ATOM
                || child.token?.type != LITERAL
                || child.token.value?.isUnsignedInteger != true) {
                err("Type parameter must be an unsigned integer literal", PARSE_INVALID_TYPE_PARAM)
            }
        }

        return typeNode
    }

    private fun List<Token>.parseFrom(): ParseNode {
        var rem = this
        val children = ArrayList<ParseNode>()
        val fromList = rem.parseFromSourceList()

        rem = fromList.remaining

        rem.parseOptionalWhere()?.let {
            children.add(it)
            rem = it.remaining
        }

        // TODO support ORDER BY and LIMIT (and full select sub-clauses)

        // TODO determine if DML l-value should be restricted to paths...
        // TODO support the FROM ... SELECT forms
        val operation = rem.parseBaseDmls()
        rem = operation.remaining

        rem.parseOptionalReturning()?.let { it ->
            children.add(it)
            rem = it.remaining
        }

        return ParseNode(FROM, null, listOf(operation, fromList) + children, rem)
    }

    private fun List<Token>.parseBaseDmls() : ParseNode {
        var rem = this;
        val nodes = ArrayList<ParseNode>()
        while (rem.head?.keywordText in BASE_DML_KEYWORDS) {
            var node = rem.parseBaseDml()
            nodes.add(node)
            rem = node.remaining
        }

        if (nodes.size == 0) {
            err("Expected data manipulation", PARSE_MISSING_OPERATION)
        }

        if (nodes.size == 1) {
            return nodes[0]
        }

        return ParseNode(DML_LIST, null, nodes, rem)
    }

    private fun List<Token>.parseBaseDml(): ParseNode {
        var rem = this
        return when (rem.head?.keywordText) {
            "insert_into" -> {
                val lvalue = rem.tail.parsePathTerm(PathMode.SIMPLE_PATH)
                rem = lvalue.remaining

                if ("value" == rem.head?.keywordText) {
                    val value = rem.tail.parseExpression()
                    rem = value.remaining

                    val position = when(rem.head?.keywordText) {
                        "at" -> rem.tail.parseExpression().also { rem = it.remaining }
                        else -> null
                    }
                    val onConflict = rem.parseOptionalOnConflict()?.also { rem = it.remaining }

                    val returning = rem.parseOptionalReturning()?.also { rem = it.remaining }

                    ParseNode(INSERT_VALUE, null, listOfNotNull(lvalue, value, position, onConflict, returning), rem)
                } else {
                    val values = rem.parseExpression()
                    ParseNode(INSERT, null, listOf(lvalue, values), values.remaining)
                }
            }
            "set" -> rem.tail.parseSetAssignments(UPDATE)
            "remove" -> {
                val lvalue = rem.tail.parsePathTerm(PathMode.SIMPLE_PATH)
                rem = lvalue.remaining
                ParseNode(REMOVE, null, listOf(lvalue), rem)
            }
            else -> err("Expected data manipulation", PARSE_MISSING_OPERATION)
        }
    }

    private fun List<Token>.parseConflictAction(token: Token): ParseNode {
        val rem = this
        return ParseNode(CONFLICT_ACTION, token, emptyList(), rem.tail)
    }

    // Parse the optional ON CONFLICT clause in 'INSERT VALUE <expr> AT <expr> ON CONFLICT WHERE <expr> <conflict action>'
    private fun List<Token>.parseOptionalOnConflict(): ParseNode? {
        val remaining = this
        return if ("on_conflict" == remaining.head?.keywordText) {
            val rem = remaining.tail
            when (rem.head?.keywordText) {
                "where" -> {
                    val where_rem = rem.tail
                    val onConflictExpression = where_rem.parseExpression()
                    val onConflictRem = onConflictExpression.remaining
                    when (onConflictRem.head?.keywordText) {
                        "do_nothing" -> {
                            val conflictAction = onConflictRem.parseConflictAction(onConflictRem.head!!)
                            var nodes = listOfNotNull(onConflictExpression, conflictAction)
                            ParseNode(ON_CONFLICT, null, nodes, conflictAction.remaining)
                        }
                        else -> rem.head.err("invalid ON CONFLICT syntax", PARSE_EXPECTED_CONFLICT_ACTION)
                    }
                }
                else -> rem.head.err("invalid ON CONFLICT syntax", PARSE_EXPECTED_WHERE_CLAUSE)
            }
        } else null
    }

    private fun List<Token>.parseSetAssignments(type: ParseType): ParseNode = parseArgList(
        aliasSupportType = NONE,
        mode = SET_CLAUSE_ARG_LIST
    ).run {
        if (children.isEmpty()) {
            remaining.err("Expected assignment for SET", PARSE_MISSING_SET_ASSIGNMENT)
        }
        copy(type = type)
    }

    private fun List<Token>.parseDelete(name: Token): ParseNode {
        if (head?.keywordText != "from") {
            err("Expected FROM after DELETE", PARSE_UNEXPECTED_TOKEN)
        }

        return tail.parseLegacyDml { ParseNode(DELETE, name, emptyList(), this) }
    }

    private fun List<Token>.parseUpdate(): ParseNode = parseLegacyDml {
        parseBaseDmls()
    }

    private fun List<Token>.parseReturning(): ParseNode {
        var rem = this
        val returningElems = listOf(rem.parseReturningElems())
        rem = returningElems.first().remaining
        return ParseNode(type = RETURNING, token = null, children = returningElems, remaining = rem)
    }

    private inline fun List<Token>.parseLegacyDml(parseDmlOp: List<Token>.() -> ParseNode): ParseNode {
        var rem = this
        val children = ArrayList<ParseNode>()

        val source = rem.parsePathTerm(PathMode.SIMPLE_PATH).let {
            it.remaining.parseOptionalAsAlias(it).also { asNode ->
                rem = asNode.remaining
            }
        }.let {
            it.remaining.parseOptionalAtAlias(it).also { atNode ->
                rem = atNode.remaining
            }
        }.let {
            it.remaining.parseOptionalByAlias(it).also { byNode ->
                rem = byNode.remaining
            }
        }

        children.add(ParseNode(FROM_CLAUSE, null, listOf(source), rem))

        val operation = rem.parseDmlOp().also {
            rem = it.remaining
        }

        rem.parseOptionalWhere()?.let {
            children.add(it)
            rem = it.remaining
        }

        rem.parseOptionalReturning()?.let { it ->
            children.add(it)
            rem = it.remaining
        }

        // generate a FROM-node to normalize the parse tree
        return ParseNode(FROM, null, listOf(operation) + children, rem)
    }

    private fun List<Token>.parseOptionalWhere(): ParseNode? {
        var rem = this

        // TODO consolidate this logic with the SELECT logic
        if (rem.head?.keywordText == "where") {
            val expr = rem.tail.parseExpression()
            rem = expr.remaining
            return ParseNode(WHERE, null, listOf(expr), rem)
        }

        return null
    }

    private fun List<Token>.parseOptionalReturning(): ParseNode? {
        var rem = this

        if (rem.head?.keywordText == "returning") {
            return rem.tail.parseReturning()
        }

        return null
    }

    private fun List<Token>.parseReturningElems(): ParseNode {
        return parseCommaList {
            var rem = this
            var returningMapping = rem.parseReturningMapping().also { rem = it.remaining }
            var column = rem.parseColumn().also { rem = it.remaining }
            ParseNode(type = RETURNING_ELEM, token = null, children = listOf(returningMapping, column), remaining = rem)
        }
    }

    private fun List<Token>.parseReturningMapping(): ParseNode {
        var rem = this
        when (rem.head?.keywordText) {
            "modified_old", "modified_new", "all_old", "all_new" -> {
                return ParseNode(type = RETURNING_MAPPING, token = rem.head, children = listOf(), remaining = rem.tail)
            }
            else -> rem.err("Expected ( MODIFIED | ALL ) ( NEW | OLD ) in each returning element.", PARSE_EXPECTED_RETURNING_CLAUSE)
        }
    }

    private fun List<Token>.parseColumn(): ParseNode {
        return when (this.head?.type) {
            STAR -> ParseNode(RETURNING_WILDCARD, this.head, listOf(), this.tail)
            else -> {
                var expr = parseExpression().let {
                    when (it.type) {
                        PATH -> inspectColumnPathExpression(it)
                        ATOM -> it
                        else -> this.err("Unsupported syntax in RETURNING columns.", PARSE_UNSUPPORTED_RETURNING_CLAUSE_SYNTAX)
                    }
                }
                expr
            }
        }
    }

    private fun inspectColumnPathExpression(pathNode: ParseNode): ParseNode {
        if (pathNode.children.size > 2) {
            pathNode.children[2].token?.err("More than two paths in RETURNING columns.", PARSE_UNSUPPORTED_RETURNING_CLAUSE_SYNTAX)
        }
        return pathNode
    }

    private fun List<Token>.parsePivot(): ParseNode {
        var rem = this
        val value = rem.parseExpression().deriveExpectedKeyword("at")
        rem = value.remaining
        val name = rem.parseExpression()
        rem = name.remaining
        val selectAfterProjection = parseSelectAfterProjection(PIVOT,ParseNode(MEMBER, null, listOf(name, value), rem))
        return selectAfterProjection
    }

    private fun List<Token>.parseSelect(): ParseNode {
        var rem = this
        val distinct = when (head?.keywordText) {
            "distinct" -> {
                rem = tail
                true
            }
            "all" -> {
                // SELECT ALL is default semantics
                rem = tail
                false
            }
            else -> false
        }

        var type = SELECT_LIST
        var projection = when {
            rem.head?.keywordText == "value" -> {
                type = SELECT_VALUE
                rem.tail.parseExpression()
            }
            else -> {
                val list = rem.parseSelectList()
                if (list.children.isEmpty()) {
                    rem.err("Cannot have empty SELECT list", PARSE_EMPTY_SELECT)
                }

                val asterisk = list.children.firstOrNull { it.type == ParseType.PROJECT_ALL && it.children.isEmpty() }
                if(asterisk != null
                   && list.children.size > 1) {
                    asterisk.token.err(
                        "Other expressions may not be present in the select list when '*' is used without dot notation.",
                        ErrorCode.PARSE_ASTERISK_IS_NOT_ALONE_IN_SELECT_LIST)
                }

                list
            }
        }
        if (distinct) {
            projection = ParseNode(DISTINCT, null, listOf(projection), projection.remaining)
        }

        val parseSelectAfterProjection = parseSelectAfterProjection(type, projection)
        return parseSelectAfterProjection
    }

    private fun ParseNode.expectEof(statementType: String) {
        if (!remaining.onlyEndOfStatement()) {
            remaining.err("Unexpected tokens after $statementType statement!", ErrorCode.PARSE_UNEXPECTED_TOKEN)
        }
    }

    private fun List<Token>.parseCreate(): ParseNode = when (head?.keywordText) {
        "table" -> tail.parseCreateTable()
        "index" -> tail.parseCreateIndex()
        else -> head.err("Unexpected token following CREATE", ErrorCode.PARSE_UNEXPECTED_TOKEN)
    }.apply {
        expectEof("CREATE")
    }

    private fun List<Token>.parseDrop(): ParseNode = when (head?.keywordText) {
        "table" -> tail.parseDropTable()
        "index" -> tail.parseDropIndex()
        else -> head.err("Unexpected token following DROP", ErrorCode.PARSE_UNEXPECTED_TOKEN)
    }.apply {
        expectEof("DROP")
    }

    /**
     * This is currently parsing only the most naïve `CREATE TABLE <name>` statement.
     *
     * TODO: provide for definition of table schema.
     */
    private fun List<Token>.parseCreateTable(): ParseNode {
        val identifier = when (head?.type) {
            QUOTED_IDENTIFIER, IDENTIFIER -> {
                atomFromHead()
            }
            else -> {
                err("Expected identifier!", ErrorCode.PARSE_UNEXPECTED_TOKEN)
            }
        }
        return ParseNode(CREATE_TABLE, null, listOf(identifier), identifier.remaining)
    }

    private fun List<Token>.parseDropIndex(): ParseNode {
        var rem = this

        val identifier = when (rem.head?.type) {
            IDENTIFIER, QUOTED_IDENTIFIER -> {
                atomFromHead()
            }
            else -> {
                rem.err("Expected identifier!", PARSE_UNEXPECTED_TOKEN)
            }
        }
        rem = rem.tail

        if (rem.head?.keywordText != "on") {
            rem.err("Expected ON", PARSE_UNEXPECTED_TOKEN)
        }
        rem = rem.tail

        val target = when (rem.head?.type) {
            QUOTED_IDENTIFIER, IDENTIFIER -> {
                rem.atomFromHead()
            }
            else -> {
                rem.err("Table target must be an identifier", PARSE_UNEXPECTED_TOKEN)
            }
        }
        rem = rem.tail

        return ParseNode(DROP_INDEX, null, listOf(identifier, target), rem)
    }

    /**
     * This is currently parsing only the most naïve `DROP TABLE <name>` statement.
     */
    private fun List<Token>.parseDropTable(): ParseNode {
        val identifier = when (head?.type) {
            QUOTED_IDENTIFIER, IDENTIFIER -> {
                atomFromHead()
            }
            else -> {
                err("Expected identifier!", ErrorCode.PARSE_UNEXPECTED_TOKEN)
            }
        }

        return ParseNode(DROP_TABLE, null, listOf(identifier), identifier.remaining)
    }

    /**
     * Parses a basic `CREATE INDEX ON <name> <path>, ...`
     */
    private fun List<Token>.parseCreateIndex(): ParseNode {
        var rem = this

        // TODO support UNIQUE modifier
        // TODO support naming the index

        if (rem.head?.keywordText != "on") {
            err("Expected ON", ErrorCode.PARSE_UNEXPECTED_TOKEN)
        }
        rem = rem.tail

        val target = when (rem.head?.type) {
            QUOTED_IDENTIFIER, IDENTIFIER -> {
                rem.atomFromHead()
            }
            else -> {
                rem.err("Index target must be an identifier", ErrorCode.PARSE_UNEXPECTED_TOKEN)
            }
        }
        rem = target.remaining

        if (rem.head?.type != LEFT_PAREN) {
            rem.err("Expected parenthesis for keys", ErrorCode.PARSE_UNEXPECTED_TOKEN)
        }
        // TODO support full expressions here... only simple paths for now
        val keys = rem.tail.parseArgList(NONE, SIMPLE_PATH_ARG_LIST).deriveExpected(RIGHT_PAREN)
        rem = keys.remaining

        // TODO support other syntax options
        return ParseNode(CREATE_INDEX, null, listOf(target, keys), rem)
    }

    /**
     * Inspects a path expression to determine if should be treated as a regular [ParseType.PATH] expression or
     * converted to a [ParseType.PROJECT_ALL].
     *
     * Examples of expressions that are converted to [ParseType.PROJECT_ALL] are:
     *
     * ```sql
     *      SELECT * FROM foo
     *      SELECT foo.* FROM foo
     *      SELECT f.* FROM foo as f
     *      SELECT foo.bar.* FROM foo
     *      SELECT f.bar.* FROM foo as f
     * ```
     * Also validates that the expression is valid for select list context.  It does this by making
     * sure that expressions looking like the following do not appear:
     *
     * ```sql
     *      SELECT foo[*] FROM foo
     *      SELECT f.*.bar FROM foo as f
     *      SELECT foo[1].* FROM foo
     *      SELECT foo.*.bar FROM foo
     * ```
     *
     * If no conversion is needed, returns the original `pathNode`.
     * If conversion is needed, clones the original `pathNode`, changing the `type` to `PROJECT_ALL`,
     * removes the trailing `PATH_WILDCARD_UNPIVOT` and returns.
     */
    private fun inspectPathExpression(pathNode: ParseNode): ParseNode {
        fun flattenParseNode(node: ParseNode): List<ParseNode> {
            fun doFlatten(n: ParseNode, l: MutableList<ParseNode>) {
                l.add(n)
                n.children.forEach { doFlatten(it,l ) }
            }
            val list = mutableListOf<ParseNode>()
            doFlatten(node, list)
            return list
        }

        val flattened = flattenParseNode(pathNode).drop(2)

        //Is invalid if contains PATH_WILDCARD (i.e. to `[*]`}
        flattened.firstOrNull { it.type == PATH_WILDCARD }
            ?.token
            ?.err("Invalid use of * in select list", ErrorCode.PARSE_INVALID_CONTEXT_FOR_WILDCARD_IN_SELECT_LIST)

        //Is invalid if contains PATH_WILDCARD_UNPIVOT (i.e. * as part of a dotted expression) anywhere except at the end.
        //i.e. f.*.b is invalid but f.b.* is not.
        flattened.dropLast(1).firstOrNull { it.type == PATH_UNPIVOT }
            ?.token
            ?.err("Invalid use of * in select list", ErrorCode.PARSE_INVALID_CONTEXT_FOR_WILDCARD_IN_SELECT_LIST)

        //If the last path component expression is a *, then the PathType is a wildcard and we need to do one
        //additional check.
        if(flattened.last().type == ParseType.PATH_UNPIVOT) {

            //Is invalid if contains a square bracket anywhere and a wildcard at the end.
            //i.e f[1].* is invalid
            flattened.firstOrNull { it.type == PATH_SQB }
                ?.token
                ?.err("Cannot use [] and * together in SELECT list expression", ErrorCode.PARSE_CANNOT_MIX_SQB_AND_WILDCARD_IN_SELECT_LIST)

            val pathPart = pathNode.copy(children = pathNode.children.dropLast(1))

            return ParseNode(
                type = PROJECT_ALL,
                token = null,
                children = listOf(if (pathPart.children.size == 1) pathPart.children[0] else pathPart),
                remaining = pathNode.remaining)
        }
        return pathNode
    }

    private fun List<Token>.parseSelectList(): ParseNode {
        return parseCommaList {
            if (this.head?.type == STAR) {
                ParseNode(PROJECT_ALL, this.head, listOf(), this.tail)
            }
            else {
                val expr = parseExpression().let {
                    when (it.type) {
                        PATH -> inspectPathExpression(it)
                        else -> it
                    }
                }
                val rem = expr.remaining
                rem.parseOptionalAsAlias(expr)
            }
        }
    }

    private fun parseSelectAfterProjection(selectType: ParseType, projection: ParseNode): ParseNode {
        val children = ArrayList<ParseNode>()
        var rem = projection.remaining
        children.add(projection)

        // TODO support SELECT with no FROM
        if (rem.head?.keywordText != "from") {
            rem.err("Expected FROM after SELECT list", PARSE_SELECT_MISSING_FROM)
        }

        val fromList = rem.tail.parseFromSourceList(OperatorPrecedenceGroups.SELECT.precedence)

        rem = fromList.remaining
        children.add(fromList)

        fun parseOptionalSingleExpressionClause(type: ParseType) {
            if (rem.head?.keywordText == type.identifier) {
                val expr = rem.tail.parseExpression(OperatorPrecedenceGroups.SELECT.precedence)
                rem = expr.remaining
                children.add(ParseNode(type, null, listOf(expr), rem))
            }
        }

        if (rem.head?.keywordText == "let") {
            val letParseNode = rem.parseLet()
            rem = letParseNode.remaining
            children.add(letParseNode)
        }

        parseOptionalSingleExpressionClause(WHERE)

        if (rem.head?.keywordText == "order") {
            rem = rem.tail.tailExpectedToken(BY)

            val orderByChildren = listOf(rem.parseOrderByArgList())
            rem = orderByChildren.first().remaining

            children.add(
                ParseNode(type = ORDER_BY, token = null, children = orderByChildren, remaining = rem)
            )
        }

        if (rem.head?.keywordText == "group") {
            rem = rem.tail
            val type = when (rem.head?.keywordText) {
                "partial" -> {
                    rem = rem.tail
                    GROUP_PARTIAL
                }
                else -> GROUP
            }

            val groupChildren = ArrayList<ParseNode>()

            rem = rem.tailExpectedToken(BY)

            val groupKey = rem.parseArgList(
                aliasSupportType = AS_ONLY,
                mode = NORMAL_ARG_LIST,
                precedence = OperatorPrecedenceGroups.SELECT.precedence
            )
            groupKey.children.forEach {
                // TODO support ordinal case
                if (it.token?.type == LITERAL) {
                    it.token.err("Literals (including ordinals) not supported in GROUP BY", PARSE_UNSUPPORTED_LITERALS_GROUPBY)
                }
            }
            groupChildren.add(groupKey)
            rem = groupKey.remaining

            if (rem.head?.keywordText == "group") {
                rem = rem.tail.tailExpectedKeyword("as")

                if (rem.head?.type?.isIdentifier() != true) {
                    rem.err("Expected identifier for GROUP name", PARSE_EXPECTED_IDENT_FOR_GROUP_NAME)
                }
                groupChildren.add(rem.atomFromHead())
                rem = rem.tail
            }
            children.add(
                ParseNode(
                    type,
                    null,
                    groupChildren,
                    rem
                )
            )
        }

        parseOptionalSingleExpressionClause(HAVING)

        parseOptionalSingleExpressionClause(LIMIT)

        return ParseNode(selectType, null, children, rem)
    }

    private fun List<Token>.parseFunctionCall(name: Token): ParseNode {
        fun parseCallArguments(callName: String, args: List<Token>, callType: ParseType): ParseNode = when(args.head?.type) {
            STAR -> err("$callName(*) is not allowed", PARSE_UNSUPPORTED_CALL_WITH_STAR)
            RIGHT_PAREN -> ParseNode(callType, name, emptyList(), tail)
            else -> {
                args.parseArgList(aliasSupportType = NONE, mode = NORMAL_ARG_LIST)
                    .copy(type = callType, token = name)
                    .deriveExpected(RIGHT_PAREN)
            }
        }

        val callName = name.text!!
        val memoizedTail by lazy { tail }
        val keywordText = head?.keywordText

        return when (callName) {
            "count" -> {
                when {
                    head?.type == RIGHT_PAREN -> {
                        err("Aggregate functions are always unary", PARSE_NON_UNARY_AGREGATE_FUNCTION_CALL)
                    }

                    // COUNT(*)
                    head?.type == STAR -> {
                        ParseNode(CALL_AGG_WILDCARD, name, emptyList(), tail).deriveExpected(RIGHT_PAREN)
                    }

                    head?.type == KEYWORD && keywordText == "distinct" -> {
                        when(memoizedTail.head?.type) {
                            // COUNT(DISTINCT *)
                            STAR -> {
                                err("COUNT(DISTINCT *) is not supported", PARSE_UNSUPPORTED_CALL_WITH_STAR)
                            }

                            // COUNT(DISTINCT expression)
                            else -> {
                                memoizedTail.parseArgList(aliasSupportType = NONE, mode = NORMAL_ARG_LIST)
                                    .copy(type = CALL_DISTINCT_AGG, token = name)
                                    .deriveExpected(RIGHT_PAREN)
                            }
                        }
                    }

                    head?.type == KEYWORD && keywordText == "all" -> {
                        when(memoizedTail.head?.type) {
                            STAR -> err("COUNT(ALL *) is not supported", PARSE_UNSUPPORTED_CALL_WITH_STAR)

                            // COUNT(ALL expression)
                            else -> {
                                memoizedTail.parseArgList(aliasSupportType = NONE, mode = NORMAL_ARG_LIST)
                                    .copy(type = CALL_AGG, token = name)
                                    .deriveExpected(RIGHT_PAREN)
                            }
                        }
                    }

                    else -> parseArgList(aliasSupportType = NONE, mode = NORMAL_ARG_LIST)
                        .copy(type = CALL_AGG, token = name)
                        .deriveExpected(RIGHT_PAREN)
                }
            }
            in STANDARD_AGGREGATE_FUNCTIONS -> {

                val call = when {
                    head?.type == KEYWORD && head?.keywordText == "distinct" -> {
                        parseCallArguments(callName, tail, CALL_DISTINCT_AGG)
                    }
                    head?.type == KEYWORD && head?.keywordText == "all" -> {
                        parseCallArguments(callName, tail, CALL_AGG)
                    }
                    else -> {
                        parseCallArguments(callName, this, CALL_AGG)
                    }
                }

                if (call.children.size != 1) {
                    err("Aggregate functions are always unary", PARSE_NON_UNARY_AGREGATE_FUNCTION_CALL)
                }

                call
            }

            // normal function
            else -> parseCallArguments(callName, this, CALL)
        }
    }

    private fun List<Token>.parseExec(): ParseNode {
        var rem = this
        if (rem.head?.type == EOF) {
            rem.err("No stored procedure provided", PARSE_NO_STORED_PROCEDURE_PROVIDED)
        }

        rem.forEach {
            if (it.keywordText?.toLowerCase() == "exec") {
                it.err("EXEC call found at unexpected location", PARSE_UNEXPECTED_TERM)
            }
        }

        val procedureName = rem.head
        rem = rem.tail

        // Stored procedure call has no args
        if (rem.head?.type == EOF) {
            return ParseNode(EXEC, procedureName, emptyList(), rem)
        }

        else if (rem.head?.type == LEFT_PAREN) {
            rem.err("Unexpected $LEFT_PAREN found following stored procedure call", PARSE_UNEXPECTED_TOKEN)
        }

        return rem.parseArgList(aliasSupportType = NONE, mode = NORMAL_ARG_LIST)
                  .copy(type = EXEC, token = procedureName)
    }

    /**
     * Parses substring
     *
     * Syntax is either SUBSTRING(<str> FROM <start position> [FOR <string length>])
     * or SUBSTRING(<str>, <start position> [, <string length>])
     */
    private fun List<Token>.parseSubstring(name: Token): ParseNode {
        var rem = this

        if (rem.head?.type != LEFT_PAREN) {
            val pvmap = PropertyValueMap()
            pvmap[EXPECTED_TOKEN_TYPE] = LEFT_PAREN
            rem.err("Expected $LEFT_PAREN", PARSE_EXPECTED_LEFT_PAREN_BUILTIN_FUNCTION_CALL, pvmap)
        }

        var stringExpr = tail.parseExpression()
        rem = stringExpr.remaining
        var parseSql92Syntax = false

        stringExpr = when {
            rem.head!!.keywordText == "from" -> {
                parseSql92Syntax = true
                stringExpr.deriveExpectedKeyword("from")
            }
            rem.head!!.type == COMMA -> stringExpr.deriveExpected(COMMA)
            else -> rem.err("Expected $KEYWORD 'from' OR $COMMA", PARSE_EXPECTED_ARGUMENT_DELIMITER)
        }

        val (positionExpr: ParseNode, expectedToken: Token) = stringExpr.remaining.parseExpression()
                .deriveExpected(if(parseSql92Syntax) FOR else COMMA, RIGHT_PAREN)

        if (expectedToken.type == RIGHT_PAREN) {
            return ParseNode(
                ParseType.CALL,
                name,
                listOf(stringExpr, positionExpr),
                positionExpr.remaining
            )
        }

        rem = positionExpr.remaining
        val lengthExpr = rem.parseExpression().deriveExpected(RIGHT_PAREN)
        return ParseNode(ParseType.CALL,
                name,
                listOf(stringExpr, positionExpr, lengthExpr),
                lengthExpr.remaining)

    }

    /**
     * Parses trim
     *
     * Syntax is TRIM([[ specification ] [to trim characters] FROM] <trim source>).
     */
    private fun List<Token>.parseTrim(name: Token): ParseNode {
        if (head?.type != LEFT_PAREN) err("Expected $LEFT_PAREN", PARSE_EXPECTED_LEFT_PAREN_BUILTIN_FUNCTION_CALL)

        var rem = tail
        val arguments = mutableListOf<ParseNode>()

        fun parseArgument(block: (ParseNode) -> ParseNode = { it }): List<Token> {
            val node = block(rem.parseExpression())
            arguments.add(node)

            return node.remaining
        }

        val maybeTrimSpec = rem.head
        val hasSpecification = when {
            maybeTrimSpec?.type == IDENTIFIER && TRIM_SPECIFICATION_KEYWORDS.contains(maybeTrimSpec.text?.toLowerCase()) -> {
                arguments.add(ParseNode(ATOM, maybeTrimSpec.copy(type = TRIM_SPECIFICATION), listOf(), rem.tail))
                rem = rem.tail

                true
            }
            else -> false
        }

        if (hasSpecification) { // trim(spec [toRemove] from target)
            rem = when (rem.head?.keywordText) {
                "from" -> rem.tail
                else   -> parseArgument { it.deriveExpectedKeyword("from") }
            }

            rem = parseArgument()
        }
        else {
            if(rem.head?.keywordText == "from") { // trim(from target)
                rem = rem.tail // skips from

                rem = parseArgument()
            }
            else { // trim([toRemove from] target)
                rem = parseArgument()

                if(rem.head?.keywordText == "from") {
                    rem = rem.tail // skips from

                    rem = parseArgument()
                }
            }
        }

        if(rem.head?.type != RIGHT_PAREN) {
            rem.err("Expected $RIGHT_PAREN", PARSE_EXPECTED_RIGHT_PAREN_BUILTIN_FUNCTION_CALL)
        }

        return ParseNode(ParseType.CALL, name, arguments, rem.tail)
    }

    private fun List<Token>.parseDatePart(): ParseNode {
        val maybeDatePart = this.head
        return when  {
            maybeDatePart?.type == IDENTIFIER && DATE_PART_KEYWORDS.contains(maybeDatePart.text?.toLowerCase()) -> {
                ParseNode(ATOM, maybeDatePart.copy(type = DATE_PART), listOf(), this.tail)
            }
            else -> maybeDatePart.err("Expected one of: $DATE_PART_KEYWORDS", PARSE_EXPECTED_DATE_PART)
        }
    }


    /**
     * Parses extract function call.
     *
     * Syntax is EXTRACT(<date_part> FROM <timestamp>).
     */
    private fun List<Token>.parseExtract(name: Token): ParseNode {
        if (head?.type != LEFT_PAREN) err("Expected $LEFT_PAREN",
                                          PARSE_EXPECTED_LEFT_PAREN_BUILTIN_FUNCTION_CALL)

        val datePart = this.tail.parseDatePart().deriveExpectedKeyword("from")
        val rem = datePart.remaining
        val dateTimeType = rem.parseExpression().deriveExpected(RIGHT_PAREN)

        return ParseNode(CALL, name, listOf(datePart, dateTimeType), dateTimeType.remaining)
    }

    /**
     * Parses a date string and validates that the date string is a string and of the format YYYY-MM-DD
     */
    private fun List<Token>.parseDate(): ParseNode {
        val dateStringToken = head
        if (dateStringToken?.value == null || dateStringToken.type != LITERAL || !dateStringToken.value.isText) {
            err("Expected date string followed by the keyword DATE, found ${head?.value?.type}", PARSE_UNEXPECTED_TOKEN)
        }

        val dateString = dateStringToken.value.stringValue()

        // validate that the date string follows the format YYYY-MM-DD
        // Filter out the extended dates which can be specified with the '+' or '-' symbol.
        // '+99999-03-10' for example is allowed by LocalDate.parse and should be filtered out.
        if (!DATE_PATTERN_REGEX.matches(dateString!!)) {
            err("Expected DATE string to be of the format yyyy-MM-dd", PARSE_INVALID_DATE_STRING)
        }
        try {
            LocalDate.parse(dateString, ISO_LOCAL_DATE)
        } catch (e: DateTimeParseException) {
            err(e.localizedMessage, PARSE_INVALID_DATE_STRING)
        }

        return ParseNode(DATE, head, listOf(), tail)
    }

    /**
     * Parses the optional precision specified with TIME type.
     * The precision states the precision of the second's value in the time unit.
     * If the precision is specified, the function returns the [ParseNode] with the token as precision value.
     * Otherwise, the function returns the [ParseNode] with the token as null.
     * It also verifies that the specified precision is an unsigned integer.
     */
    private fun List<Token>.parseOptionalPrecision(): ParseNode =
        // If the optional precision is present
        if (head?.type == LEFT_PAREN) {
            var rem = tail
            // Expected precision token to be unsigned integer between 0 and 9 inclusive
            if (rem.head == null || rem.head!!.type != LITERAL || !rem.head!!.value!!.isUnsignedInteger ||
                rem.head!!.value!!.longValue() < 0 || rem.head!!.value!!.longValue() > MAX_PRECISION_FOR_TIME) {
                rem.head.err("Expected integer value between 0 and 9 for precision", PARSE_INVALID_PRECISION_FOR_TIME)
            }
            val precision = rem.head
            rem = rem.tail
            if (rem.head?.type != RIGHT_PAREN) {
                rem.head.errExpectedTokenType(RIGHT_PAREN)
            }
            ParseNode(PRECISION, precision, listOf(), rem.tail)
        }
        else {
            ParseNode(PRECISION, null, listOf(), this)
        }

    /**
     * Checks for the optional time zone indicator which is specified with "WITH TIME ZONE"
     */
    private fun List<Token>.checkForOptionalTimeZone(): Pair<List<Token>, Boolean> {
        // If the keyword is specified for time zone, it must be a series of keywords - "with time zone"
        if (head?.type == KEYWORD) {
            val rem =
                tailExpectedKeyword("with").
                tailExpectedKeyword("time").
                tailExpectedKeyword("zone")
            return Pair(rem, true)
        }
        return Pair(this, false)
    }


    /**
     * Gets the precision from the time string of the format 'HH:MM:SS[.ddd....][+|-HH:MM]'.
     */
    private fun getPrecisionFromTimeString(timeString: String) : Int {
        val matcher = genericTimeRegex.toPattern().matcher(timeString)
        if (!matcher.find()) {
            org.partiql.lang.eval.err("Time string does not match the format 'HH:MM:SS[.ddd....][+|-HH:MM]'",
                propertyValueMapOf(),
                false
            )
        }
        // Note that the [genericTimeRegex] has a group to extract the fractional part of the second.
        val fraction = matcher.group(1)?.removePrefix(".")
        return fraction?.length ?: 0
    }

    /**
     * Parses a time string and verifies that the time string is a string and is specified in the valid ISO 8601 format.
     * Allows for optional precision and time zone to be specified with the time.
     * The different valid usages are as follows:
     *
     *         1. TIME 'HH:MM:SS[.ddd....][+|-HH:MM]'
     *
     *         2. TIME (<p>) 'HH:MM:SS[.ddd....][+|-HH:MM]'
     *
     *         3. TIME WITH TIME ZONE 'HH:MM:SS[.ddd....][+|-HH:MM]'
     *
     *         4. TIME (<p>) WITH TIME ZONE 'HH:MM:SS[.ddd....][+|-HH:MM]'
     *
     * where p is the precision for the second's value in the time.
     * The valid range for the time zone offset is [-18:00 to +18:00]
     * If the time zone offset is not specified when used with "TIME WITH TIME ZONE", the system default time zone is picked.
     * This behaviour is consistent with most other database languages like SQL92, PostgreSQL etc.
     * It also makes more sense as the user using the keywords "TIME WITH TIME ZONE .." would expect the
     * local time zone offset to be used by default.
     */
    private fun List<Token>.parseTime(): ParseNode {

        var rem = this

        // Parses the time string without the time zone offset.
        fun tryLocalTimeParsing(time: String?) {
            try {
                LocalTime.parse(time, DateTimeFormatter.ISO_TIME)
            }
            catch (e: DateTimeParseException) {
                rem.head.err(e.localizedMessage, PARSE_INVALID_TIME_STRING)
            }
        }

        // 1. Parse for optional precision and store the precision value
        val precision = rem.parseOptionalPrecision()
        rem = precision.remaining

        // 2. Check for optional "with time zone" tokens and store the boolean
        val (remainingAfterOptionalTimeZone, isTimeZoneSpecified) = rem.checkForOptionalTimeZone()
        rem = remainingAfterOptionalTimeZone

        val timeStringToken = rem.head
        if (timeStringToken?.value == null || timeStringToken.type != LITERAL || !timeStringToken.value.isText) {
            rem.head.err(
                "Expected time string followed by the keyword TIME OR TIME WITH TIME ZONE, found ${rem.head?.value?.type}",
                PARSE_UNEXPECTED_TOKEN
            )
        }

        // 3. Parse the time string as local time 'hh:mm:ss.dddd...' or local time with offset 'hh:mm:ss.dddd...[+|-]hh:mm'
        //      - If the time zone is true and the local offset is missing, consider local offset from the system settings.
        val timeString = timeStringToken.value.stringValue()?.replace(" ", "")
        if (!genericTimeRegex.matches(timeString!!)) {
            rem.head.err("Invalid format for time string. Expected format is \"TIME [(p)] [WITH TIME ZONE] HH:MM:SS[.ddddd...][+|-HH:MM]\"",
                PARSE_INVALID_TIME_STRING)
        }
        var newTimeString = timeString
        when(isTimeZoneSpecified) {
            false -> tryLocalTimeParsing(timeString)
            true -> try {
                OffsetTime.parse(timeString, DateTimeFormatter.ISO_TIME)
            } catch (e: DateTimeParseException) {
                // The exception thrown here is because of the invalid time or time zone offset specified in the timestring.
                // The valid time zone offsets are in the range of [-18:00 - 18:00]
                if (timeWithoutTimeZoneRegex.matches(timeString)) {
                    // Fall back on parsing a string without a time zone offset only if the offset is not specified.
                    // Add local system timezone offset in that case.
                    tryLocalTimeParsing(timeString)
<<<<<<< HEAD
                    newTimeString = timeString + LOCAL_TIMEZONE_OFFSET.getOffsetHHmm()
=======
                    newTimeString = timeString + ZoneOffset.systemDefault().rules.getOffset(Instant.now()).getOffsetHHmm()
>>>>>>> ffb7822a
                }
                else {
                    rem.head.err(e.localizedMessage, PARSE_INVALID_TIME_STRING)
                }
            }
        }
        // Extract the precision from the time string representation if the precision is not specified.
        // For e.g., TIME '23:12:12.12300' should have precision of 5.
        // The source span here is just the filler value and does not reflect the actual source location of the precision
        // as it does not exists in case the precision is unspecified.
        val precisionOfValue =  precision.token ?:
<<<<<<< HEAD
            Token(LITERAL, ion.newInt(getPrecisionFromTimeString(newTimeString)), SourceSpan(-1, -1, -1))
=======
            Token(LITERAL, ion.newInt(getPrecisionFromTimeString(newTimeString)), timeStringToken.span)
>>>>>>> ffb7822a

        return ParseNode(
            if (isTimeZoneSpecified) TIME_WITH_TIME_ZONE else TIME,
            rem.head!!.copy(value = ion.newString(newTimeString)),
            listOf(precision.copy(token = precisionOfValue)),
            rem.tail)
    }

    /**
     * Parses a function call that has the syntax of `date_add` and `date_diff`.
     *
     * Syntax is <func>(<date_part>, <timestamp>, <timestamp>) where <func>
     * is the value of [name].
     */
    private fun List<Token>.parseDateAddOrDateDiff(name: Token): ParseNode {
        if (head?.type != LEFT_PAREN) err("Expected $LEFT_PAREN",
            PARSE_EXPECTED_LEFT_PAREN_BUILTIN_FUNCTION_CALL)

        val datePart = this.tail.parseDatePart().deriveExpected(COMMA)

        val timestamp1 = datePart.remaining.parseExpression().deriveExpected(COMMA)
        val timestamp2 = timestamp1.remaining.parseExpression().deriveExpected(RIGHT_PAREN)

        return ParseNode(CALL, name, listOf(datePart, timestamp1, timestamp2), timestamp2.remaining)
    }

    private fun List<Token>.parseLet(): ParseNode {
        val letClauses = ArrayList<ParseNode>()
        var rem = this.tail
        var child = rem.parseExpression()
        rem = child.remaining

        if (rem.head?.type != AS) {
            rem.head.err("Expected $AS following $LET expr", PARSE_EXPECTED_AS_FOR_LET)
        }

        rem = rem.tail

        if (rem.head?.type?.isIdentifier() != true) {
            rem.head.err("Expected identifier for $AS-alias", PARSE_EXPECTED_IDENT_FOR_ALIAS)
        }

        var name = rem.head
        rem = rem.tail
        letClauses.add(ParseNode(AS_ALIAS, name, listOf(child), rem))

        while (rem.head?.type == COMMA) {
            rem = rem.tail
            child = rem.parseExpression()
            rem = child.remaining
            if (rem.head?.type != AS) {
                rem.head.err("Expected $AS following $LET expr", PARSE_EXPECTED_AS_FOR_LET)
            }

            rem = rem.tail

            if (rem.head?.type?.isIdentifier() != true) {
                rem.head.err("Expected identifier for $AS-alias", PARSE_EXPECTED_IDENT_FOR_ALIAS)
            }

            name = rem.head

            rem = rem.tail
            letClauses.add(ParseNode(AS_ALIAS, name, listOf(child), rem))
        }
        return ParseNode(LET, null, letClauses, rem)
    }

    private fun List<Token>.parseListLiteral(): ParseNode =
        parseArgList(
            aliasSupportType = NONE,
            mode = NORMAL_ARG_LIST
        ).copy(
            type = LIST
        ).deriveExpected(RIGHT_BRACKET)

    private fun List<Token>.parseBagLiteral(): ParseNode =
        parseArgList(
            aliasSupportType = NONE,
            mode = NORMAL_ARG_LIST
        ).copy(
            type = BAG
        ).deriveExpected(RIGHT_DOUBLE_ANGLE_BRACKET)

    private fun List<Token>.parseStructLiteral(): ParseNode =
        parseArgList(
            aliasSupportType = NONE,
            mode = STRUCT_LITERAL_ARG_LIST
        ).copy(
            type = STRUCT
        ).deriveExpected(RIGHT_CURLY)

    private fun List<Token>.parseTableValues(): ParseNode =
        parseCommaList {
            var rem = this
            if (rem.head?.type != LEFT_PAREN) {
                err("Expected $LEFT_PAREN for row value constructor", PARSE_EXPECTED_LEFT_PAREN_VALUE_CONSTRUCTOR)
            }
            rem = rem.tail
            rem.parseArgList(
                aliasSupportType = NONE,
                mode = NORMAL_ARG_LIST
            ).copy(
                type = LIST
            ).deriveExpected(RIGHT_PAREN)
        }

    private val parseCommaDelim: List<Token>.() -> ParseNode? = {
        when (head?.type) {
            COMMA -> atomFromHead()
            else -> null
        }
    }

    private val parseJoinDelim: List<Token>.() -> ParseNode? = {
        when (head?.type) {
            COMMA -> atomFromHead(INNER_JOIN)
            KEYWORD -> when (head?.keywordText) {
                "join", "cross_join", "inner_join" -> atomFromHead(INNER_JOIN)
                "left_join", "left_cross_join" -> atomFromHead(LEFT_JOIN)
                "right_join", "right_cross_join" -> atomFromHead(RIGHT_JOIN)
                "outer_join", "outer_cross_join" -> atomFromHead(OUTER_JOIN)
                else -> null
            }
            else -> null
        }
    }

        private fun List<Token>.parseOrderByArgList(): ParseNode {
        return parseDelimitedList(parseCommaDelim) {
            var rem = this

            var child = rem.parseExpression()
            var sortSpecKey = listOf(child)
            rem = child.remaining

            when (rem.head?.type) {
                ASC, DESC -> {
                    sortSpecKey = listOf(child, ParseNode(
                        type = ORDERING_SPEC,
                        token = rem.head,
                        children = listOf(),
                        remaining = rem.tail))
                    rem = rem.tail
                }
            }
            ParseNode(type = SORT_SPEC, token = null, children = sortSpecKey, remaining = rem)
        }
    }

    private fun List<Token>.parseFromSource(precedence: Int = -1, parseRemaining: Boolean = true): ParseNode {
        var rem = this
        var child = when (rem.head?.keywordText) {
            "unpivot" -> {
                val actualChild = rem.tail.parseExpression(precedence)
                ParseNode(
                        UNPIVOT,
                        rem.head,
                        listOf(actualChild),
                        actualChild.remaining
                )
            }
            else -> {
                val isSubqueryOrLiteral = rem.tail.head?.type == LITERAL || rem.tail.head?.keywordText == "select"
                if (rem.head?.type == LEFT_PAREN && !isSubqueryOrLiteral) {
                    // Starts with a left paren and is not a subquery or literal, so parse as a from source
                    rem = rem.tail
                    rem.parseFromSource(precedence).deriveExpected(RIGHT_PAREN)
                }
                else {
                    rem.parseExpression(precedence)
                }
            }
        }
        rem = child.remaining

        child = rem.parseOptionalAsAlias(child).also {
            rem = it.remaining
        }

        child = rem.parseOptionalAtAlias(child).also {
            rem = it.remaining
        }

        child = rem.parseOptionalByAlias(child).also {
            rem = it.remaining
        }

        var left = child

        var delim = rem.parseJoinDelim()
        if (parseRemaining) {
            while (delim?.type?.isJoin == true) {
                val isCrossJoin = delim.token?.keywordText?.contains("cross") ?: false
                val hasOnClause = delim.token?.type == KEYWORD && !isCrossJoin
                var children : List<ParseNode>
                var joinToken : Token? = delim.token

                rem = rem.tail

                if (hasOnClause) {
                    // Explicit join
                    if (rem.head?.type == LEFT_PAREN) {
                        // Starts with a left paren. Could indicate subquery/literal or indicate higher precedence
                        val isSubqueryOrLiteral = rem.tail.head?.type == LITERAL || rem.tail.head?.keywordText == "select"
                        val parenClause = rem.parseFromSource(precedence, parseRemaining = true)
                        rem = parenClause.remaining

                        // check for an ON-clause
                        if (rem.head?.keywordText != "on") {
                            rem.err("Expected 'ON'", PARSE_MALFORMED_JOIN)
                        }

                        val onClause = rem.tail.parseExpression(precedence)

                        rem = onClause.remaining
                        if (!isSubqueryOrLiteral) {
                            children = listOf(parenClause, left, onClause)
                        }

                        else {
                            children = listOf(left, parenClause, onClause)
                        }
                    }

                    else {
                        // Rest is just the right side of the clause
                        val rightRef = rem.parseFromSource(precedence, parseRemaining = false)
                        rem = rightRef.remaining

                        // check for an ON-clause
                        if (rem.head?.keywordText != "on") {
                            rem.err("Expected 'ON'", PARSE_MALFORMED_JOIN)
                        }

                        val onClause = rem.tail.parseExpression(precedence)

                        rem = onClause.remaining

                        children = listOf(left, rightRef, onClause)
                    }
                }

                else {
                    // For implicit joins
                    val rightRef = rem.parseFromSource(precedence, parseRemaining = false)
                    rem = rightRef.remaining
                    children = listOf(left, rightRef)
                    if (delim.token?.type == COMMA) {
                        joinToken = delim.token?.copy(
                            type = KEYWORD,
                            value = ion.newSymbol("cross_join")
                        )
                    }
                }
                left = ParseNode(FROM_SOURCE_JOIN, joinToken, children, rem)
                delim = rem.parseJoinDelim()
            }
            return left
        }
        return child
    }


    private fun List<Token>.parseFromSourceList(precedence: Int = -1): ParseNode {
        val child = this.parseFromSource(precedence)
        return ParseNode(FROM_CLAUSE, null, listOf(child), child.remaining)
    }

    private fun List<Token>.parseArgList(
            aliasSupportType: AliasSupportType,
            mode: ArgListMode,
            precedence: Int = -1
    ): ParseNode {
        val parseDelim = parseCommaDelim

        return parseDelimitedList(parseDelim) { delim ->
            var rem = this
            var child = when (mode) {
                STRUCT_LITERAL_ARG_LIST -> {
                    val field = rem.parseExpression(precedence).deriveExpected(COLON)
                    rem = field.remaining
                    val value = rem.parseExpression(precedence)
                    ParseNode(MEMBER, null, listOf(field, value), value.remaining)
                }
                SIMPLE_PATH_ARG_LIST -> rem.parsePathTerm(PathMode.SIMPLE_PATH)
                SET_CLAUSE_ARG_LIST -> {
                    val lvalue = rem.parsePathTerm(PathMode.SIMPLE_PATH)
                    rem = lvalue.remaining
                    if (rem.head?.keywordText != "=") {
                        rem.err("Expected '='", PARSE_MISSING_SET_ASSIGNMENT)
                    }
                    rem = rem.tail
                    val rvalue = rem.parseExpression(precedence)
                    ParseNode(ASSIGNMENT, null, listOf(lvalue, rvalue), rvalue.remaining)
                }
                NORMAL_ARG_LIST -> rem.parseExpression(precedence)
            }
            rem = child.remaining

            if (aliasSupportType.supportsAs) {
                child = rem.parseOptionalAsAlias(child).also {
                    rem = it.remaining
                }
            }

            if (aliasSupportType.supportsAt) {
                child = rem.parseOptionalAtAlias(child).also {
                    rem = it.remaining
                }
            }

            if (aliasSupportType.supportsBy) {
                child = rem.parseOptionalByAlias(child).also {
                    rem = it.remaining
                }
            }
            child
        }
    }

    /**
     * Parse any token(s) which may denote an alias, taking the form of: <\[AS\] IDENTIFIER>.
     * [child] specifies a [ParseNode] that will become the child of the returned [ParseNode].
     * [keywordTokenType] specifies the [TokenType] of the keyword (e.g. AS, AT or BY)
     * [keywordIsOptional] specifies whether or not the keyword is optional (e.g. as in the case of `AS`)
     * [parseNodeType] specifies the type of the returned [ParseNode].
     */
    private fun List<Token>.parseOptionalAlias(
        child: ParseNode,
        keywordTokenType: TokenType,
        keywordIsOptional: Boolean,
        parseNodeType: ParseType
    ): ParseNode {
        var rem = this
        return when {
            rem.head?.type == keywordTokenType -> {
                rem = rem.tail
                val name = rem.head
                if (rem.head?.type?.isIdentifier() != true) {
                    rem.head.err("Expected identifier for $keywordTokenType-alias", PARSE_EXPECTED_IDENT_FOR_ALIAS)
                }
                rem = rem.tail
                ParseNode(parseNodeType, name, listOf(child), rem)
            }
            keywordIsOptional && rem.head?.type?.isIdentifier() ?: false -> {
                ParseNode(parseNodeType, rem.head, listOf(child), rem.tail)
            } else                                  -> {
                child
            }
        }
    }

    private fun List<Token>.parseOptionalAsAlias(child: ParseNode) =
        parseOptionalAlias(child = child, keywordTokenType = AS, keywordIsOptional = true, parseNodeType = AS_ALIAS)

    private fun List<Token>.parseOptionalAtAlias(child: ParseNode) =
        parseOptionalAlias(child = child, keywordTokenType = AT, keywordIsOptional = false, parseNodeType = AT_ALIAS)

    private fun List<Token>.parseOptionalByAlias(child: ParseNode) =
        parseOptionalAlias(child = child, keywordTokenType = BY, keywordIsOptional = false, parseNodeType = BY_ALIAS)

    private inline fun List<Token>.parseCommaList(parseItem: List<Token>.() -> ParseNode) =
        parseDelimitedList(parseCommaDelim) { parseItem() }

    /**
     * Parses the given list-like construct.  This is typically for things like argument lists,
     * but can be used for other list-like constructs such as `JOIN` clauses.
     *
     * @param parseDelim the function to parse each delimiter, should return a non-null [ParseNode]
     *  if the delimiter is encountered and `null` if there is no delimiter (i.e. the end of the
     *  list has been reached.
     * @param parseItem the function to parse each item in a list, it is given the [ParseNode]
     *  of the delimiter that was encountered prior to the item to be parsed which could be `null`
     *  for the first item in the list.
     */
    private inline fun List<Token>.parseDelimitedList(parseDelim: List<Token>.() -> ParseNode?,
                                                      parseItem: List<Token>.(delim: ParseNode?) -> ParseNode): ParseNode {
        val items = ArrayList<ParseNode>()
        var delim: ParseNode? = null
        var rem = this

        while (rem.isNotEmpty()) {
            val child = rem.parseItem(delim)
            items.add(child)
            rem = child.remaining

            delim = rem.parseDelim()
            if (delim == null) {
                break
            }
            rem = delim.remaining

        }
        return ParseNode(ARG_LIST, null, items, rem)
    }

    private fun ParseNode.throwTopLevelParserError(): Nothing =
        token?.err("Keyword ${token.text} only expected at the top level in the query", PARSE_UNEXPECTED_TERM)
        ?: throw ParserException("Keyword ${token?.text} only expected at the top level in the query", PARSE_UNEXPECTED_TERM, PropertyValueMap())

    /**
     * Validates tree to make sure that the top level tokens are not found below the top level.
     * Top level tokens are the tokens or keywords which are valid to be used only at the top level in the query.
     * i.e. these tokens cannot be used with a mix of other commands. Hence if more than one top level tokens are found
     * in the query then it is invalid.
     * [level] is the current traversal level in the parse tree.
     * If [topLevelTokenSeen] is true, it means it has been encountered at least once before while traversing the parse tree.
     * If [dmlListTokenSeen] is true, it means it has been encountered at least once before while traversing the parse tree.
     */
    private fun validateTopLevelNodes(node: ParseNode, level: Int, topLevelTokenSeen: Boolean, dmlListTokenSeen: Boolean) {
        checkThreadInterrupted()
        val isTopLevelType = when (node.type.isDml) {
            // DML_LIST token type allows multiple DML keywords to be used in the same statement.
            // Hence, DML keyword tokens are not treated as top level tokens if present with the DML_LIST token type
            true -> !dmlListTokenSeen && node.type.isTopLevelType
            else -> node.type.isTopLevelType
        }
        if (topLevelTokenSeen && isTopLevelType) {
            node.throwTopLevelParserError()
        }

        if (isTopLevelType && level > 0) {
            // Note that for DML operations, top level parse node may be of type 'FROM' and nested within a `DML_LIST`
            // Hence the check level > 1
            if (node.type.isDml) {
                if (level > 1) {
                    node.throwTopLevelParserError()
                }
            } else {
                node.throwTopLevelParserError()
            }
        }
        node.children.map {
            validateTopLevelNodes(
                node = it,
                level = level + 1,
                topLevelTokenSeen = topLevelTokenSeen || isTopLevelType,
                dmlListTokenSeen = dmlListTokenSeen || node.type == DML_LIST
            )
        }
    }

    /** Entry point into the parser. */
    override fun parseExprNode(source: String): ExprNode {
        val tokens = SqlLexer(ion).tokenize(source)
        val node = tokens.parseExpression()
        val rem = node.remaining
        if (!rem.onlyEndOfStatement()) {
            when (rem.head?.type) {
                SEMICOLON -> rem.tail.err("Unexpected token after semicolon. (Only one query is allowed.)",
                                          PARSE_UNEXPECTED_TOKEN)
                else      -> rem.err("Unexpected token after expression", PARSE_UNEXPECTED_TOKEN)
            }
        }

        validateTopLevelNodes(node = node, level = 0, topLevelTokenSeen = false, dmlListTokenSeen = false)

        return node.toExprNode()
    }

    /**
     * Parse given source node as a PartiqlAst.Statement
     */
    override fun parseAstStatement(source: String): PartiqlAst.Statement = parseExprNode(source).toAstStatement()

    override fun parse(source: String): IonSexp =
        AstSerializer.serialize(parseExprNode(source), AstVersion.V0, ion)
}<|MERGE_RESOLUTION|>--- conflicted
+++ resolved
@@ -35,18 +35,6 @@
 import java.time.format.DateTimeFormatter
 import java.time.format.DateTimeParseException
 
-<<<<<<< HEAD
-=======
-// These are used to validate the generic format of the time string.
-// The more involved logic such as validating the time is done by LocalTime.parse or OffsetTime.parse
-private val timeWithoutTimeZoneRegex = Regex("\\d\\d:\\d\\d:\\d\\d(\\.\\d*)?")
-private val genericTimeRegex = Regex("\\d\\d:\\d\\d:\\d\\d(\\.\\d*)?([+|-]\\d\\d:\\d\\d)?")
-
-/**
- * Regex pattern to match date strings of the format yyyy-MM-dd
- */
-private val DATE_PATTERN_REGEX = Regex("\\d\\d\\d\\d-\\d\\d-\\d\\d")
->>>>>>> ffb7822a
 
 /**
  * Parses a list of tokens as infix query expression into a prefix s-expression
@@ -710,13 +698,9 @@
             }
             TIME -> {
                 val timeString = token!!.text!!
-<<<<<<< HEAD
-                val precision = children[0].token?.value?.numberValue()?.toInt()
-=======
                 val precision = children[0].token!!.value!!.numberValue().toInt()
->>>>>>> ffb7822a
                 val time = LocalTime.parse(timeString, DateTimeFormatter.ISO_TIME)
-                DateTimeType.Time(time.hour, time.minute, time.second, time.nano, precision!!, null, metas)
+                DateTimeType.Time(time.hour, time.minute, time.second, time.nano, precision, null, metas)
             }
             TIME_WITH_TIME_ZONE -> {
                 val timeString = token!!.text!!
@@ -2369,22 +2353,6 @@
 
 
     /**
-     * Gets the precision from the time string of the format 'HH:MM:SS[.ddd....][+|-HH:MM]'.
-     */
-    private fun getPrecisionFromTimeString(timeString: String) : Int {
-        val matcher = genericTimeRegex.toPattern().matcher(timeString)
-        if (!matcher.find()) {
-            org.partiql.lang.eval.err("Time string does not match the format 'HH:MM:SS[.ddd....][+|-HH:MM]'",
-                propertyValueMapOf(),
-                false
-            )
-        }
-        // Note that the [genericTimeRegex] has a group to extract the fractional part of the second.
-        val fraction = matcher.group(1)?.removePrefix(".")
-        return fraction?.length ?: 0
-    }
-
-    /**
      * Parses a time string and verifies that the time string is a string and is specified in the valid ISO 8601 format.
      * Allows for optional precision and time zone to be specified with the time.
      * The different valid usages are as follows:
@@ -2453,11 +2421,7 @@
                     // Fall back on parsing a string without a time zone offset only if the offset is not specified.
                     // Add local system timezone offset in that case.
                     tryLocalTimeParsing(timeString)
-<<<<<<< HEAD
                     newTimeString = timeString + LOCAL_TIMEZONE_OFFSET.getOffsetHHmm()
-=======
-                    newTimeString = timeString + ZoneOffset.systemDefault().rules.getOffset(Instant.now()).getOffsetHHmm()
->>>>>>> ffb7822a
                 }
                 else {
                     rem.head.err(e.localizedMessage, PARSE_INVALID_TIME_STRING)
@@ -2469,11 +2433,7 @@
         // The source span here is just the filler value and does not reflect the actual source location of the precision
         // as it does not exists in case the precision is unspecified.
         val precisionOfValue =  precision.token ?:
-<<<<<<< HEAD
-            Token(LITERAL, ion.newInt(getPrecisionFromTimeString(newTimeString)), SourceSpan(-1, -1, -1))
-=======
             Token(LITERAL, ion.newInt(getPrecisionFromTimeString(newTimeString)), timeStringToken.span)
->>>>>>> ffb7822a
 
         return ParseNode(
             if (isTimeZoneSpecified) TIME_WITH_TIME_ZONE else TIME,
