@file:Suppress("DEPRECATION", "TYPEALIAS_EXPANSION_DEPRECATION") // We don't need warnings about ExprNode deprecation.

package org.partiql.lang.ast

import com.amazon.ion.IonSystem
import com.amazon.ionelement.api.toIonValue
import org.partiql.lang.domains.PartiqlAst
import org.partiql.lang.types.BuiltInScalarType
import org.partiql.lang.types.StaticType
<<<<<<< HEAD
import org.partiql.lang.util.BuiltInScalarTypeId
=======
import org.partiql.lang.types.TYPE_ALIAS_TO_SCALAR_TYPE
>>>>>>> e919d5da
import org.partiql.lang.util.checkThreadInterrupted
import org.partiql.lang.util.toIntExact
import org.partiql.pig.runtime.SymbolPrimitive

internal typealias PartiQlMetaContainer = org.partiql.lang.ast.MetaContainer
internal typealias IonElementMetaContainer = com.amazon.ionelement.api.MetaContainer

/** Converts a [partiql_ast.statement] to an [ExprNode], preserving all metas where possible. */
fun PartiqlAst.Statement.toExprNode(ion: IonSystem): ExprNode =
    StatementTransformer(ion).transform(this)

internal fun PartiqlAst.Expr.toExprNode(ion: IonSystem): ExprNode {
    return StatementTransformer(ion).transform(this)
}

internal fun PartiqlAst.SetQuantifier.toExprNodeSetQuantifier(): SetQuantifier =
    when (this) {
        is PartiqlAst.SetQuantifier.All -> SetQuantifier.ALL
        is PartiqlAst.SetQuantifier.Distinct -> SetQuantifier.DISTINCT
    }

internal fun com.amazon.ionelement.api.MetaContainer.toPartiQlMetaContainer(): PartiQlMetaContainer {
    val nonLocationMetas: List<Meta> = this.values.map {
        // We may need to account for this in the future, but for now we require that all metas placed
        // on any `partiql_ast` instances to implement Meta.  It's not clear how to deal with that now
        // so we should wait until it's needed.
        val partiQlMeta = it as? Meta ?: error("The meta was not an instance of Meta.")
        partiQlMeta
    }

    return metaContainerOf(nonLocationMetas)
}

private class StatementTransformer(val ion: IonSystem) {
    fun transform(stmt: PartiqlAst.Statement): ExprNode =
        when (stmt) {
            is PartiqlAst.Statement.Query -> stmt.toExprNode()
            is PartiqlAst.Statement.Dml -> stmt.toExprNode()
            is PartiqlAst.Statement.Ddl -> stmt.toExprNode()
            is PartiqlAst.Statement.Exec -> stmt.toExprNode()
        }

    fun transform(stmt: PartiqlAst.Expr): ExprNode =
        stmt.toExprNode()

    private fun PartiqlAst.Statement.Query.toExprNode(): ExprNode {
        return this.expr.toExprNode()
    }

    private fun List<PartiqlAst.Expr>.toExprNodeList(): List<ExprNode> =
        this.map { it.toExprNode() }

    private fun PartiqlAst.Expr.toExprNode(): ExprNode {
        checkThreadInterrupted()
        val metas = this.metas.toPartiQlMetaContainer()
        return when (this) {
            is PartiqlAst.Expr.Missing -> LiteralMissing(metas)
            // https://github.com/amzn/ion-element-kotlin/issues/35, .asAnyElement() is unfortunately needed for now
            is PartiqlAst.Expr.Lit -> Literal(value.asAnyElement().toIonValue(ion), metas)
            is PartiqlAst.Expr.Id -> VariableReference(name.text, case.toCaseSensitivity(), qualifier.toScopeQualifier(), metas)
            is PartiqlAst.Expr.Parameter -> Parameter(index.value.toInt(), metas)
            is PartiqlAst.Expr.Not -> NAry(NAryOp.NOT, listOf(expr.toExprNode()), metas)
            is PartiqlAst.Expr.Pos -> NAry(NAryOp.ADD, listOf(expr.toExprNode()), metas)
            is PartiqlAst.Expr.Neg -> NAry(NAryOp.SUB, listOf(expr.toExprNode()), metas)
            is PartiqlAst.Expr.Plus -> NAry(NAryOp.ADD, operands.toExprNodeList(), metas)
            is PartiqlAst.Expr.Minus -> NAry(NAryOp.SUB, operands.toExprNodeList(), metas)
            is PartiqlAst.Expr.Times -> NAry(NAryOp.MUL, operands.toExprNodeList(), metas)
            is PartiqlAst.Expr.Divide -> NAry(NAryOp.DIV, operands.toExprNodeList(), metas)
            is PartiqlAst.Expr.Modulo -> NAry(NAryOp.MOD, operands.toExprNodeList(), metas)
            is PartiqlAst.Expr.Concat -> NAry(NAryOp.STRING_CONCAT, operands.toExprNodeList(), metas)
            is PartiqlAst.Expr.And -> NAry(NAryOp.AND, operands.toExprNodeList(), metas)
            is PartiqlAst.Expr.Or -> NAry(NAryOp.OR, operands.toExprNodeList(), metas)
            is PartiqlAst.Expr.Eq -> NAry(NAryOp.EQ, operands.toExprNodeList(), metas)
            is PartiqlAst.Expr.Ne -> NAry(NAryOp.NE, operands.toExprNodeList(), metas)
            is PartiqlAst.Expr.Gt -> NAry(NAryOp.GT, operands.toExprNodeList(), metas)
            is PartiqlAst.Expr.Gte -> NAry(NAryOp.GTE, operands.toExprNodeList(), metas)
            is PartiqlAst.Expr.Lt -> NAry(NAryOp.LT, operands.toExprNodeList(), metas)
            is PartiqlAst.Expr.Lte -> NAry(NAryOp.LTE, operands.toExprNodeList(), metas)
            is PartiqlAst.Expr.BagOp -> {
                if (op is PartiqlAst.BagOpType.OuterUnion ||
                    op is PartiqlAst.BagOpType.OuterIntersect ||
                    op is PartiqlAst.BagOpType.OuterExcept
                ) {
                    error("$this node has no representation in prior ASTs.")
                }
                var id = op.javaClass.simpleName.toUpperCase()
                if (quantifier is PartiqlAst.SetQuantifier.All) {
                    id += "_ALL"
                }
                val nAryOp = NAryOp.valueOf(id)
                NAry(nAryOp, operands.toExprNodeList(), metas)
            }
            is PartiqlAst.Expr.Like -> NAry(NAryOp.LIKE, listOfNotNull(value.toExprNode(), pattern.toExprNode(), escape?.toExprNode()), metas)
            is PartiqlAst.Expr.Between -> NAry(NAryOp.BETWEEN, listOf(value.toExprNode(), from.toExprNode(), to.toExprNode()), metas)
            is PartiqlAst.Expr.InCollection -> NAry(NAryOp.IN, operands.toExprNodeList(), metas)
            is PartiqlAst.Expr.IsType -> Typed(TypedOp.IS, value.toExprNode(), type.toExprNodeType(), metas)
            is PartiqlAst.Expr.Cast -> Typed(TypedOp.CAST, value.toExprNode(), asType.toExprNodeType(), metas)
            is PartiqlAst.Expr.CanCast -> Typed(TypedOp.CAN_CAST, value.toExprNode(), asType.toExprNodeType(), metas)
            is PartiqlAst.Expr.CanLosslessCast -> Typed(TypedOp.CAN_LOSSLESS_CAST, value.toExprNode(), asType.toExprNodeType(), metas)

            is PartiqlAst.Expr.SimpleCase ->
                SimpleCase(
                    expr.toExprNode(),
                    cases.pairs.map { SimpleCaseWhen(it.first.toExprNode(), it.second.toExprNode()) },
                    default?.toExprNode(),
                    metas
                )
            is PartiqlAst.Expr.SearchedCase ->
                SearchedCase(
                    cases.pairs.map { SearchedCaseWhen(it.first.toExprNode(), it.second.toExprNode()) },
                    this.default?.toExprNode(),
                    metas
                )
            is PartiqlAst.Expr.Struct -> Struct(this.fields.map { StructField(it.first.toExprNode(), it.second.toExprNode()) }, metas)
            is PartiqlAst.Expr.Bag -> Seq(SeqType.BAG, values.toExprNodeList(), metas)
            is PartiqlAst.Expr.List -> Seq(SeqType.LIST, values.toExprNodeList(), metas)
            is PartiqlAst.Expr.Sexp -> Seq(SeqType.SEXP, values.toExprNodeList(), metas)
            is PartiqlAst.Expr.Path ->
                Path(
                    root.toExprNode(),
                    steps.map {
                        val componentMetas = it.metas.toPartiQlMetaContainer()
                        when (it) {
                            is PartiqlAst.PathStep.PathExpr ->
                                PathComponentExpr(
                                    it.index.toExprNode(),
                                    it.case.toCaseSensitivity(),
                                    componentMetas
                                )
                            is PartiqlAst.PathStep.PathUnpivot -> PathComponentUnpivot(componentMetas)
                            is PartiqlAst.PathStep.PathWildcard -> PathComponentWildcard(componentMetas)
                        }
                    },
                    metas
                )
            is PartiqlAst.Expr.Call ->
                NAry(
                    NAryOp.CALL,
                    listOf(
                        VariableReference(
                            funcName.text,
                            CaseSensitivity.INSENSITIVE,
                            ScopeQualifier.UNQUALIFIED,
                            emptyMetaContainer
                        )
                    ) + args.map { it.toExprNode() },
                    metas
                )
            is PartiqlAst.Expr.CallAgg ->
                CallAgg(
                    VariableReference(
                        funcName.text,
                        CaseSensitivity.INSENSITIVE,
                        ScopeQualifier.UNQUALIFIED,
                        funcName.metas.toPartiQlMetaContainer()
                    ),
                    setq.toSetQuantifier(),
                    arg.toExprNode(),
                    metas
                )
            is PartiqlAst.Expr.Select ->
                Select(
                    setQuantifier = setq?.toSetQuantifier() ?: SetQuantifier.ALL,
                    projection = project.toSelectProjection(),
                    from = from.toFromSource(),
                    fromLet = fromLet?.toLetSource(),
                    where = where?.toExprNode(),
                    groupBy = group?.toGroupBy(),
                    having = having?.toExprNode(),
                    orderBy = order?.toOrderBy(),
                    limit = limit?.toExprNode(),
                    offset = offset?.toExprNode(),
                    metas = metas
                )
            is PartiqlAst.Expr.Date -> DateLiteral(year.value.toInt(), month.value.toInt(), day.value.toInt(), metas)
            is PartiqlAst.Expr.LitTime ->
                TimeLiteral(
                    value.hour.value.toInt(),
                    value.minute.value.toInt(),
                    value.second.value.toInt(),
                    value.nano.value.toInt(),
                    value.precision.value.toInt(),
                    value.withTimeZone.value,
                    value.tzMinutes?.value?.toInt(),
                    metas
                )
            is PartiqlAst.Expr.NullIf -> NullIf(expr1.toExprNode(), expr2.toExprNode(), metas)
            is PartiqlAst.Expr.Coalesce -> Coalesce(args.map { it.toExprNode() }, metas)
        }
    }

    private fun PartiqlAst.Projection.toSelectProjection(): SelectProjection {
        val metas = this.metas.toPartiQlMetaContainer()
        return when (this) {
            is PartiqlAst.Projection.ProjectStar -> SelectProjectionList(listOf(SelectListItemStar(metas)), metas)
            is PartiqlAst.Projection.ProjectValue -> SelectProjectionValue(this.value.toExprNode(), metas)
            is PartiqlAst.Projection.ProjectPivot -> SelectProjectionPivot(this.value.toExprNode(), this.key.toExprNode(), metas)
            is PartiqlAst.Projection.ProjectList ->
                SelectProjectionList(
                    this.projectItems.map {
                        when (it) {
                            is PartiqlAst.ProjectItem.ProjectAll -> SelectListItemProjectAll(it.expr.toExprNode())
                            is PartiqlAst.ProjectItem.ProjectExpr ->
                                SelectListItemExpr(
                                    it.expr.toExprNode(),
                                    it.asAlias?.toSymbolicName()
                                )
                        }
                    },
                    metas
                )
        }
    }

    private fun PartiqlAst.FromSource.toFromSource(): FromSource {
        val metas = this.metas.toPartiQlMetaContainer()
        return when (this) {
            is PartiqlAst.FromSource.Scan ->
                FromSourceExpr(
                    expr = expr.toExprNode(),
                    variables = LetVariables(
                        asName = asAlias?.toSymbolicName(),
                        atName = atAlias?.toSymbolicName(),
                        byName = byAlias?.toSymbolicName()
                    )
                )
            is PartiqlAst.FromSource.Unpivot ->
                FromSourceUnpivot(
                    expr = expr.toExprNode(),
                    variables = LetVariables(
                        asName = asAlias?.toSymbolicName(),
                        atName = atAlias?.toSymbolicName(),
                        byName = byAlias?.toSymbolicName()
                    ),
                    metas = metas
                )
            is PartiqlAst.FromSource.Join ->
                FromSourceJoin(
                    joinOp = type.toJoinOp(),
                    leftRef = left.toFromSource(),
                    rightRef = right.toFromSource(),
                    // Consider adding StaticTypeMeta here only when static type inference occurs.
                    // See https://github.com/partiql/partiql-lang-kotlin/issues/511
                    condition = predicate?.toExprNode() ?: Literal(ion.newBool(true), metaContainerOf(StaticTypeMeta(StaticType.BOOL))),
                    metas = metas
                )
            is PartiqlAst.FromSource.GraphMatch -> error("$this node has no representation in prior ASTs.")
        }
    }

    private fun PartiqlAst.JoinType.toJoinOp(): JoinOp =
        when (this) {
            is PartiqlAst.JoinType.Inner -> JoinOp.INNER
            is PartiqlAst.JoinType.Left -> JoinOp.LEFT
            is PartiqlAst.JoinType.Right -> JoinOp.RIGHT
            is PartiqlAst.JoinType.Full -> JoinOp.OUTER
        }

    private fun PartiqlAst.Let.toLetSource(): LetSource {
        return LetSource(
            this.letBindings.map {
                LetBinding(
                    it.expr.toExprNode(),
                    it.name.toSymbolicName()
                )
            }
        )
    }

    private fun SymbolPrimitive.toSymbolicName() = SymbolicName(this.text, this.metas.toPartiQlMetaContainer())

    private fun PartiqlAst.OrderBy.toOrderBy(): OrderBy =
        OrderBy(
            sortSpecItems = this.sortSpecs.map {
                SortSpec(
                    it.expr.toExprNode(),
                    it.orderingSpec?.toOrderSpec(),
                    it.nullsSpec?.toNullsSpec()
                )
            }
        )

    private fun PartiqlAst.OrderingSpec.toOrderSpec(): OrderingSpec =
        when (this) {
            is PartiqlAst.OrderingSpec.Asc -> OrderingSpec.ASC
            is PartiqlAst.OrderingSpec.Desc -> OrderingSpec.DESC
        }

    private fun PartiqlAst.NullsSpec.toNullsSpec(): NullsSpec =
        when (this) {
            is PartiqlAst.NullsSpec.NullsFirst -> NullsSpec.FIRST
            is PartiqlAst.NullsSpec.NullsLast -> NullsSpec.LAST
        }

    private fun PartiqlAst.GroupBy.toGroupBy(): GroupBy =
        GroupBy(
            grouping = strategy.toGroupingStrategy(),
            groupByItems = keyList.keys.map {
                GroupByItem(
                    it.expr.toExprNode(),
                    it.asAlias?.toSymbolicName()
                )
            },
            groupName = groupAsAlias?.toSymbolicName()
        )

    private fun PartiqlAst.GroupingStrategy.toGroupingStrategy(): GroupingStrategy =
        when (this) {
            is PartiqlAst.GroupingStrategy.GroupFull -> GroupingStrategy.FULL
            is PartiqlAst.GroupingStrategy.GroupPartial -> GroupingStrategy.PARTIAL
        }

    private fun PartiqlAst.Type.toExprNodeType(): DataType {
        val metas = this.metas.toPartiQlMetaContainer()

        return when (this) {
            is PartiqlAst.Type.NullType -> DataType(SqlDataType.NULL, listOf(), metas)
            is PartiqlAst.Type.MissingType -> DataType(SqlDataType.MISSING, listOf(), metas)
<<<<<<< HEAD
            is PartiqlAst.Type.ScalarType -> when (id.text) {
                BuiltInScalarTypeId.BOOLEAN -> DataType(SqlDataType.BOOLEAN, listOf(), metas)
                BuiltInScalarTypeId.INTEGER -> DataType(SqlDataType.INTEGER, listOf(), metas)
                BuiltInScalarTypeId.SMALLINT -> DataType(SqlDataType.SMALLINT, listOf(), metas)
                BuiltInScalarTypeId.INTEGER4 -> DataType(SqlDataType.INTEGER4, listOf(), metas)
                BuiltInScalarTypeId.INTEGER8 -> DataType(SqlDataType.INTEGER8, listOf(), metas)
                BuiltInScalarTypeId.FLOAT -> DataType(SqlDataType.FLOAT, parameters.map { it.value.toIntExact() }, metas)
                BuiltInScalarTypeId.REAL -> DataType(SqlDataType.REAL, listOf(), metas)
                BuiltInScalarTypeId.DOUBLE_PRECISION -> DataType(SqlDataType.DOUBLE_PRECISION, listOf(), metas)
                BuiltInScalarTypeId.DECIMAL -> DataType(SqlDataType.DECIMAL, parameters.map { it.value.toIntExact() }, metas)
                BuiltInScalarTypeId.NUMERIC -> DataType(SqlDataType.NUMERIC, parameters.map { it.value.toIntExact() }, metas)
                BuiltInScalarTypeId.TIMESTAMP -> DataType(SqlDataType.TIMESTAMP, listOf(), metas)
                BuiltInScalarTypeId.CHARACTER -> DataType(SqlDataType.CHARACTER, parameters.map { it.value.toIntExact() }, metas)
                BuiltInScalarTypeId.CHARACTER_VARYING -> DataType(SqlDataType.CHARACTER_VARYING, parameters.map { it.value.toIntExact() }, metas)
                BuiltInScalarTypeId.STRING -> DataType(SqlDataType.STRING, listOf(), metas)
                BuiltInScalarTypeId.SYMBOL -> DataType(SqlDataType.SYMBOL, listOf(), metas)
                BuiltInScalarTypeId.BLOB -> DataType(SqlDataType.BLOB, listOf(), metas)
                BuiltInScalarTypeId.CLOB -> DataType(SqlDataType.CLOB, listOf(), metas)
                BuiltInScalarTypeId.DATE -> DataType(SqlDataType.DATE, listOf(), metas)
                BuiltInScalarTypeId.TIME -> DataType(SqlDataType.TIME, parameters.map { it.value.toIntExact() }, metas)
                BuiltInScalarTypeId.TIME_WITH_TIME_ZONE -> DataType(SqlDataType.TIME_WITH_TIME_ZONE, parameters.map { it.value.toIntExact() }, metas)
                else -> error("Unrecognized scalar type ID")
            }
=======
>>>>>>> e919d5da
            is PartiqlAst.Type.StructType -> DataType(SqlDataType.STRUCT, listOf(), metas)
            is PartiqlAst.Type.TupleType -> DataType(SqlDataType.TUPLE, listOf(), metas)
            is PartiqlAst.Type.ListType -> DataType(SqlDataType.LIST, listOf(), metas)
            is PartiqlAst.Type.SexpType -> DataType(SqlDataType.SEXP, listOf(), metas)
            is PartiqlAst.Type.BagType -> DataType(SqlDataType.BAG, listOf(), metas)
            is PartiqlAst.Type.AnyType -> DataType(SqlDataType.ANY, listOf(), metas)
            is PartiqlAst.Type.ScalarType -> when (TYPE_ALIAS_TO_SCALAR_TYPE[alias.text]) {
                BuiltInScalarType.BOOLEAN -> DataType(SqlDataType.BOOLEAN, listOf(), metas, alias.text)
                BuiltInScalarType.INTEGER -> DataType(SqlDataType.INTEGER, listOf(), metas, alias.text)
                BuiltInScalarType.SMALLINT -> DataType(SqlDataType.SMALLINT, listOf(), metas, alias.text)
                BuiltInScalarType.INTEGER4 -> DataType(SqlDataType.INTEGER4, listOf(), metas, alias.text)
                BuiltInScalarType.INTEGER8 -> DataType(SqlDataType.INTEGER8, listOf(), metas, alias.text)
                BuiltInScalarType.FLOAT -> DataType(SqlDataType.FLOAT, parameters.map { it.value.toIntExact() }, metas, alias.text)
                BuiltInScalarType.REAL -> DataType(SqlDataType.REAL, listOf(), metas, alias.text)
                BuiltInScalarType.DOUBLE_PRECISION -> DataType(SqlDataType.DOUBLE_PRECISION, listOf(), metas, alias.text)
                BuiltInScalarType.DECIMAL -> DataType(SqlDataType.DECIMAL, parameters.map { it.value.toIntExact() }, metas, alias.text)
                BuiltInScalarType.NUMERIC -> DataType(SqlDataType.NUMERIC, parameters.map { it.value.toIntExact() }, metas, alias.text)
                BuiltInScalarType.TIMESTAMP -> DataType(SqlDataType.TIMESTAMP, listOf(), metas, alias.text)
                BuiltInScalarType.CHARACTER -> DataType(SqlDataType.CHARACTER, parameters.map { it.value.toIntExact() }, metas, alias.text)
                BuiltInScalarType.CHARACTER_VARYING -> DataType(SqlDataType.CHARACTER_VARYING, parameters.map { it.value.toIntExact() }, metas, alias.text)
                BuiltInScalarType.STRING -> DataType(SqlDataType.STRING, listOf(), metas, alias.text)
                BuiltInScalarType.SYMBOL -> DataType(SqlDataType.SYMBOL, listOf(), metas, alias.text)
                BuiltInScalarType.BLOB -> DataType(SqlDataType.BLOB, listOf(), metas, alias.text)
                BuiltInScalarType.CLOB -> DataType(SqlDataType.CLOB, listOf(), metas, alias.text)
                BuiltInScalarType.DATE -> DataType(SqlDataType.DATE, listOf(), metas, alias.text)
                BuiltInScalarType.TIME -> DataType(SqlDataType.TIME, parameters.map { it.value.toIntExact() }, metas, alias.text)
                BuiltInScalarType.TIME_WITH_TIME_ZONE -> DataType(SqlDataType.TIME_WITH_TIME_ZONE, parameters.map { it.value.toIntExact() }, metas, alias.text)
                else -> error("Unrecognized scalar type ID: ${alias.text}")
            }
            is PartiqlAst.Type.CustomType -> DataType(SqlDataType.CustomDataType(this.name.text), listOf(), metas)
            // TODO: Remove these hardcoded nodes from the PIG domain once [https://github.com/partiql/partiql-lang-kotlin/issues/510] is resolved.
            is PartiqlAst.Type.EsBoolean,
            is PartiqlAst.Type.EsInteger,
            is PartiqlAst.Type.EsText,
            is PartiqlAst.Type.EsAny,
            is PartiqlAst.Type.EsFloat,
            is PartiqlAst.Type.RsBigint,
            is PartiqlAst.Type.RsBoolean,
            is PartiqlAst.Type.RsDoublePrecision,
            is PartiqlAst.Type.RsInteger,
            is PartiqlAst.Type.RsReal,
            is PartiqlAst.Type.RsVarcharMax,
            is PartiqlAst.Type.SparkBoolean,
            is PartiqlAst.Type.SparkDouble,
            is PartiqlAst.Type.SparkFloat,
            is PartiqlAst.Type.SparkInteger,
            is PartiqlAst.Type.SparkLong,
            is PartiqlAst.Type.SparkShort -> error("$this node should not be present in PartiQLAST. Consider transforming the AST using CustomTypeVisitorTransform.")
        }
    }

    private fun PartiqlAst.SetQuantifier.toSetQuantifier(): SetQuantifier =
        when (this) {
            is PartiqlAst.SetQuantifier.All -> SetQuantifier.ALL
            is PartiqlAst.SetQuantifier.Distinct -> SetQuantifier.DISTINCT
        }

    private fun PartiqlAst.ScopeQualifier.toScopeQualifier(): ScopeQualifier =
        when (this) {
            is PartiqlAst.ScopeQualifier.Unqualified -> ScopeQualifier.UNQUALIFIED
            is PartiqlAst.ScopeQualifier.LocalsFirst -> ScopeQualifier.LEXICAL
        }

    private fun PartiqlAst.CaseSensitivity.toCaseSensitivity(): CaseSensitivity =
        when (this) {
            is PartiqlAst.CaseSensitivity.CaseSensitive -> CaseSensitivity.SENSITIVE
            is PartiqlAst.CaseSensitivity.CaseInsensitive -> CaseSensitivity.INSENSITIVE
        }

    private fun PartiqlAst.OnConflict.toOnConflictNode(): OnConflict {
        return when (this.conflictAction) {
            is PartiqlAst.ConflictAction.DoNothing -> OnConflict(this.expr.toExprNode(), ConflictAction.DO_NOTHING)
        }
    }

    private fun PartiqlAst.Statement.Dml.toExprNode(): ExprNode {
        val fromSource = this.from?.toFromSource()
        val where = this.where?.toExprNode()
        val returningExpr = this.returning?.toReturningExpr()
        val ops = this.operations
        val dmlOps = ops.toDmlOps()

        return DataManipulation(dmlOps, fromSource, where, returningExpr, this.metas.toPartiQlMetaContainer())
    }

    private fun PartiqlAst.DmlOpList.toDmlOps(): DmlOpList =
        DmlOpList(this.ops.map { it.toDmlOp() })

    private fun PartiqlAst.DmlOp.toDmlOp(): DataManipulationOperation =
        when (this) {
            is PartiqlAst.DmlOp.Insert -> InsertOp(target.toExprNode(), values.toExprNode())
            is PartiqlAst.DmlOp.InsertValue ->
                InsertValueOp(
                    lvalue = target.toExprNode(),
                    value = value.toExprNode(),
                    position = this.index?.toExprNode(),
                    onConflict = onConflict?.toOnConflictNode()
                )
            is PartiqlAst.DmlOp.Set ->
                AssignmentOp(
                    assignment = Assignment(
                        lvalue = this.assignment.target.toExprNode(),
                        rvalue = assignment.value.toExprNode()
                    )
                )

            is PartiqlAst.DmlOp.Remove ->
                RemoveOp(target.toExprNode())

            is PartiqlAst.DmlOp.Delete ->
                DeleteOp()
        }

    private fun PartiqlAst.ReturningExpr.toReturningExpr(): ReturningExpr =
        ReturningExpr(
            returningElems = elems.map {
                ReturningElem(
                    it.mapping.toExprNodeReturningMapping(),
                    it.column.toColumnComponent()
                )
            }
        )

    private fun PartiqlAst.ColumnComponent.toColumnComponent(): ColumnComponent {
        val metas = this.metas.toPartiQlMetaContainer()
        return when (this) {
            is PartiqlAst.ColumnComponent.ReturningColumn -> ReturningColumn(this.expr.toExprNode())
            is PartiqlAst.ColumnComponent.ReturningWildcard -> ReturningWildcard(metas)
        }
    }

    private fun PartiqlAst.ReturningMapping.toExprNodeReturningMapping(): ReturningMapping =
        when (this) {
            is PartiqlAst.ReturningMapping.ModifiedOld -> ReturningMapping.MODIFIED_OLD
            is PartiqlAst.ReturningMapping.ModifiedNew -> ReturningMapping.MODIFIED_NEW
            is PartiqlAst.ReturningMapping.AllOld -> ReturningMapping.ALL_OLD
            is PartiqlAst.ReturningMapping.AllNew -> ReturningMapping.ALL_NEW
        }

    private fun PartiqlAst.Statement.Ddl.toExprNode(): ExprNode {
        val op = this.op
        val metas = this.metas.toPartiQlMetaContainer()
        return when (op) {
            is PartiqlAst.DdlOp.CreateTable -> CreateTable(op.tableName.text, metas)
            is PartiqlAst.DdlOp.DropTable ->
                DropTable(
                    tableId = Identifier(
                        id = op.tableName.name.text,
                        case = op.tableName.case.toCaseSensitivity(),
                        metas = emptyMetaContainer
                    ),
                    metas = metas
                )
            is PartiqlAst.DdlOp.CreateIndex ->
                CreateIndex(
                    tableId = Identifier(
                        id = op.indexName.name.text,
                        case = op.indexName.case.toCaseSensitivity(),
                        metas = emptyMetaContainer
                    ),
                    keys = op.fields.map { it.toExprNode() },
                    metas = metas
                )
            is PartiqlAst.DdlOp.DropIndex ->
                DropIndex(
                    tableId = Identifier(
                        id = op.table.name.text,
                        case = op.table.case.toCaseSensitivity(),
                        metas = emptyMetaContainer
                    ),
                    indexId = Identifier(
                        id = op.keys.name.text,
                        case = op.keys.case.toCaseSensitivity(),
                        metas = emptyMetaContainer
                    ),
                    metas = metas
                )
        }
    }

    private fun PartiqlAst.Statement.Exec.toExprNode(): ExprNode {
        return Exec(procedureName.toSymbolicName(), this.args.toExprNodeList(), metas.toPartiQlMetaContainer())
    }
}<|MERGE_RESOLUTION|>--- conflicted
+++ resolved
@@ -7,11 +7,7 @@
 import org.partiql.lang.domains.PartiqlAst
 import org.partiql.lang.types.BuiltInScalarType
 import org.partiql.lang.types.StaticType
-<<<<<<< HEAD
-import org.partiql.lang.util.BuiltInScalarTypeId
-=======
 import org.partiql.lang.types.TYPE_ALIAS_TO_SCALAR_TYPE
->>>>>>> e919d5da
 import org.partiql.lang.util.checkThreadInterrupted
 import org.partiql.lang.util.toIntExact
 import org.partiql.pig.runtime.SymbolPrimitive
@@ -330,32 +326,6 @@
         return when (this) {
             is PartiqlAst.Type.NullType -> DataType(SqlDataType.NULL, listOf(), metas)
             is PartiqlAst.Type.MissingType -> DataType(SqlDataType.MISSING, listOf(), metas)
-<<<<<<< HEAD
-            is PartiqlAst.Type.ScalarType -> when (id.text) {
-                BuiltInScalarTypeId.BOOLEAN -> DataType(SqlDataType.BOOLEAN, listOf(), metas)
-                BuiltInScalarTypeId.INTEGER -> DataType(SqlDataType.INTEGER, listOf(), metas)
-                BuiltInScalarTypeId.SMALLINT -> DataType(SqlDataType.SMALLINT, listOf(), metas)
-                BuiltInScalarTypeId.INTEGER4 -> DataType(SqlDataType.INTEGER4, listOf(), metas)
-                BuiltInScalarTypeId.INTEGER8 -> DataType(SqlDataType.INTEGER8, listOf(), metas)
-                BuiltInScalarTypeId.FLOAT -> DataType(SqlDataType.FLOAT, parameters.map { it.value.toIntExact() }, metas)
-                BuiltInScalarTypeId.REAL -> DataType(SqlDataType.REAL, listOf(), metas)
-                BuiltInScalarTypeId.DOUBLE_PRECISION -> DataType(SqlDataType.DOUBLE_PRECISION, listOf(), metas)
-                BuiltInScalarTypeId.DECIMAL -> DataType(SqlDataType.DECIMAL, parameters.map { it.value.toIntExact() }, metas)
-                BuiltInScalarTypeId.NUMERIC -> DataType(SqlDataType.NUMERIC, parameters.map { it.value.toIntExact() }, metas)
-                BuiltInScalarTypeId.TIMESTAMP -> DataType(SqlDataType.TIMESTAMP, listOf(), metas)
-                BuiltInScalarTypeId.CHARACTER -> DataType(SqlDataType.CHARACTER, parameters.map { it.value.toIntExact() }, metas)
-                BuiltInScalarTypeId.CHARACTER_VARYING -> DataType(SqlDataType.CHARACTER_VARYING, parameters.map { it.value.toIntExact() }, metas)
-                BuiltInScalarTypeId.STRING -> DataType(SqlDataType.STRING, listOf(), metas)
-                BuiltInScalarTypeId.SYMBOL -> DataType(SqlDataType.SYMBOL, listOf(), metas)
-                BuiltInScalarTypeId.BLOB -> DataType(SqlDataType.BLOB, listOf(), metas)
-                BuiltInScalarTypeId.CLOB -> DataType(SqlDataType.CLOB, listOf(), metas)
-                BuiltInScalarTypeId.DATE -> DataType(SqlDataType.DATE, listOf(), metas)
-                BuiltInScalarTypeId.TIME -> DataType(SqlDataType.TIME, parameters.map { it.value.toIntExact() }, metas)
-                BuiltInScalarTypeId.TIME_WITH_TIME_ZONE -> DataType(SqlDataType.TIME_WITH_TIME_ZONE, parameters.map { it.value.toIntExact() }, metas)
-                else -> error("Unrecognized scalar type ID")
-            }
-=======
->>>>>>> e919d5da
             is PartiqlAst.Type.StructType -> DataType(SqlDataType.STRUCT, listOf(), metas)
             is PartiqlAst.Type.TupleType -> DataType(SqlDataType.TUPLE, listOf(), metas)
             is PartiqlAst.Type.ListType -> DataType(SqlDataType.LIST, listOf(), metas)
