--- conflicted
+++ resolved
@@ -14,28 +14,17 @@
 
 package org.partiql.lang.ast.passes
 
-<<<<<<< HEAD
 import org.partiql.lang.SqlException
 import org.partiql.lang.errors.ErrorCode
+import org.partiql.lang.errors.Problem
+import org.partiql.lang.errors.Property
 import org.partiql.lang.errors.PropertyValueMap
-
-=======
-import org.partiql.lang.*
-import org.partiql.lang.errors.*
 import org.partiql.lang.util.propertyValueMapOf
->>>>>>> fb799246
 
 /**
  * The exception to be thrown by semantic passes.
  */
 class SemanticException(
-<<<<<<< HEAD
-        message: String = "",
-        errorCode: ErrorCode,
-        errorContext: PropertyValueMap?,
-        cause: Throwable? = null)
-    : SqlException(message, errorCode, errorContext, cause)
-=======
     message: String = "",
     errorCode: ErrorCode,
     errorContext: PropertyValueMap?,
@@ -55,5 +44,4 @@
             ),
             cause = cause
         )
-}
->>>>>>> fb799246
+}