--- conflicted
+++ resolved
@@ -2,13 +2,10 @@
 
 import com.amazon.ion.IonSystem
 import org.partiql.lang.ast.*
-<<<<<<< HEAD
-import org.partiql.lang.eval.visitors.GroupByPathExpressionVisitorTransform
-=======
 import org.partiql.lang.eval.visitors.AggregateSupportVisitorTransform
 import org.partiql.lang.eval.visitors.FromSourceAliasVisitorTransform
 import org.partiql.lang.eval.visitors.GroupByItemAliasVisitorTransform
->>>>>>> 311f377a
+import org.partiql.lang.eval.visitors.GroupByPathExpressionVisitorTransform
 import org.partiql.lang.eval.visitors.SelectListItemAliasVisitorTransform
 
 /**
@@ -24,17 +21,10 @@
     RewriterTransformBridge(GroupByItemAliasVisitorTransform(), ion),
     RewriterTransformBridge(AggregateSupportVisitorTransform(), ion),
 
-<<<<<<< HEAD
     // [GroupByPathExpressionVisitorTransform] requires:
-    //   - the synthetic from source aliases added by [FromSourceAliasRewriter]
-    //   - The synthetic group by item aliases added by [GroupByItemAliasRewriter]
-    RewriterTransformBridge(GroupByPathExpressionVisitorTransform(), ion),
-=======
-    // [GroupByPathExpressionRewriter] requires:
     //   - the synthetic from source aliases added by [FromSourceAliasVisitorTransform]
     //   - The synthetic group by item aliases added by [GroupByItemAliasVisitorTransform]
-    GroupByPathExpressionRewriter(),
->>>>>>> 311f377a
+    RewriterTransformBridge(GroupByPathExpressionVisitorTransform(), ion),
     SelectStarRewriter()
 )
 
