package org.partiql.lang.ast.passes

import com.amazon.ion.IonSystem
import org.partiql.lang.ast.*
<<<<<<< HEAD
import org.partiql.lang.eval.visitors.GroupByItemAliasVisitorTransform
=======
import org.partiql.lang.eval.visitors.FromSourceAliasVisitorTransform
>>>>>>> 2facfb4d
import org.partiql.lang.eval.visitors.SelectListItemAliasVisitorTransform

/**
 * Returns an [AstRewriter] requiring no external state for the basic functionality of compiling
 * PartiQL queries.
 *
 * Note that this is a function because some of the underlying rewriters are stateful.
 */
fun basicRewriters(ion: IonSystem) = PipelinedRewriter(
    // These rewriters do not depend on each other and can be executed in any order.
    RewriterTransformBridge(SelectListItemAliasVisitorTransform(), ion),
<<<<<<< HEAD
    FromSourceAliasRewriter(),
    RewriterTransformBridge(GroupByItemAliasVisitorTransform(), ion),
    AggregateSupportRewriter(),

    // [GroupByPathExpressionRewriter] requires:
    //   - the synthetic from source aliases added by [FromSourceAliasRewriter]
    //   - The synthetic group by item aliases added by [GroupByItemAliasVisitorTransform]
=======
    RewriterTransformBridge(FromSourceAliasVisitorTransform(), ion),
    GroupByItemAliasRewriter(),
    AggregateSupportRewriter(),

    // [GroupByPathExpressionRewriter] requires:
    //   - the synthetic from source aliases added by [FromSourceAliasVisitorTransform]
    //   - The synthetic group by item aliases added by [GroupByItemAliasRewriter]
>>>>>>> 2facfb4d
    GroupByPathExpressionRewriter(),
    SelectStarRewriter()
)

/** A stateless rewriter that returns the input. */
@JvmField
internal val IDENTITY_REWRITER: AstRewriter = object : AstRewriter{
    override fun rewriteExprNode(node: ExprNode): ExprNode = node
}<|MERGE_RESOLUTION|>--- conflicted
+++ resolved
@@ -2,11 +2,8 @@
 
 import com.amazon.ion.IonSystem
 import org.partiql.lang.ast.*
-<<<<<<< HEAD
+import org.partiql.lang.eval.visitors.FromSourceAliasVisitorTransform
 import org.partiql.lang.eval.visitors.GroupByItemAliasVisitorTransform
-=======
-import org.partiql.lang.eval.visitors.FromSourceAliasVisitorTransform
->>>>>>> 2facfb4d
 import org.partiql.lang.eval.visitors.SelectListItemAliasVisitorTransform
 
 /**
@@ -18,23 +15,13 @@
 fun basicRewriters(ion: IonSystem) = PipelinedRewriter(
     // These rewriters do not depend on each other and can be executed in any order.
     RewriterTransformBridge(SelectListItemAliasVisitorTransform(), ion),
-<<<<<<< HEAD
-    FromSourceAliasRewriter(),
+    RewriterTransformBridge(FromSourceAliasVisitorTransform(), ion),
     RewriterTransformBridge(GroupByItemAliasVisitorTransform(), ion),
     AggregateSupportRewriter(),
 
     // [GroupByPathExpressionRewriter] requires:
-    //   - the synthetic from source aliases added by [FromSourceAliasRewriter]
+    //   - the synthetic from source aliases added by [FromSourceAliasVisitorTransform]
     //   - The synthetic group by item aliases added by [GroupByItemAliasVisitorTransform]
-=======
-    RewriterTransformBridge(FromSourceAliasVisitorTransform(), ion),
-    GroupByItemAliasRewriter(),
-    AggregateSupportRewriter(),
-
-    // [GroupByPathExpressionRewriter] requires:
-    //   - the synthetic from source aliases added by [FromSourceAliasVisitorTransform]
-    //   - The synthetic group by item aliases added by [GroupByItemAliasRewriter]
->>>>>>> 2facfb4d
     GroupByPathExpressionRewriter(),
     SelectStarRewriter()
 )
