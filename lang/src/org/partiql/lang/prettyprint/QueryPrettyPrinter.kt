package org.partiql.lang.prettyprint

import com.amazon.ion.system.IonSystemBuilder
import org.partiql.lang.domains.PartiqlAst
import org.partiql.lang.syntax.SqlParser
<<<<<<< HEAD
import org.partiql.lang.util.BuiltInScalarTypeId
=======
import org.partiql.lang.types.BuiltInScalarType
import org.partiql.lang.types.TYPE_ALIAS_TO_SCALAR_TYPE
>>>>>>> e919d5da
import org.partiql.pig.runtime.toIonElement
import java.lang.StringBuilder
import java.time.LocalDate
import java.time.LocalTime
import kotlin.IllegalStateException
import kotlin.math.abs

/**
 * This class is used to pretty print a query, which first transforms a query into a parsed tree,
 * and then transform it back to a pretty string.
 *
 * The idea is to use a StringBuilder and write a pretty-printed query to it according to the like
 * of the parsed tree
 */
class QueryPrettyPrinter {
    private val sqlParser = SqlParser(IonSystemBuilder.standard().build())

    /**
     * For the given SQL query outputs the corresponding string formatted PartiQL AST representation, e.g:
     * Given:
     *  "FROM x WHERE a = b SET k = 5, m = 6 INSERT INTO c VALUE << 1 >> REMOVE a SET l = 3 REMOVE b RETURNING MODIFIED OLD a, ALL NEW *"
     * Outputs:
     * """
     *  FROM x
     *  WHERE a = b
     *  SET k = 5, m = 6
     *  INSERT INTO c VALUE << 1 >>
     *  REMOVE a
     *  SET l = 3
     *  REMOVE b
     *  RETURNING MODIFIED OLD a, ALL NEW *
     * """
     * @param query An SQL query as string.
     * @return formatted SQL query
     */
    fun prettyPrintQuery(query: String): String =
        astToPrettyQuery(sqlParser.parseAstStatement(query))

    /**
     * For the given PartiQL AST Statement, outputs a string formatted query corresponding the given AST, e.g:
     * @param [PartiqlAst.Statement] An SQL query as string.
     * @return formatted SQL query
     */
    fun astToPrettyQuery(ast: PartiqlAst.Statement): String {
        val sb = StringBuilder()
        writeAstNode(ast, sb)
        if (sb.lastOrNull() == '\n') {
            sb.removeLast(1)
        }

        return sb.toString()
    }

    private fun writeAstNode(node: PartiqlAst.Statement, sb: StringBuilder) {
        when (node) {
            is PartiqlAst.Statement.Query -> writeAstNode(node.expr, sb, 0)
            is PartiqlAst.Statement.Ddl -> writeAstNode(node, sb)
            is PartiqlAst.Statement.Dml -> writeAstNode(node, sb)
            is PartiqlAst.Statement.Exec -> writeAstNode(node, sb)
        }
    }

    // ********
    // * Exec *
    // ********
    private fun writeAstNode(node: PartiqlAst.Statement.Exec, sb: StringBuilder) {
        sb.append("EXEC ${node.procedureName.text} ")
        node.args.forEach {
            // Print anything as one line inside EXEC clause
            writeAstNodeCheckSubQuery(it, sb, -1)
            sb.append(", ")
        }
        if (node.args.isNotEmpty()) {
            sb.removeLast(2)
        }
    }

    // *******
    // * Ddl *
    // *******
    private fun writeAstNode(node: PartiqlAst.Statement.Ddl, sb: StringBuilder) {
        when (node.op) {
            is PartiqlAst.DdlOp.CreateTable -> sb.append("CREATE TABLE ${node.op.tableName.text}")
            is PartiqlAst.DdlOp.DropTable -> {
                sb.append("DROP TABLE ")
                writeAstNode(node.op.tableName, sb)
            }
            is PartiqlAst.DdlOp.CreateIndex -> {
                sb.append("CREATE INDEX ON ")
                writeAstNode(node.op.indexName, sb)
                sb.append(" (")
                node.op.fields.forEach {
                    // Assume fields in CREATE INDEX clause are not SELECT or CASE
                    writeAstNode(it, sb, 0)
                    sb.append(", ")
                }
                sb.removeLast(2).append(')')
            }
            is PartiqlAst.DdlOp.DropIndex -> {
                sb.append("DROP INDEX ")
                writeAstNode(node.op.keys, sb)
                sb.append(" ON ")
                writeAstNode(node.op.table, sb)
            }
        }
    }

    private fun writeAstNode(node: PartiqlAst.Identifier, sb: StringBuilder) {
        when (node.case) {
            is PartiqlAst.CaseSensitivity.CaseSensitive -> sb.append("\"${node.name.text}\"")
            is PartiqlAst.CaseSensitivity.CaseInsensitive -> sb.append(node.name.text)
        }
    }

    // *******
    // * Dml *
    // *******
    private fun writeAstNode(node: PartiqlAst.Statement.Dml, sb: StringBuilder) {
        if (node.operations.ops.first() is PartiqlAst.DmlOp.Delete) {
            sb.append("DELETE FROM ")
            writeFromSource(node.from!!, sb, 0)
            node.where?.let {
                sb.append("\nWHERE ")
                writeAstNodeCheckSubQuery(it, sb, 0)
            }
            node.returning?.let { writeReturning(it, sb) }
            return
        }

        node.from?.let {
            sb.append("FROM ")
            writeFromSource(it, sb, 0)
        }

        node.where?.let {
            sb.append("\nWHERE ")
            writeAstNodeCheckSubQuery(it, sb, 0)
        }

        var previousIsSet = false // Consecutive SET nodes should be transformed into one SET clause
        node.operations.ops.forEach {
            if (sb.isNotEmpty()) { // If there is no FROM WHERE clause before, we don't need to add a line break
                sb.append('\n')
            }
            previousIsSet = writeDmlOp(it, sb, previousIsSet)
        }

        node.returning?.let { writeReturning(it, sb) }
    }

    private fun writeDmlOp(dmlOp: PartiqlAst.DmlOp, sb: StringBuilder, previousIsSet: Boolean): Boolean {
        when (dmlOp) {
            is PartiqlAst.DmlOp.Insert -> {
                sb.append("INSERT INTO ")
                writeAstNodeCheckSubQuery(dmlOp.target, sb, 0)
                sb.append(" VALUES ")
                val bag = dmlOp.values as PartiqlAst.Expr.Bag
                bag.values.forEach {
                    val list = it as PartiqlAst.Expr.List
                    sb.append('(')
                    list.values.forEach { value ->
                        writeAstNodeCheckSubQuery(value, sb, 0)
                        sb.append(", ")
                    }
                    sb.removeLast(2)
                    sb.append("), ")
                }
                sb.removeLast(2)
            }
            is PartiqlAst.DmlOp.InsertValue -> {
                sb.append("INSERT INTO ")
                writeAstNodeCheckSubQuery(dmlOp.target, sb, 0)
                sb.append(" VALUE ")
                writeAstNodeCheckSubQuery(dmlOp.value, sb, 0)
                dmlOp.index?.let {
                    sb.append(" AT ")
                    writeAstNodeCheckSubQuery(it, sb, 0)
                }
                dmlOp.onConflict?.let {
                    sb.append(" ON CONFLICT WHERE ")
                    writeAstNodeCheckSubQuery(it.expr, sb, 0)
                    when (it.conflictAction) {
                        is PartiqlAst.ConflictAction.DoNothing -> {
                            sb.append(" DO NOTHING")
                        }
                    }
                }
            }
            is PartiqlAst.DmlOp.Remove -> {
                sb.append("REMOVE ")
                writeAstNodeCheckSubQuery(dmlOp.target, sb, 0)
            }
            is PartiqlAst.DmlOp.Set -> {
                when (previousIsSet) {
                    true -> {
                        sb.removeLast(1) // Remove the last line breaker
                        sb.append(", ")
                    }
                    false -> sb.append("SET ")
                }
                writeAstNodeCheckSubQuery(dmlOp.assignment.target, sb, 0)
                sb.append(" = ")
                writeAstNodeCheckSubQuery(dmlOp.assignment.value, sb, 0)
            }
            is PartiqlAst.DmlOp.Delete -> error("DELETE clause has different syntax")
        }

        return dmlOp is PartiqlAst.DmlOp.Set
    }

    private fun writeReturning(returning: PartiqlAst.ReturningExpr, sb: StringBuilder) {
        sb.append("\nRETURNING ")
        returning.elems.forEach {
            when (it.mapping) {
                is PartiqlAst.ReturningMapping.ModifiedNew -> sb.append("MODIFIED NEW ")
                is PartiqlAst.ReturningMapping.ModifiedOld -> sb.append("MODIFIED OLD ")
                is PartiqlAst.ReturningMapping.AllNew -> sb.append("ALL NEW ")
                is PartiqlAst.ReturningMapping.AllOld -> sb.append("ALL OLD ")
            }
            when (it.column) {
                is PartiqlAst.ColumnComponent.ReturningWildcard -> sb.append('*')
                is PartiqlAst.ColumnComponent.ReturningColumn -> writeAstNode(it.column.expr, sb, 0)
            }
            sb.append(", ")
        }
        sb.removeLast(2)
    }

    // *********
    // * Query *
    // *********
    /**
     * @param node is the PIG AST node
     * @param sb is the StringBuilder where we write the pretty query according to the like of the parsed tree
     * @param level is an integer which marks how deep in the nested query we are. It increments Only when we step
     * into a Case or Select clause. -1 represents no formatting, which transforms the sub-query as a line string
     */
    private fun writeAstNode(node: PartiqlAst.Expr, sb: StringBuilder, level: Int) {
        when (node) {
            is PartiqlAst.Expr.Missing -> writeAstNode(node, sb)
            is PartiqlAst.Expr.Lit -> writeAstNode(node, sb)
            is PartiqlAst.Expr.LitTime -> writeAstNode(node, sb)
            is PartiqlAst.Expr.Date -> writeAstNode(node, sb)
            is PartiqlAst.Expr.Id -> writeAstNode(node, sb)
            is PartiqlAst.Expr.Bag -> writeAstNode(node, sb, level)
            is PartiqlAst.Expr.Sexp -> writeAstNode(node, sb, level)
            is PartiqlAst.Expr.Struct -> writeAstNode(node, sb, level)
            is PartiqlAst.Expr.List -> writeAstNode(node, sb, level)
            is PartiqlAst.Expr.Parameter -> writeAstNode(node, sb)
            is PartiqlAst.Expr.Path -> writeAstNode(node, sb, level)
            is PartiqlAst.Expr.Call -> writeAstNode(node, sb, level)
            is PartiqlAst.Expr.CallAgg -> writeAstNode(node, sb, level)

            is PartiqlAst.Expr.SimpleCase -> writeAstNode(node, sb, level)
            is PartiqlAst.Expr.SearchedCase -> writeAstNode(node, sb, level)
            is PartiqlAst.Expr.Select -> writeAstNode(node, sb, level)

            is PartiqlAst.Expr.Pos -> writeAstNode(node, sb, level)
            is PartiqlAst.Expr.Neg -> writeAstNode(node, sb, level)
            is PartiqlAst.Expr.Not -> writeAstNode(node, sb, level)
            is PartiqlAst.Expr.Between -> writeAstNode(node, sb, level)
            is PartiqlAst.Expr.Like -> writeAstNode(node, sb, level)
            is PartiqlAst.Expr.IsType -> writeAstNode(node, sb, level)
            is PartiqlAst.Expr.Cast -> writeAstNode(node, sb, level)
            is PartiqlAst.Expr.CanCast -> writeAstNode(node, sb, level)
            is PartiqlAst.Expr.CanLosslessCast -> writeAstNode(node, sb, level)
            is PartiqlAst.Expr.Coalesce -> writeAstNode(node, sb, level)
            is PartiqlAst.Expr.NullIf -> writeAstNode(node, sb, level)

            is PartiqlAst.Expr.Concat -> writeNAryOperator("||", node.operands, sb, level)
            is PartiqlAst.Expr.Plus -> writeNAryOperator("+", node.operands, sb, level)
            is PartiqlAst.Expr.Minus -> writeNAryOperator("-", node.operands, sb, level)
            is PartiqlAst.Expr.Times -> writeNAryOperator("*", node.operands, sb, level)
            is PartiqlAst.Expr.Divide -> writeNAryOperator("/", node.operands, sb, level)
            is PartiqlAst.Expr.Modulo -> writeNAryOperator("%", node.operands, sb, level)
            is PartiqlAst.Expr.Eq -> writeNAryOperator("=", node.operands, sb, level)
            is PartiqlAst.Expr.Ne -> writeNAryOperator("!=", node.operands, sb, level)
            is PartiqlAst.Expr.Gt -> writeNAryOperator(">", node.operands, sb, level)
            is PartiqlAst.Expr.Gte -> writeNAryOperator(">=", node.operands, sb, level)
            is PartiqlAst.Expr.Lt -> writeNAryOperator("<", node.operands, sb, level)
            is PartiqlAst.Expr.Lte -> writeNAryOperator("<=", node.operands, sb, level)
            is PartiqlAst.Expr.And -> writeNAryOperator("AND", node.operands, sb, level)
            is PartiqlAst.Expr.Or -> writeNAryOperator("OR", node.operands, sb, level)
            is PartiqlAst.Expr.InCollection -> writeNAryOperator("IN", node.operands, sb, level)
            is PartiqlAst.Expr.BagOp -> {
                var name = node.op.javaClass.simpleName.toUpperCase().replace("_", " ")
                if (node.quantifier is PartiqlAst.SetQuantifier.All) {
                    name += " ALL"
                }
                writeNAryOperator(name, node.operands, sb, level)
            }
        }
    }

    /**
     * If the node indicates a sub-query, we surround it with parenthesis and start a new line for it.
     */
    private fun writeAstNodeCheckSubQuery(node: PartiqlAst.Expr, sb: StringBuilder, level: Int) {
        when (isCaseOrSelect(node)) {
            true -> {
                val subQueryLevel = getSubQueryLevel(level)
                val separator = when (subQueryLevel == -1) {
                    true -> ""
                    false -> getSeparator(subQueryLevel)
                }
                sb.append("($separator")
                writeAstNode(node, sb, subQueryLevel)
                sb.append(')')
            }
            false -> writeAstNode(node, sb, level)
        }
    }

    @Suppress("UNUSED_PARAMETER")
    private fun writeAstNode(node: PartiqlAst.Expr.Missing, sb: StringBuilder) {
        sb.append("MISSING")
    }

    private fun writeAstNode(node: PartiqlAst.Expr.Lit, sb: StringBuilder) {
        // Not sure if there is a better way to transform IonElement into a PartiQL value as string
        val value = when (node.value.type) {
            com.amazon.ionelement.api.ElementType.NULL -> "NULL"
            com.amazon.ionelement.api.ElementType.BOOL -> node.value.booleanValue.toString().toUpperCase()
            com.amazon.ionelement.api.ElementType.INT -> node.value.longValue.toString()
            com.amazon.ionelement.api.ElementType.DECIMAL -> node.value.decimalValue.toString()
            com.amazon.ionelement.api.ElementType.FLOAT -> node.value.doubleValue.toString()
            com.amazon.ionelement.api.ElementType.STRING -> "'${node.value.stringValue}'"
            else -> "`${node.value.toIonElement()}`"
        }

        sb.append(value)
    }

    private fun writeAstNode(node: PartiqlAst.Expr.Date, sb: StringBuilder) {
        val date = LocalDate.of(node.year.value.toInt(), node.month.value.toInt(), node.day.value.toInt())
        sb.append("DATE '$date'")
    }

    private fun writeAstNode(node: PartiqlAst.Expr.LitTime, sb: StringBuilder) {
        val localTime = LocalTime.of(
            node.value.hour.value.toInt(),
            node.value.minute.value.toInt(),
            node.value.second.value.toInt(),
            node.value.nano.value.toInt()
        )
        val precision = node.value.precision
        val withTimeZone = node.value.withTimeZone
        val tzTime = node.value.tzMinutes?.let {
            val prefix = when {
                (it.value >= 0) -> "+"
                else -> "-"
            }
            val timeValue = abs(it.value.toInt())
            val tzLocalTime = LocalTime.of(timeValue / 60, timeValue % 60)
            "$prefix$tzLocalTime"
        } ?: ""

        when (withTimeZone.value) {
            true -> sb.append("TIME ($precision) WITH TIME ZONE '$localTime$tzTime'")
            false -> sb.append("TIME ($precision) '$localTime'")
        }
    }

    @Suppress("UNUSED_PARAMETER")
    private fun writeAstNode(node: PartiqlAst.Expr.Bag, sb: StringBuilder, level: Int) {
        sb.append("<< ")
        node.values.forEach {
            // Print anything as one line inside a bag
            writeAstNodeCheckSubQuery(it, sb, -1)
            sb.append(", ")
        }
        if (node.values.isNotEmpty()) {
            sb.removeLast(2)
        }
        sb.append(" >>")
    }

    @Suppress("UNUSED_PARAMETER")
    private fun writeAstNode(node: PartiqlAst.Expr.Sexp, sb: StringBuilder, level: Int) {
        sb.append("sexp(")
        node.values.forEach {
            // Print anything as one line inside a sexp
            writeAstNodeCheckSubQuery(it, sb, -1)
            sb.append(", ")
        }
        if (node.values.isNotEmpty()) {
            sb.removeLast(2)
        }
        sb.append(")")
    }

    @Suppress("UNUSED_PARAMETER")
    private fun writeAstNode(node: PartiqlAst.Expr.List, sb: StringBuilder, level: Int) {
        sb.append("[ ")
        node.values.forEach {
            // Print anything as one line inside a list
            writeAstNodeCheckSubQuery(it, sb, -1)
            sb.append(", ")
        }
        if (node.values.isNotEmpty()) {
            sb.removeLast(2)
        }
        sb.append(" ]")
    }

    @Suppress("UNUSED_PARAMETER")
    private fun writeAstNode(node: PartiqlAst.Expr.Struct, sb: StringBuilder, level: Int) {
        sb.append("{ ")
        node.fields.forEach {
            // Print anything as one line inside a struct
            writeAstNodeCheckSubQuery(it.first, sb, -1)
            sb.append(": ")
            writeAstNodeCheckSubQuery(it.second, sb, -1)
            sb.append(", ")
        }
        if (node.fields.isNotEmpty()) {
            sb.removeLast(2)
        }
        sb.append(" }")
    }

    @Suppress("UNUSED_PARAMETER")
    private fun writeAstNode(node: PartiqlAst.Expr.Parameter, sb: StringBuilder) {
        sb.append("?")
    }

    private fun writeAstNode(node: PartiqlAst.Expr.Id, sb: StringBuilder) {
        when (node.case) {
            is PartiqlAst.CaseSensitivity.CaseSensitive -> sb.append("\"${node.name.text}\"")
            is PartiqlAst.CaseSensitivity.CaseInsensitive -> sb.append(node.name.text)
        }
    }

    @Suppress("UNUSED_PARAMETER")
    private fun writeAstNode(node: PartiqlAst.Expr.Call, sb: StringBuilder, level: Int) {
        sb.append("${node.funcName.text}(")
        node.args.forEach { arg ->
            // Print anything as one line inside a function call
            writeAstNodeCheckSubQuery(arg, sb, -1)
            sb.append(", ")
        }
        if (node.args.isNotEmpty()) {
            sb.removeLast(2)
        }
        sb.append(')')
    }

    @Suppress("UNUSED_PARAMETER")
    private fun writeAstNode(node: PartiqlAst.Expr.CallAgg, sb: StringBuilder, level: Int) {
        sb.append("${node.funcName.text}(")
        if (node.setq is PartiqlAst.SetQuantifier.Distinct) {
            sb.append("DISTINCT ")
        }
        // Print anything as one line inside aggregate function call
        writeAstNodeCheckSubQuery(node.arg, sb, -1)
        sb.append(')')
    }

    private fun writeAstNode(node: PartiqlAst.Expr.Path, sb: StringBuilder, level: Int) {
        when {
            isOperator(node.root) || node.root is PartiqlAst.Expr.Path -> {
                sb.append('(')
                writeAstNode(node.root, sb, level)
                sb.append(')')
            }
            else -> writeAstNode(node.root, sb, level) // Assume a path root is not a SELECT or CASE clause, i.e. people don't write (SELECT a FROM b).c
        }
        node.steps.forEach {
            when (it) {
                is PartiqlAst.PathStep.PathExpr -> when (it.case) {
                    is PartiqlAst.CaseSensitivity.CaseSensitive -> {
                        // This means the value of the path component is surrounded by square brackets '[' and ']'
                        // or double-quotes i.e. either a[b] or a."b"
                        // Here we just transform it to be surrounded by square brackets
                        sb.append('[')
                        writeAstNode(it.index, sb, level) // Assume a path component is not a SELECT or CASE clause, i.e. people don't write a[SELECT b FROM c]
                        sb.append(']')
                    }
                    // Case for a.b
                    is PartiqlAst.CaseSensitivity.CaseInsensitive -> when (it.index) {
                        is PartiqlAst.Expr.Lit -> {
                            val value = it.index.value.stringValue // It must be a string according to behavior of Lexer
                            sb.append(".$value")
                        }
                        else -> throw IllegalArgumentException("PathExpr's attribute 'index' must be PartiqlAst.Expr.Lit when case sensitivity is insensitive")
                    }
                }
                is PartiqlAst.PathStep.PathUnpivot -> sb.append(".[*]")
                is PartiqlAst.PathStep.PathWildcard -> sb.append(".*")
            }
        }
    }

    private fun writeAstNode(node: PartiqlAst.Expr.SimpleCase, sb: StringBuilder, level: Int) {
        val separator = getSeparator(level)
        val sqLevel = getSubQueryLevel(level)
        sb.append("CASE ")
        // Print anything as one line inside a CASE clause
        writeAstNodeCheckSubQuery(node.expr, sb, -1)
        writeCaseWhenClauses(node.cases.pairs, sb, sqLevel)
        writeCaseElseClause(node.default, sb, sqLevel)
        sb.append("${separator}END")
    }

    private fun writeAstNode(node: PartiqlAst.Expr.SearchedCase, sb: StringBuilder, level: Int) {
        val separator = getSeparator(level)
        sb.append("CASE")
        writeCaseWhenClauses(node.cases.pairs, sb, level + 1)
        writeCaseElseClause(node.default, sb, level + 1)
        sb.append("${separator}END")
    }

    private fun writeCaseWhenClauses(pairs: List<PartiqlAst.ExprPair>, sb: StringBuilder, level: Int) {
        val separator = getSeparator(level)
        pairs.forEach { pair ->
            sb.append("${separator}WHEN ")
            writeAstNodeCheckSubQuery(pair.first, sb, -1)
            sb.append(" THEN ")
            writeAstNodeCheckSubQuery(pair.second, sb, -1)
        }
    }

    private fun writeCaseElseClause(default: PartiqlAst.Expr?, sb: StringBuilder, level: Int) {
        if (default != null) {
            val separator = getSeparator(level)
            sb.append("${separator}ELSE ")
            writeAstNodeCheckSubQuery(default, sb, -1)
        }
    }

    private fun writeAstNode(node: PartiqlAst.Expr.Select, sb: StringBuilder, level: Int) {
        val separator = getSeparator(level)

        // SELECT clause
        when (node.project) {
            is PartiqlAst.Projection.ProjectPivot -> sb.append("PIVOT ")
            else -> when (node.setq) {
                is PartiqlAst.SetQuantifier.Distinct -> sb.append("SELECT DISTINCT ")
                else -> sb.append("SELECT ")
            }
        }
        writeProjection(node.project, sb, level)

        // FROM clause
        sb.append("${separator}FROM ")
        writeFromSource(node.from, sb, level)

        // LET clause
        node.fromLet?.let {
            val sqLevel = getSubQueryLevel(level)
            val fromLetSeparator = getSeparator(sqLevel)
            sb.append("${fromLetSeparator}LET ")
            writeFromLet(it, sb, level)
        }

        // WHERE clause
        node.where?.let {
            sb.append("${separator}WHERE ")
            writeAstNodeCheckSubQuery(it, sb, level)
        }

        // GROUP clause
        node.group?.let {
            sb.append("${separator}GROUP ")
            writeGroupBy(it, sb, level)
        }

        // HAVING clause
        node.having?.let {
            sb.append("${separator}HAVING ")
            writeAstNodeCheckSubQuery(it, sb, level)
        }

        // ORDER BY clause
        node.order?.let { orderBy ->
            sb.append("${separator}ORDER BY ")
            orderBy.sortSpecs.forEach { sortSpec ->
                writeSortSpec(sortSpec, sb, level)
                sb.append(", ")
            }
            sb.removeLast(2)
        }

        // LIMIT clause
        node.limit?.let {
            sb.append("${separator}LIMIT ")
            writeAstNodeCheckSubQuery(it, sb, level)
        }

        // OFFSET clause
        node.offset?.let {
            sb.append("${separator}OFFSET ")
            writeAstNodeCheckSubQuery(it, sb, level)
        }
    }

    private fun writeSortSpec(sortSpec: PartiqlAst.SortSpec, sb: StringBuilder, level: Int) {
        writeAstNodeCheckSubQuery(sortSpec.expr, sb, level + 1)
        when (sortSpec.orderingSpec) {
            is PartiqlAst.OrderingSpec.Asc -> sb.append(" ASC")
            is PartiqlAst.OrderingSpec.Desc -> sb.append(" DESC")
        }
    }

    private fun writeGroupBy(group: PartiqlAst.GroupBy, sb: StringBuilder, level: Int) {
        when (group.strategy) {
            is PartiqlAst.GroupingStrategy.GroupFull -> sb.append("BY ")
            is PartiqlAst.GroupingStrategy.GroupPartial -> sb.append("PARTIAL BY ")
        }
        group.keyList.keys.forEach {
            writeGroupKey(it, sb, level)
            sb.append(", ")
        }
        sb.removeLast(2)
        val sqLevel = getSubQueryLevel(level)
        val separator = getSeparator(sqLevel)
        group.groupAsAlias?.let { sb.append("${separator}GROUP AS ${it.text}") }
    }

    private fun writeGroupKey(key: PartiqlAst.GroupKey, sb: StringBuilder, level: Int) {
        writeAstNodeCheckSubQuery(key.expr, sb, level)
        key.asAlias?.let { sb.append(" AS ${it.text}") }
    }

    private fun writeFromLet(fromLet: PartiqlAst.Let, sb: StringBuilder, level: Int) {
        fromLet.letBindings.forEach {
            writeLetBinding(it, sb, level)
            sb.append(", ")
        }
        sb.removeLast(2)
    }

    private fun writeLetBinding(letBinding: PartiqlAst.LetBinding, sb: StringBuilder, level: Int) {
        writeAstNodeCheckSubQuery(letBinding.expr, sb, level)
        sb.append(" AS ${letBinding.name.text}")
    }

    private fun writeFromSource(from: PartiqlAst.FromSource, sb: StringBuilder, level: Int) {
        when (from) {
            is PartiqlAst.FromSource.Scan -> {
                writeAstNodeCheckSubQuery(from.expr, sb, level)
                from.asAlias?.let { sb.append(" AS ${it.text}") }
                from.atAlias?.let { sb.append(" AT ${it.text}") }
                from.byAlias?.let { sb.append(" BY ${it.text}") }
            }
            is PartiqlAst.FromSource.Join -> when {
                (from.type is PartiqlAst.JoinType.Inner && from.predicate == null) -> {
                    // This means we can use comma to separate JOIN left-hand side and right-hand side
                    writeFromSource(from.left, sb, level)
                    sb.append(", ")
                    writeFromSource(from.right, sb, level)
                }
                else -> {
                    val sqLevel = getSubQueryLevel(level)
                    val separator = getSeparator(sqLevel)
                    val join = when (from.type) {
                        is PartiqlAst.JoinType.Inner -> "JOIN"
                        is PartiqlAst.JoinType.Left -> "LEFT CROSS JOIN"
                        is PartiqlAst.JoinType.Right -> "RIGHT CROSS JOIN"
                        is PartiqlAst.JoinType.Full -> "FULL CROSS JOIN"
                    }
                    writeFromSource(from.left, sb, level)
                    sb.append("$separator$join ")
                    writeFromSource(from.right, sb, level)
                    from.predicate?.let {
                        sb.append(" ON ")
                        writeAstNodeCheckSubQuery(it, sb, level)
                    }
                }
            }
            is PartiqlAst.FromSource.Unpivot -> {
                sb.append("UNPIVOT ")
                writeAstNodeCheckSubQuery(from.expr, sb, level)
                from.asAlias?.let { sb.append(" AS ${it.text}") }
                from.atAlias?.let { sb.append(" AT ${it.text}") }
                from.byAlias?.let { sb.append(" BY ${it.text}") }
            }
        }
    }

    private fun writeProjection(project: PartiqlAst.Projection, sb: StringBuilder, level: Int) {
        when (project) {
            is PartiqlAst.Projection.ProjectStar -> sb.append('*')
            is PartiqlAst.Projection.ProjectValue -> {
                sb.append("VALUE ")
                writeAstNode(project.value, sb, level)
            }
            is PartiqlAst.Projection.ProjectList -> {
                val projectItems = project.projectItems
                projectItems.forEach { item ->
                    writeProjectItem(item, sb, level)
                    sb.append(", ")
                }
                sb.removeLast(2)
            }
            is PartiqlAst.Projection.ProjectPivot -> {
                writeAstNodeCheckSubQuery(project.key, sb, level)
                sb.append(" AT ")
                writeAstNodeCheckSubQuery(project.value, sb, level)
            }
        }
    }

    private fun writeProjectItem(item: PartiqlAst.ProjectItem, sb: StringBuilder, level: Int) {
        when (item) {
            is PartiqlAst.ProjectItem.ProjectAll -> {
                writeAstNodeCheckSubQuery(item.expr, sb, level)
                sb.append(".*")
            }
            is PartiqlAst.ProjectItem.ProjectExpr -> {
                writeAstNodeCheckSubQuery(item.expr, sb, level)
                item.asAlias?.let {
                    sb.append(" AS ")
                    sb.append(it.text)
                }
            }
        }
    }

    // The logic here can be improved, so we can remove unnecessary parenthesis in different scenarios.
    // i.e. currently, it transforms '1 + 2 + 3' as '(1 + 2) + 3', however, the parenthesis can be removed.
    private fun writeAstNodeCheckOp(node: PartiqlAst.Expr, sb: StringBuilder, level: Int) {
        when (isOperator(node)) {
            true -> {
                sb.append('(')
                writeAstNode(node, sb, level)
                sb.append(')')
            }
            // Print anything as one line inside an operator
            false -> writeAstNodeCheckSubQuery(node, sb, -1)
        }
    }

    private fun writeAstNode(node: PartiqlAst.Expr.Pos, sb: StringBuilder, level: Int) {
        sb.append('+')
        writeAstNodeCheckOp(node.expr, sb, level)
    }

    private fun writeAstNode(node: PartiqlAst.Expr.Neg, sb: StringBuilder, level: Int) {
        sb.append('-')
        writeAstNodeCheckOp(node.expr, sb, level)
    }

    private fun writeAstNode(node: PartiqlAst.Expr.Not, sb: StringBuilder, level: Int) {
        sb.append("NOT ")
        writeAstNodeCheckOp(node.expr, sb, level)
    }

    private fun writeAstNode(node: PartiqlAst.Expr.Between, sb: StringBuilder, level: Int) {
        writeAstNodeCheckOp(node.value, sb, level)
        sb.append(" BETWEEN ")
        writeAstNodeCheckOp(node.from, sb, level)
        sb.append(" AND ")
        writeAstNodeCheckOp(node.to, sb, level)
    }

    private fun writeAstNode(node: PartiqlAst.Expr.Like, sb: StringBuilder, level: Int) {
        writeAstNodeCheckOp(node.value, sb, level)
        sb.append(" LIKE ")
        writeAstNodeCheckOp(node.pattern, sb, level)
        node.escape?.let {
            sb.append(" ESCAPE ")
            writeAstNodeCheckOp(node.escape, sb, level)
        }
    }

    private fun writeAstNode(node: PartiqlAst.Expr.IsType, sb: StringBuilder, level: Int) {
        writeAstNodeCheckOp(node.value, sb, level)
        sb.append(" IS ")
        writeType(node.type, sb)
    }

    private fun writeType(node: PartiqlAst.Type, sb: StringBuilder) {
        when (node) {
            is PartiqlAst.Type.NullType -> sb.append("NULL")
            is PartiqlAst.Type.AnyType -> sb.append("ANY")
            is PartiqlAst.Type.BagType -> sb.append("BAG")
<<<<<<< HEAD
            is PartiqlAst.Type.ScalarType -> when (node.id.text) {
                BuiltInScalarTypeId.BOOLEAN -> sb.append("BOOLEAN")
                BuiltInScalarTypeId.INTEGER -> sb.append("INT")
                BuiltInScalarTypeId.SMALLINT -> sb.append("SMALLINT")
                BuiltInScalarTypeId.INTEGER4 -> sb.append("INT4")
                BuiltInScalarTypeId.INTEGER8 -> sb.append("INT8")
                BuiltInScalarTypeId.FLOAT -> sb.append("FLOAT")
                BuiltInScalarTypeId.REAL -> sb.append("REAL")
                BuiltInScalarTypeId.DOUBLE_PRECISION -> sb.append("DOUBLE_PRECISION")
                BuiltInScalarTypeId.DECIMAL -> sb.append("DECIMAL")
                BuiltInScalarTypeId.NUMERIC -> sb.append("NUMERIC")
                BuiltInScalarTypeId.TIMESTAMP -> sb.append("TIMESTAMP")
                BuiltInScalarTypeId.CHARACTER -> sb.append("CHAR")
                BuiltInScalarTypeId.CHARACTER_VARYING -> sb.append("VARCHAR")
                BuiltInScalarTypeId.STRING -> sb.append("STRING")
                BuiltInScalarTypeId.SYMBOL -> sb.append("SYMBOL")
                BuiltInScalarTypeId.BLOB -> sb.append("BLOB")
                BuiltInScalarTypeId.CLOB -> sb.append("CLOB")
                BuiltInScalarTypeId.DATE -> sb.append("DATE")
                BuiltInScalarTypeId.TIME -> sb.append("TIME")
                BuiltInScalarTypeId.TIME_WITH_TIME_ZONE -> sb.append("TIME WITH TIME ZONE")
=======
            is PartiqlAst.Type.ScalarType -> when (TYPE_ALIAS_TO_SCALAR_TYPE[node.alias.text]) {
                BuiltInScalarType.BOOLEAN -> sb.append("BOOLEAN")
                BuiltInScalarType.INTEGER -> sb.append("INT")
                BuiltInScalarType.SMALLINT -> sb.append("SMALLINT")
                BuiltInScalarType.INTEGER4 -> sb.append("INT4")
                BuiltInScalarType.INTEGER8 -> sb.append("INT8")
                BuiltInScalarType.FLOAT -> sb.append("FLOAT")
                BuiltInScalarType.REAL -> sb.append("REAL")
                BuiltInScalarType.DOUBLE_PRECISION -> sb.append("DOUBLE_PRECISION")
                BuiltInScalarType.DECIMAL -> sb.append("DECIMAL")
                BuiltInScalarType.NUMERIC -> sb.append("NUMERIC")
                BuiltInScalarType.TIMESTAMP -> sb.append("TIMESTAMP")
                BuiltInScalarType.CHARACTER -> sb.append("CHAR")
                BuiltInScalarType.CHARACTER_VARYING -> sb.append("VARCHAR")
                BuiltInScalarType.STRING -> sb.append("STRING")
                BuiltInScalarType.SYMBOL -> sb.append("SYMBOL")
                BuiltInScalarType.BLOB -> sb.append("BLOB")
                BuiltInScalarType.CLOB -> sb.append("CLOB")
                BuiltInScalarType.DATE -> sb.append("DATE")
                BuiltInScalarType.TIME -> sb.append("TIME")
                BuiltInScalarType.TIME_WITH_TIME_ZONE -> sb.append("TIME WITH TIME ZONE")
>>>>>>> e919d5da
                else -> error("Unrecognized scalar type ID")
            }
            is PartiqlAst.Type.EsAny -> sb.append("ES_ANY")
            is PartiqlAst.Type.EsBoolean -> sb.append("ES_BOOLEAN")
            is PartiqlAst.Type.EsFloat -> sb.append("ES_FLOAT")
            is PartiqlAst.Type.EsInteger -> sb.append("ES_INTEGER")
            is PartiqlAst.Type.EsText -> sb.append("ES_TEXT")
            is PartiqlAst.Type.ListType -> sb.append("LIST")
            is PartiqlAst.Type.MissingType -> sb.append("MISSING")
            is PartiqlAst.Type.RsBigint -> sb.append("RS_BIGINT")
            is PartiqlAst.Type.RsBoolean -> sb.append("RS_BOOLEAN")
            is PartiqlAst.Type.RsDoublePrecision -> sb.append("RS_DOUBLE_PRECISION")
            is PartiqlAst.Type.RsInteger -> sb.append("RS_INTEGER")
            is PartiqlAst.Type.RsReal -> sb.append("RS_REAL")
            is PartiqlAst.Type.RsVarcharMax -> sb.append("RS_VARCHAR_MAX")
            is PartiqlAst.Type.SexpType -> sb.append("SEXP")
            is PartiqlAst.Type.SparkBoolean -> sb.append("SPARK_BOOLEAN")
            is PartiqlAst.Type.SparkDouble -> sb.append("SPARK_DOUBLE")
            is PartiqlAst.Type.SparkFloat -> sb.append("SPARK_FLOAT")
            is PartiqlAst.Type.SparkInteger -> sb.append("SPARK_INTEGER")
            is PartiqlAst.Type.SparkLong -> sb.append("SPARK_LONG")
            is PartiqlAst.Type.SparkShort -> sb.append("SPARK_SHORT")
            is PartiqlAst.Type.StructType -> sb.append("STRUCT")
            is PartiqlAst.Type.TupleType -> sb.append("TUPLE")
            // TODO: Support formatting CustomType
            is PartiqlAst.Type.CustomType -> error("CustomType is not supported yet. ")
        }
    }

    private fun writeAstNode(node: PartiqlAst.Expr.Cast, sb: StringBuilder, level: Int) {
        sb.append("CAST (")
        writeAstNodeCheckOp(node.value, sb, level)
        sb.append(" AS ")
        writeType(node.asType, sb)
        sb.append(')')
    }

    private fun writeAstNode(node: PartiqlAst.Expr.CanCast, sb: StringBuilder, level: Int) {
        sb.append("CAN_CAST (")
        writeAstNodeCheckOp(node.value, sb, level)
        sb.append(" AS ")
        writeType(node.asType, sb)
        sb.append(')')
    }

    private fun writeAstNode(node: PartiqlAst.Expr.CanLosslessCast, sb: StringBuilder, level: Int) {
        sb.append("CAN_LOSSLESS_CAST (")
        writeAstNodeCheckOp(node.value, sb, level)
        sb.append(" AS ")
        writeType(node.asType, sb)
        sb.append(')')
    }

    @Suppress("UNUSED_PARAMETER")
    private fun writeAstNode(node: PartiqlAst.Expr.Coalesce, sb: StringBuilder, level: Int) {
        sb.append("COALESCE(")
        node.args.forEach { arg ->
            // Write anything as one line as COALESCE arguments
            writeAstNodeCheckSubQuery(arg, sb, -1)
            sb.append(", ")
        }
        if (node.args.isNotEmpty()) {
            sb.removeLast(2)
        }
        sb.append(')')
    }

    @Suppress("UNUSED_PARAMETER")
    private fun writeAstNode(node: PartiqlAst.Expr.NullIf, sb: StringBuilder, level: Int) {
        // Write anything as one line as COALESCE arguments
        sb.append("NULLIF(")
        writeAstNodeCheckSubQuery(node.expr1, sb, -1)
        sb.append(", ")
        writeAstNodeCheckSubQuery(node.expr2, sb, -1)
        sb.append(')')
    }

    private fun writeNAryOperator(operatorName: String, operands: List<PartiqlAst.Expr>, sb: StringBuilder, level: Int) {
        if (operands.size < 2) {
            throw IllegalStateException("Internal Error: NAry operator $operatorName must have at least 2 operands")
        }
        operands.forEach {
            writeAstNodeCheckOp(it, sb, level)
            sb.append(" $operatorName ")
        }
        sb.removeLast(operatorName.length + 2)
    }

    private fun isCaseOrSelect(node: PartiqlAst.Expr): Boolean =
        when (node) {
            is PartiqlAst.Expr.SimpleCase, is PartiqlAst.Expr.SearchedCase, is PartiqlAst.Expr.Select -> true
            else -> false
        }

    private fun isOperator(node: PartiqlAst.Expr): Boolean =
        when (node) {
            is PartiqlAst.Expr.And, is PartiqlAst.Expr.Between, is PartiqlAst.Expr.CanCast,
            is PartiqlAst.Expr.CanLosslessCast, is PartiqlAst.Expr.Cast, is PartiqlAst.Expr.Concat,
            is PartiqlAst.Expr.Divide, is PartiqlAst.Expr.Eq, is PartiqlAst.Expr.BagOp,
            is PartiqlAst.Expr.Gt, is PartiqlAst.Expr.Gte, is PartiqlAst.Expr.InCollection,
            is PartiqlAst.Expr.IsType, is PartiqlAst.Expr.Like,
            is PartiqlAst.Expr.Lt, is PartiqlAst.Expr.Lte, is PartiqlAst.Expr.Minus,
            is PartiqlAst.Expr.Modulo, is PartiqlAst.Expr.Ne, is PartiqlAst.Expr.Neg,
            is PartiqlAst.Expr.Not, is PartiqlAst.Expr.Or, is PartiqlAst.Expr.Plus,
            is PartiqlAst.Expr.Pos, is PartiqlAst.Expr.Times -> true
            else -> false
        }

    // We need to add a line breaker and indent only for CASE and SELECT clauses.
    // If level is -1, this indicates there is no need for formatting
    private fun getSeparator(level: Int) =
        when (level == -1) {
            true -> " "
            false -> "\n${"\t".repeat(level)}"
        }

    private fun getSubQueryLevel(level: Int) =
        when (level == -1) {
            true -> -1
            false -> level + 1
        }

    private fun StringBuilder.removeLast(n: Int): StringBuilder {
        for (i in 1..n) {
            deleteCharAt(length - 1)
        }
        return this
    }
}<|MERGE_RESOLUTION|>--- conflicted
+++ resolved
@@ -3,12 +3,8 @@
 import com.amazon.ion.system.IonSystemBuilder
 import org.partiql.lang.domains.PartiqlAst
 import org.partiql.lang.syntax.SqlParser
-<<<<<<< HEAD
-import org.partiql.lang.util.BuiltInScalarTypeId
-=======
 import org.partiql.lang.types.BuiltInScalarType
 import org.partiql.lang.types.TYPE_ALIAS_TO_SCALAR_TYPE
->>>>>>> e919d5da
 import org.partiql.pig.runtime.toIonElement
 import java.lang.StringBuilder
 import java.time.LocalDate
@@ -786,29 +782,6 @@
             is PartiqlAst.Type.NullType -> sb.append("NULL")
             is PartiqlAst.Type.AnyType -> sb.append("ANY")
             is PartiqlAst.Type.BagType -> sb.append("BAG")
-<<<<<<< HEAD
-            is PartiqlAst.Type.ScalarType -> when (node.id.text) {
-                BuiltInScalarTypeId.BOOLEAN -> sb.append("BOOLEAN")
-                BuiltInScalarTypeId.INTEGER -> sb.append("INT")
-                BuiltInScalarTypeId.SMALLINT -> sb.append("SMALLINT")
-                BuiltInScalarTypeId.INTEGER4 -> sb.append("INT4")
-                BuiltInScalarTypeId.INTEGER8 -> sb.append("INT8")
-                BuiltInScalarTypeId.FLOAT -> sb.append("FLOAT")
-                BuiltInScalarTypeId.REAL -> sb.append("REAL")
-                BuiltInScalarTypeId.DOUBLE_PRECISION -> sb.append("DOUBLE_PRECISION")
-                BuiltInScalarTypeId.DECIMAL -> sb.append("DECIMAL")
-                BuiltInScalarTypeId.NUMERIC -> sb.append("NUMERIC")
-                BuiltInScalarTypeId.TIMESTAMP -> sb.append("TIMESTAMP")
-                BuiltInScalarTypeId.CHARACTER -> sb.append("CHAR")
-                BuiltInScalarTypeId.CHARACTER_VARYING -> sb.append("VARCHAR")
-                BuiltInScalarTypeId.STRING -> sb.append("STRING")
-                BuiltInScalarTypeId.SYMBOL -> sb.append("SYMBOL")
-                BuiltInScalarTypeId.BLOB -> sb.append("BLOB")
-                BuiltInScalarTypeId.CLOB -> sb.append("CLOB")
-                BuiltInScalarTypeId.DATE -> sb.append("DATE")
-                BuiltInScalarTypeId.TIME -> sb.append("TIME")
-                BuiltInScalarTypeId.TIME_WITH_TIME_ZONE -> sb.append("TIME WITH TIME ZONE")
-=======
             is PartiqlAst.Type.ScalarType -> when (TYPE_ALIAS_TO_SCALAR_TYPE[node.alias.text]) {
                 BuiltInScalarType.BOOLEAN -> sb.append("BOOLEAN")
                 BuiltInScalarType.INTEGER -> sb.append("INT")
@@ -830,7 +803,6 @@
                 BuiltInScalarType.DATE -> sb.append("DATE")
                 BuiltInScalarType.TIME -> sb.append("TIME")
                 BuiltInScalarType.TIME_WITH_TIME_ZONE -> sb.append("TIME WITH TIME ZONE")
->>>>>>> e919d5da
                 else -> error("Unrecognized scalar type ID")
             }
             is PartiqlAst.Type.EsAny -> sb.append("ES_ANY")
