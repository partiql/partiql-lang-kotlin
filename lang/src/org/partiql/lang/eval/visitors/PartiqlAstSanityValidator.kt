
/*
 * Copyright 2019 Amazon.com, Inc. or its affiliates.  All rights reserved.
 *
 * Licensed under the Apache License, Version 2.0 (the "License").
 *  You may not use this file except in compliance with the License.
 * A copy of the License is located at:
 *
 *      http://aws.amazon.com/apache2.0/
 *
 *  or in the "license" file accompanying this file. This file is distributed on an "AS IS" BASIS,
 *  WITHOUT WARRANTIES OR CONDITIONS OF ANY KIND, either express or implied. See the License for the specific
 *  language governing permissions and limitations under the License.
 */

package org.partiql.lang.eval.visitors

import com.amazon.ionelement.api.IntElement
import com.amazon.ionelement.api.IntElementSize
import com.amazon.ionelement.api.MetaContainer
import com.amazon.ionelement.api.TextElement
import org.partiql.lang.ast.IsCountStarMeta
import org.partiql.lang.ast.passes.SemanticException
import org.partiql.lang.domains.PartiqlAst
import org.partiql.lang.domains.addSourceLocation
import org.partiql.lang.errors.ErrorCode
import org.partiql.lang.errors.Property
import org.partiql.lang.errors.PropertyValueMap
import org.partiql.lang.eval.CompileOptions
import org.partiql.lang.eval.EvaluationException
import org.partiql.lang.eval.err
import org.partiql.lang.eval.errorContextFrom
<<<<<<< HEAD
import org.partiql.lang.ots_work.plugins.standard.plugin.StandardPlugin
import org.partiql.lang.ots_work.plugins.standard.plugin.TypedOpBehavior
import org.partiql.lang.ots_work.stscore.ScalarTypeSystem
import org.partiql.lang.util.BuiltInScalarTypeId
=======
import org.partiql.lang.types.BuiltInScalarType
import org.partiql.lang.types.TYPE_ALIAS_TO_SCALAR_TYPE
>>>>>>> e919d5da

/**
 * Provides rules for basic AST sanity checks that should be performed before any attempt at further AST processing.
 * This is provided as a distinct [PartiqlAst.Visitor] so that all other visitors may assume that the AST at least
 * passed the checking performed here.
 *
 * Any exception thrown by this class should always be considered an indication of a bug in one of the following places:
 *
 * - [org.partiql.lang.syntax.SqlParser]
 * - A visitor transform pass (internal or external)
 *
 */
class PartiqlAstSanityValidator(
    private val scalarTypeSystem: ScalarTypeSystem
) : PartiqlAst.Visitor() {
    // TODO: remove the following hard-coded variable later
    private val typedOpBehavior = (scalarTypeSystem.plugin as StandardPlugin).typedOpBehavior

    private var compileOptions = CompileOptions.standard()

    fun validate(statement: PartiqlAst.Statement, compileOptions: CompileOptions = CompileOptions.standard()) {
        this.compileOptions = compileOptions
        this.walkStatement(statement)
    }

    override fun visitExprLit(node: PartiqlAst.Expr.Lit) {
        val ionValue = node.value
        val metas = node.metas
        if (node.value is IntElement && ionValue.integerSize == IntElementSize.BIG_INTEGER) {
            throw EvaluationException(
                message = "Int overflow or underflow at compile time",
                errorCode = ErrorCode.SEMANTIC_LITERAL_INT_OVERFLOW,
                errorContext = errorContextFrom(metas),
                internal = false
            )
        }
    }

    private fun validateDecimalOrNumericType(precision: Long?, scale: Long?, metas: MetaContainer) {
<<<<<<< HEAD
        if (scale != null && precision != null && typedOpBehavior == TypedOpBehavior.HONOR_PARAMETERS) {
=======
        if (scale != null && precision != null && compileOptions.typedOpBehavior == TypedOpBehavior.HONOR_PARAMETERS) {
>>>>>>> e919d5da
            if (scale !in 0..precision) {
                err(
                    "Scale $scale should be between 0 and precision $precision",
                    errorCode = ErrorCode.SEMANTIC_INVALID_DECIMAL_ARGUMENTS,
                    errorContext = errorContextFrom(metas),
                    internal = false
                )
            }
        }
    }

<<<<<<< HEAD
    private fun validateFloatType(node: PartiqlAst.Type.ScalarType) {
        if (typedOpBehavior == TypedOpBehavior.HONOR_PARAMETERS && node.parameters.isNotEmpty()) {
            err(
                "FLOAT precision parameter is unsupported",
                errorCode = ErrorCode.SEMANTIC_FLOAT_PRECISION_UNSUPPORTED,
                errorContext = errorContextFrom(node.metas),
                internal = false
            )
        }
    }

    override fun visitTypeScalarType(node: PartiqlAst.Type.ScalarType) {
        super.visitTypeScalarType(node)

        when (node.id.text) {
            BuiltInScalarTypeId.DECIMAL,
            BuiltInScalarTypeId.NUMERIC -> validateDecimalOrNumericType(node.parameters.getOrNull(0)?.value, node.parameters.getOrNull(1)?.value, node.metas)
            BuiltInScalarTypeId.FLOAT -> validateFloatType(node)
=======
    override fun visitTypeScalarType(node: PartiqlAst.Type.ScalarType) {
        super.visitTypeScalarType(node)

        val scalarType = TYPE_ALIAS_TO_SCALAR_TYPE[node.alias.text]
        if (scalarType == BuiltInScalarType.DECIMAL || scalarType == BuiltInScalarType.NUMERIC) {
            validateDecimalOrNumericType(node.parameters.getOrNull(0)?.value, node.parameters.getOrNull(1)?.value, node.metas)
>>>>>>> e919d5da
        }
    }

    override fun visitExprCallAgg(node: PartiqlAst.Expr.CallAgg) {
        val setQuantifier = node.setq
        val metas = node.metas
        if (setQuantifier is PartiqlAst.SetQuantifier.Distinct && metas.containsKey(IsCountStarMeta.TAG)) {
            err(
                "COUNT(DISTINCT *) is not supported",
                ErrorCode.EVALUATOR_COUNT_DISTINCT_STAR,
                errorContextFrom(metas),
                internal = false
            )
        }
    }

    override fun visitExprSelect(node: PartiqlAst.Expr.Select) {
        val projection = node.project
        val groupBy = node.group
        val having = node.having
        val metas = node.metas

        if (groupBy != null) {
            if (groupBy.strategy is PartiqlAst.GroupingStrategy.GroupPartial) {
                err(
                    "GROUP PARTIAL not supported yet",
                    ErrorCode.EVALUATOR_FEATURE_NOT_SUPPORTED_YET,
                    errorContextFrom(metas).also {
                        it[Property.FEATURE_NAME] = "GROUP PARTIAL"
                    },
                    internal = false
                )
            }

            when (projection) {
                is PartiqlAst.Projection.ProjectPivot -> {
                    err(
                        "PIVOT with GROUP BY not supported yet",
                        ErrorCode.EVALUATOR_FEATURE_NOT_SUPPORTED_YET,
                        errorContextFrom(metas).also {
                            it[Property.FEATURE_NAME] = "PIVOT with GROUP BY"
                        },
                        internal = false
                    )
                }
                is PartiqlAst.Projection.ProjectValue, is PartiqlAst.Projection.ProjectList -> {
                    // use of group by with SELECT & SELECT VALUE is supported
                }
            }
        }

        if ((groupBy == null || groupBy.keyList.keys.isEmpty()) && having != null) {
            throw SemanticException(
                "HAVING used without GROUP BY (or grouping expressions)",
                ErrorCode.SEMANTIC_HAVING_USED_WITHOUT_GROUP_BY,
                PropertyValueMap().addSourceLocation(metas)
            )
        }
    }

    override fun visitExprStruct(node: PartiqlAst.Expr.Struct) {
        node.fields.forEach { field ->
            if (field.first is PartiqlAst.Expr.Missing || (field.first is PartiqlAst.Expr.Lit && field.first.value !is TextElement)) {
                val type = when (field.first) {
                    is PartiqlAst.Expr.Lit -> field.first.value.type.toString()
                    else -> "MISSING"
                }
                throw SemanticException(
                    "Found struct field to be of type $type",
                    ErrorCode.SEMANTIC_NON_TEXT_STRUCT_FIELD_KEY,
                    PropertyValueMap().addSourceLocation(field.first.metas).also { pvm ->
                        pvm[Property.ACTUAL_TYPE] = type
                    }
                )
            }
        }
    }
}<|MERGE_RESOLUTION|>--- conflicted
+++ resolved
@@ -30,15 +30,11 @@
 import org.partiql.lang.eval.EvaluationException
 import org.partiql.lang.eval.err
 import org.partiql.lang.eval.errorContextFrom
-<<<<<<< HEAD
 import org.partiql.lang.ots_work.plugins.standard.plugin.StandardPlugin
 import org.partiql.lang.ots_work.plugins.standard.plugin.TypedOpBehavior
 import org.partiql.lang.ots_work.stscore.ScalarTypeSystem
-import org.partiql.lang.util.BuiltInScalarTypeId
-=======
 import org.partiql.lang.types.BuiltInScalarType
 import org.partiql.lang.types.TYPE_ALIAS_TO_SCALAR_TYPE
->>>>>>> e919d5da
 
 /**
  * Provides rules for basic AST sanity checks that should be performed before any attempt at further AST processing.
@@ -78,11 +74,7 @@
     }
 
     private fun validateDecimalOrNumericType(precision: Long?, scale: Long?, metas: MetaContainer) {
-<<<<<<< HEAD
         if (scale != null && precision != null && typedOpBehavior == TypedOpBehavior.HONOR_PARAMETERS) {
-=======
-        if (scale != null && precision != null && compileOptions.typedOpBehavior == TypedOpBehavior.HONOR_PARAMETERS) {
->>>>>>> e919d5da
             if (scale !in 0..precision) {
                 err(
                     "Scale $scale should be between 0 and precision $precision",
@@ -94,7 +86,6 @@
         }
     }
 
-<<<<<<< HEAD
     private fun validateFloatType(node: PartiqlAst.Type.ScalarType) {
         if (typedOpBehavior == TypedOpBehavior.HONOR_PARAMETERS && node.parameters.isNotEmpty()) {
             err(
@@ -109,18 +100,11 @@
     override fun visitTypeScalarType(node: PartiqlAst.Type.ScalarType) {
         super.visitTypeScalarType(node)
 
-        when (node.id.text) {
-            BuiltInScalarTypeId.DECIMAL,
-            BuiltInScalarTypeId.NUMERIC -> validateDecimalOrNumericType(node.parameters.getOrNull(0)?.value, node.parameters.getOrNull(1)?.value, node.metas)
-            BuiltInScalarTypeId.FLOAT -> validateFloatType(node)
-=======
-    override fun visitTypeScalarType(node: PartiqlAst.Type.ScalarType) {
-        super.visitTypeScalarType(node)
-
         val scalarType = TYPE_ALIAS_TO_SCALAR_TYPE[node.alias.text]
-        if (scalarType == BuiltInScalarType.DECIMAL || scalarType == BuiltInScalarType.NUMERIC) {
-            validateDecimalOrNumericType(node.parameters.getOrNull(0)?.value, node.parameters.getOrNull(1)?.value, node.metas)
->>>>>>> e919d5da
+        when (scalarType) {
+            BuiltInScalarType.DECIMAL,
+            BuiltInScalarType.NUMERIC -> validateDecimalOrNumericType(node.parameters.getOrNull(0)?.value, node.parameters.getOrNull(1)?.value, node.metas)
+            BuiltInScalarType.FLOAT -> validateFloatType(node)
         }
     }
 
