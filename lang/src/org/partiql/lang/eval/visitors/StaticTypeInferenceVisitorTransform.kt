--- conflicted
+++ resolved
@@ -14,17 +14,10 @@
 import org.partiql.lang.ast.passes.SemanticProblemDetails
 import org.partiql.lang.ast.passes.inference.cast
 import org.partiql.lang.ast.passes.inference.filterNullMissing
-<<<<<<< HEAD
-import org.partiql.lang.ast.passes.inference.isLob
-=======
-import org.partiql.lang.ast.passes.inference.intTypesPrecedence
->>>>>>> fdd56d12
 import org.partiql.lang.ast.passes.inference.isNullOrMissing
 import org.partiql.lang.ast.passes.inference.isNumeric
 import org.partiql.lang.ast.passes.inference.isText
 import org.partiql.lang.ast.passes.inference.isUnknown
-import org.partiql.lang.ast.passes.inference.toSingleType
-import org.partiql.lang.ast.passes.inference.toSingleTypes
 import org.partiql.lang.ast.passes.inference.toStaticType
 import org.partiql.lang.domains.PartiqlAst
 import org.partiql.lang.domains.staticType
@@ -40,27 +33,19 @@
 import org.partiql.lang.eval.builtins.createBuiltinFunctionSignatures
 import org.partiql.lang.eval.delegate
 import org.partiql.lang.eval.getStartingSourceLocationMeta
-<<<<<<< HEAD
 import org.partiql.lang.ots_work.interfaces.operator.ScalarOpId
 import org.partiql.lang.ots_work.interfaces.type.BoolType
+import org.partiql.lang.ots_work.plugins.standard.types.CharType
+import org.partiql.lang.ots_work.plugins.standard.types.DecimalType
+import org.partiql.lang.ots_work.plugins.standard.types.FloatType
 import org.partiql.lang.ots_work.plugins.standard.types.Int2Type
 import org.partiql.lang.ots_work.plugins.standard.types.Int4Type
 import org.partiql.lang.ots_work.plugins.standard.types.Int8Type
 import org.partiql.lang.ots_work.plugins.standard.types.IntType
+import org.partiql.lang.ots_work.plugins.standard.types.StringType
+import org.partiql.lang.ots_work.plugins.standard.types.SymbolType
+import org.partiql.lang.ots_work.plugins.standard.types.VarcharType
 import org.partiql.lang.ots_work.stscore.ScalarTypeSystem
-=======
-import org.partiql.lang.ots.plugins.standard.types.BoolType
-import org.partiql.lang.ots.plugins.standard.types.CharType
-import org.partiql.lang.ots.plugins.standard.types.DecimalType
-import org.partiql.lang.ots.plugins.standard.types.FloatType
-import org.partiql.lang.ots.plugins.standard.types.Int2Type
-import org.partiql.lang.ots.plugins.standard.types.Int4Type
-import org.partiql.lang.ots.plugins.standard.types.Int8Type
-import org.partiql.lang.ots.plugins.standard.types.IntType
-import org.partiql.lang.ots.plugins.standard.types.StringType
-import org.partiql.lang.ots.plugins.standard.types.SymbolType
-import org.partiql.lang.ots.plugins.standard.types.VarcharType
->>>>>>> fdd56d12
 import org.partiql.lang.types.AnyOfType
 import org.partiql.lang.types.AnyType
 import org.partiql.lang.types.BagType
@@ -308,29 +293,6 @@
         ): Boolean {
             var hasValidOperands = true
 
-<<<<<<< HEAD
-        // Arithmetic NAry ops: ADD, SUB, MUL, DIV, MOD
-        override fun transformExprPlus(node: PartiqlAst.Expr.Plus): PartiqlAst.Expr {
-            val processedNode = super.transformExprPlus(node) as PartiqlAst.Expr.Plus
-            val type = when {
-                processedNode.operands.size < 2 -> throw IllegalArgumentException("PartiqlAst.Expr.Plus must have at least 2 arguments")
-                else -> computeReturnTypeForNAry(processedNode, processedNode.operands, ScalarOpId.BinaryPlus)
-            }
-            return processedNode.withStaticType(type)
-        }
-
-        override fun transformExprPos(node: PartiqlAst.Expr.Pos): PartiqlAst.Expr {
-            val processedNode = super.transformExprPos(node) as PartiqlAst.Expr.Pos
-            val type = computeReturnTypeForUnary(processedNode, listOf(processedNode.expr), ScalarOpId.Pos)
-            return processedNode.withStaticType(type)
-        }
-
-        override fun transformExprMinus(node: PartiqlAst.Expr.Minus): PartiqlAst.Expr {
-            val processedNode = (super.transformExprMinus(node) as PartiqlAst.Expr.Minus)
-            val type = when {
-                processedNode.operands.size < 2 -> throw IllegalArgumentException("PartiqlAst.Expr.Minus must have at least 2 arguments")
-                else -> computeReturnTypeForNAry(processedNode, processedNode.operands, ScalarOpId.BinaryMinus)
-=======
             // check for an incompatible operand type
             if (operandsStaticType.any { operandStaticType -> !operandStaticType.isUnknown() && operandStaticType.allTypes.none(operandTypeValidator) }) {
                 handleIncompatibleDataTypesForOpError(operandsStaticType, op, metas.getSourceLocation())
@@ -341,44 +303,9 @@
             if (operandsStaticType.any { operandStaticType -> operandStaticType.isUnknown() }) {
                 handleExpressionAlwaysReturnsNullOrMissingError(metas.getSourceLocation())
                 hasValidOperands = false
->>>>>>> fdd56d12
-            }
-
-<<<<<<< HEAD
-        override fun transformExprNeg(node: PartiqlAst.Expr.Neg): PartiqlAst.Expr {
-            val processedNode = super.transformExprNeg(node) as PartiqlAst.Expr.Neg
-            val type = computeReturnTypeForUnary(processedNode, listOf(processedNode.expr), ScalarOpId.Neg)
-            return processedNode.withStaticType(type)
-        }
-
-        override fun transformExprTimes(node: PartiqlAst.Expr.Times): PartiqlAst.Expr {
-            val processedNode = super.transformExprTimes(node) as PartiqlAst.Expr.Times
-            val type = when {
-                processedNode.operands.size < 2 -> throw IllegalArgumentException("PartiqlAst.Expr.Times must have at least 2 arguments")
-                else -> computeReturnTypeForNAry(processedNode, processedNode.operands, ScalarOpId.BinaryTimes)
-            }
-            return processedNode.withStaticType(type)
-        }
-
-        override fun transformExprDivide(node: PartiqlAst.Expr.Divide): PartiqlAst.Expr {
-            val processedNode = super.transformExprDivide(node) as PartiqlAst.Expr.Divide
-            val type = when {
-                processedNode.operands.size < 2 -> throw IllegalArgumentException("PartiqlAst.Expr.Divide must have at least 2 arguments")
-                else -> computeReturnTypeForNAry(processedNode, processedNode.operands, ScalarOpId.BinaryDivide)
-            }
-            return processedNode.withStaticType(type)
-        }
-
-        override fun transformExprModulo(node: PartiqlAst.Expr.Modulo): PartiqlAst.Expr {
-            val processedNode = super.transformExprModulo(node) as PartiqlAst.Expr.Modulo
-            val type = when {
-                processedNode.operands.size < 2 -> throw IllegalArgumentException("PartiqlAst.Expr.Modulo must have at least 2 arguments")
-                else -> computeReturnTypeForNAry(processedNode, processedNode.operands, ScalarOpId.BinaryModulo)
-            }
-            return processedNode.withStaticType(type)
-=======
+            }
+
             return hasValidOperands
->>>>>>> fdd56d12
         }
 
         /**
@@ -419,9 +346,9 @@
             val processedNode = super.transformExprNot(node) as PartiqlAst.Expr.Not
             val argStaticType = processedNode.expr.getStaticType()
 
-            return when (hasValidOperandTypes(listOf(argStaticType), { it is StaticScalarType && it.scalarType === BoolType }, "NOT", processedNode.metas)) {
+            return when (hasValidOperandTypes(listOf(argStaticType), { it is StaticScalarType && scalarTypeSystem.validateOperandType(ScalarOpId.Not, it.scalarType) }, "NOT", processedNode.metas)) {
             true -> computeReturnTypeForUnary(argStaticType, ::inferNotOp)
-            false -> StaticType.BOOL // continuation type to prevent incompatible types and unknown errors from propagating
+            false -> scalarTypeSystem.defaultReturnTypeOfScalarOp(ScalarOpId.Not).toStaticType() // continuation type to prevent incompatible types and unknown errors from propagating
         }.let { processedNode.withStaticType(it) }
         }
 
@@ -429,9 +356,9 @@
             val processedNode = super.transformExprPos(node) as PartiqlAst.Expr.Pos
             val argStaticType = processedNode.expr.getStaticType()
 
-            return when (hasValidOperandTypes(listOf(argStaticType), { it.isNumeric() }, "+", processedNode.metas)) {
+            return when (hasValidOperandTypes(listOf(argStaticType), { it is StaticScalarType && scalarTypeSystem.validateOperandType(ScalarOpId.Pos, it.scalarType) }, "+", processedNode.metas)) {
             true -> computeReturnTypeForUnary(argStaticType, ::inferUnaryArithmeticOp)
-            false -> StaticType.NUMERIC // continuation type to prevent incompatible types and unknown errors from propagating
+            false -> scalarTypeSystem.defaultReturnTypeOfScalarOp(ScalarOpId.Pos).toStaticType() // continuation type to prevent incompatible types and unknown errors from propagating
         }.let { processedNode.withStaticType(it) }
         }
 
@@ -439,9 +366,9 @@
             val processedNode = super.transformExprNeg(node) as PartiqlAst.Expr.Neg
             val argStaticType = processedNode.expr.getStaticType()
 
-            return when (hasValidOperandTypes(listOf(argStaticType), { it.isNumeric() }, "-", processedNode.metas)) {
+            return when (hasValidOperandTypes(listOf(argStaticType), { it is StaticScalarType && scalarTypeSystem.validateOperandType(ScalarOpId.Neg, it.scalarType) }, "-", processedNode.metas)) {
             true -> computeReturnTypeForUnary(argStaticType, ::inferUnaryArithmeticOp)
-            false -> StaticType.NUMERIC // continuation type to prevent incompatible types and unknown errors from propagating
+            false -> scalarTypeSystem.defaultReturnTypeOfScalarOp(ScalarOpId.Neg).toStaticType() // continuation type to prevent incompatible types and unknown errors from propagating
         }.let { processedNode.withStaticType(it) }
         }
 
@@ -534,51 +461,56 @@
         // NAry ops: ADD, SUB, MUL, DIV, MOD, CONCAT, EQ, NE, LT, LTE, GT, GTE
         override fun transformExprPlus(node: PartiqlAst.Expr.Plus): PartiqlAst.Expr {
             val processedNode = super.transformExprPlus(node) as PartiqlAst.Expr.Plus
+            val opId = ScalarOpId.BinaryPlus
             val argsStaticType = processedNode.operands.getStaticType()
 
-            return when (hasValidOperandTypes(argsStaticType, { it.isNumeric() }, "+", processedNode.metas)) {
-            true -> computeReturnTypeForNAry(argsStaticType, ::inferBinaryArithmeticOp)
-            false -> StaticType.NUMERIC // continuation type to prevent incompatible types and unknown errors from propagating
+            return when (hasValidOperandTypes(argsStaticType, { it is StaticScalarType && scalarTypeSystem.validateOperandType(opId, it.scalarType) }, "+", processedNode.metas)) {
+            true -> computeReturnTypeForNAry(argsStaticType, getBinaryArithmeticOpInferencer(opId))
+            false -> scalarTypeSystem.defaultReturnTypeOfScalarOp(ScalarOpId.BinaryPlus).toStaticType() // continuation type to prevent incompatible types and unknown errors from propagating
         }.let { processedNode.withStaticType(it) }
         }
 
         override fun transformExprMinus(node: PartiqlAst.Expr.Minus): PartiqlAst.Expr {
             val processedNode = super.transformExprMinus(node) as PartiqlAst.Expr.Minus
+            val opId = ScalarOpId.BinaryMinus
             val argsStaticType = processedNode.operands.getStaticType()
 
-            return when (hasValidOperandTypes(argsStaticType, { it.isNumeric() }, "-", processedNode.metas)) {
-            true -> computeReturnTypeForNAry(argsStaticType, ::inferBinaryArithmeticOp)
-            false -> StaticType.NUMERIC // continuation type to prevent incompatible types and unknown errors from propagating
+            return when (hasValidOperandTypes(argsStaticType, { it is StaticScalarType && scalarTypeSystem.validateOperandType(opId, it.scalarType) }, "-", processedNode.metas)) {
+            true -> computeReturnTypeForNAry(argsStaticType, getBinaryArithmeticOpInferencer(opId))
+            false -> scalarTypeSystem.defaultReturnTypeOfScalarOp(ScalarOpId.BinaryMinus).toStaticType() // continuation type to prevent incompatible types and unknown errors from propagating
         }.let { processedNode.withStaticType(it) }
         }
 
         override fun transformExprTimes(node: PartiqlAst.Expr.Times): PartiqlAst.Expr {
             val processedNode = super.transformExprTimes(node) as PartiqlAst.Expr.Times
+            val opId = ScalarOpId.BinaryTimes
             val argsStaticType = processedNode.operands.getStaticType()
 
-            return when (hasValidOperandTypes(argsStaticType, { it.isNumeric() }, "*", processedNode.metas)) {
-            true -> computeReturnTypeForNAry(argsStaticType, ::inferBinaryArithmeticOp)
-            false -> StaticType.NUMERIC // continuation type to prevent incompatible types and unknown errors from propagating
+            return when (hasValidOperandTypes(argsStaticType, { it is StaticScalarType && scalarTypeSystem.validateOperandType(opId, it.scalarType) }, "*", processedNode.metas)) {
+            true -> computeReturnTypeForNAry(argsStaticType, getBinaryArithmeticOpInferencer(opId))
+            false -> scalarTypeSystem.defaultReturnTypeOfScalarOp(ScalarOpId.BinaryTimes).toStaticType() // continuation type to prevent incompatible types and unknown errors from propagating
         }.let { processedNode.withStaticType(it) }
         }
 
         override fun transformExprDivide(node: PartiqlAst.Expr.Divide): PartiqlAst.Expr {
             val processedNode = super.transformExprDivide(node) as PartiqlAst.Expr.Divide
+            val opId = ScalarOpId.BinaryDivide
             val argsStaticType = processedNode.operands.getStaticType()
 
-            return when (hasValidOperandTypes(argsStaticType, { it.isNumeric() }, "/", processedNode.metas)) {
-            true -> computeReturnTypeForNAry(argsStaticType, ::inferBinaryArithmeticOp)
-            false -> StaticType.NUMERIC // continuation type to prevent incompatible types and unknown errors from propagating
+            return when (hasValidOperandTypes(argsStaticType, { it is StaticScalarType && scalarTypeSystem.validateOperandType(opId, it.scalarType) }, "/", processedNode.metas)) {
+            true -> computeReturnTypeForNAry(argsStaticType, getBinaryArithmeticOpInferencer(ScalarOpId.BinaryDivide))
+            false -> scalarTypeSystem.defaultReturnTypeOfScalarOp(ScalarOpId.BinaryDivide).toStaticType() // continuation type to prevent incompatible types and unknown errors from propagating
         }.let { processedNode.withStaticType(it) }
         }
 
         override fun transformExprModulo(node: PartiqlAst.Expr.Modulo): PartiqlAst.Expr {
             val processedNode = super.transformExprModulo(node) as PartiqlAst.Expr.Modulo
+            val opId = ScalarOpId.BinaryModulo
             val argsStaticType = processedNode.operands.getStaticType()
 
-            return when (hasValidOperandTypes(argsStaticType, { it.isNumeric() }, "%", processedNode.metas)) {
-            true -> computeReturnTypeForNAry(argsStaticType, ::inferBinaryArithmeticOp)
-            false -> StaticType.NUMERIC // continuation type to prevent incompatible types and unknown errors from propagating
+            return when (hasValidOperandTypes(argsStaticType, { it is StaticScalarType && scalarTypeSystem.validateOperandType(opId, it.scalarType) }, "%", processedNode.metas)) {
+            true -> computeReturnTypeForNAry(argsStaticType, getBinaryArithmeticOpInferencer(opId))
+            false -> scalarTypeSystem.defaultReturnTypeOfScalarOp(ScalarOpId.BinaryModulo).toStaticType() // continuation type to prevent incompatible types and unknown errors from propagating
         }.let { processedNode.withStaticType(it) }
         }
 
@@ -586,145 +518,64 @@
             val processedNode = super.transformExprConcat(node) as PartiqlAst.Expr.Concat
             val argsStaticType = processedNode.operands.getStaticType()
 
-            return when (hasValidOperandTypes(argsStaticType, { it.isText() }, "||", processedNode.metas)) {
+            return when (hasValidOperandTypes(argsStaticType, { it is StaticScalarType && scalarTypeSystem.validateOperandType(ScalarOpId.BinaryConcat, it.scalarType) }, "||", processedNode.metas)) {
             true -> computeReturnTypeForNAry(argsStaticType, ::inferConcatOp)
-            false -> StaticType.STRING // continuation type to prevent incompatible types and unknown errors from propagating
+            false -> scalarTypeSystem.defaultReturnTypeOfScalarOp(ScalarOpId.BinaryConcat).toStaticType() // continuation type to prevent incompatible types and unknown errors from propagating
         }.let { processedNode.withStaticType(it) }
         }
 
         override fun transformExprEq(node: PartiqlAst.Expr.Eq): PartiqlAst.Expr {
             val processedNode = super.transformExprEq(node) as PartiqlAst.Expr.Eq
-<<<<<<< HEAD
-
-            return when (operandsAreComparable(processedNode.operands, "=", processedNode.metas)) {
-                true -> transformNAry(processedNode, processedNode.operands) { recurseForNAryOperations(processedNode, it, ::getTypeForNAryCompareOperations) }
-                false -> processedNode.withStaticType(StaticType.BOOL)
-            }
-=======
             val argsStaticType = processedNode.operands.getStaticType()
 
             return when (operandsAreComparable(argsStaticType, "=", processedNode.metas)) {
                 true -> computeReturnTypeForNAry(argsStaticType, ::inferEqNeOp)
                 false -> StaticType.BOOL // continuation type to prevent incompatible types and unknown errors from propagating
             }.let { processedNode.withStaticType(it) }
->>>>>>> fdd56d12
         }
 
         override fun transformExprNe(node: PartiqlAst.Expr.Ne): PartiqlAst.Expr {
             val processedNode = super.transformExprNe(node) as PartiqlAst.Expr.Ne
-<<<<<<< HEAD
-
-            return when (operandsAreComparable(processedNode.operands, "!=", processedNode.metas)) {
-                true -> transformNAry(processedNode, processedNode.operands) { recurseForNAryOperations(processedNode, it, ::getTypeForNAryCompareOperations) }
-                false -> processedNode.withStaticType(StaticType.BOOL)
-            }
-=======
             val argsStaticType = processedNode.operands.getStaticType()
 
             return when (operandsAreComparable(argsStaticType, "!=", processedNode.metas)) {
                 true -> computeReturnTypeForNAry(argsStaticType, ::inferEqNeOp)
                 false -> StaticType.BOOL // continuation type to prevent incompatible types and unknown errors from propagating
             }.let { processedNode.withStaticType(it) }
->>>>>>> fdd56d12
         }
 
         override fun transformExprGt(node: PartiqlAst.Expr.Gt): PartiqlAst.Expr {
             val processedNode = super.transformExprGt(node) as PartiqlAst.Expr.Gt
-<<<<<<< HEAD
-
-            return when (operandsAreComparable(processedNode.operands, ">", processedNode.metas)) {
-                true -> transformNAry(processedNode, processedNode.operands) { recurseForNAryOperations(processedNode, it, ::getTypeForNAryCompareOperations) }
-                false -> processedNode.withStaticType(StaticType.BOOL)
-            }
-=======
             val argsStaticType = processedNode.operands.getStaticType()
 
             return when (operandsAreComparable(argsStaticType, ">", processedNode.metas)) {
                 true -> computeReturnTypeForNAry(argsStaticType, ::inferComparatorOp)
                 false -> StaticType.BOOL // continuation type prevent incompatible types and unknown errors from propagating
             }.let { processedNode.withStaticType(it) }
->>>>>>> fdd56d12
         }
 
         override fun transformExprGte(node: PartiqlAst.Expr.Gte): PartiqlAst.Expr {
             val processedNode = super.transformExprGte(node) as PartiqlAst.Expr.Gte
-<<<<<<< HEAD
-
-            return when (operandsAreComparable(processedNode.operands, ">=", processedNode.metas)) {
-                true -> transformNAry(processedNode, processedNode.operands) { recurseForNAryOperations(processedNode, it, ::getTypeForNAryCompareOperations) }
-                false -> processedNode.withStaticType(StaticType.BOOL)
-            }
-=======
             val argsStaticType = processedNode.operands.getStaticType()
 
             return when (operandsAreComparable(argsStaticType, ">=", processedNode.metas)) {
                 true -> computeReturnTypeForNAry(argsStaticType, ::inferComparatorOp)
                 false -> StaticType.BOOL // continuation type to prevent incompatible types and unknown errors from propagating
             }.let { processedNode.withStaticType(it) }
->>>>>>> fdd56d12
         }
 
         override fun transformExprLt(node: PartiqlAst.Expr.Lt): PartiqlAst.Expr {
             val processedNode = super.transformExprLt(node) as PartiqlAst.Expr.Lt
-<<<<<<< HEAD
-
-            return when (operandsAreComparable(processedNode.operands, "<", processedNode.metas)) {
-                true -> transformNAry(processedNode, processedNode.operands) { recurseForNAryOperations(processedNode, it, ::getTypeForNAryCompareOperations) }
-                false -> processedNode.withStaticType(StaticType.BOOL)
-            }
-=======
             val argsStaticType = processedNode.operands.getStaticType()
 
             return when (operandsAreComparable(argsStaticType, "<", processedNode.metas)) {
                 true -> computeReturnTypeForNAry(argsStaticType, ::inferComparatorOp)
                 false -> StaticType.BOOL // continuation type to prevent incompatible types and unknown errors from propagating
             }.let { processedNode.withStaticType(it) }
->>>>>>> fdd56d12
         }
 
         override fun transformExprLte(node: PartiqlAst.Expr.Lte): PartiqlAst.Expr {
             val processedNode = super.transformExprLte(node) as PartiqlAst.Expr.Lte
-<<<<<<< HEAD
-
-            return when (operandsAreComparable(processedNode.operands, "<=", processedNode.metas)) {
-                true -> transformNAry(processedNode, processedNode.operands) { recurseForNAryOperations(processedNode, it, ::getTypeForNAryCompareOperations) }
-                false -> processedNode.withStaticType(StaticType.BOOL)
-            }
-        }
-
-        override fun transformExprBetween(node: PartiqlAst.Expr.Between): PartiqlAst.Expr {
-            val processedNode = super.transformExprBetween(node) as PartiqlAst.Expr.Between
-            val args = listOf(processedNode.value, processedNode.from, processedNode.to)
-
-            return when (operandsAreComparable(args, "BETWEEN", processedNode.metas)) {
-                true -> transformNAry(processedNode, args) { recurseForNAryOperations(processedNode, it, ::getTypeForNAryCompareOperations) }
-                false -> processedNode.withStaticType(StaticType.BOOL)
-            }
-        }
-
-        // Logical NAry ops: NOT, AND, OR
-        override fun transformExprNot(node: PartiqlAst.Expr.Not): PartiqlAst.Expr {
-            val processedNode = super.transformExprNot(node) as PartiqlAst.Expr.Not
-            val type = computeReturnTypeForUnary(processedNode, listOf(processedNode.expr), ScalarOpId.Not)
-            return processedNode.withStaticType(type)
-        }
-
-        override fun transformExprAnd(node: PartiqlAst.Expr.And): PartiqlAst.Expr {
-            val processedNode = super.transformExprAnd(node) as PartiqlAst.Expr.And
-
-            return when (hasValidOperandTypes(processedNode.operands, { it is StaticScalarType && it.scalarType === BoolType }, "AND", processedNode.metas)) {
-            true -> transformNAry(processedNode, processedNode.operands) { recurseForNAryOperations(processedNode, it, ::getTypeForNAryLogicalOperations) }
-            false -> processedNode.withStaticType(StaticType.BOOL)
-        }
-        }
-
-        override fun transformExprOr(node: PartiqlAst.Expr.Or): PartiqlAst.Expr {
-            val processedNode = super.transformExprOr(node) as PartiqlAst.Expr.Or
-
-            return when (hasValidOperandTypes(processedNode.operands, { it is StaticScalarType && it.scalarType === BoolType }, "OR", processedNode.metas)) {
-            true -> transformNAry(processedNode, processedNode.operands) { recurseForNAryOperations(processedNode, it, ::getTypeForNAryLogicalOperations) }
-            false -> processedNode.withStaticType(StaticType.BOOL)
-=======
             val argsStaticType = processedNode.operands.getStaticType()
 
             return when (operandsAreComparable(argsStaticType, "<=", processedNode.metas)) {
@@ -735,84 +586,33 @@
 
         private fun computeReturnTypeForNAry(
             argsStaticType: List<StaticType>,
-            binaryOpInferencer: (SingleType, SingleType) -> SingleType,
-        ): StaticType =
-            argsStaticType.reduce { leftStaticType, rightStaticType ->
-                val leftSingleTypes = leftStaticType.allTypes.map { it as SingleType }
-                val rightSingleTypes = rightStaticType.allTypes.map { it as SingleType }
-                val possibleResultTypes: List<SingleType> =
-                    leftSingleTypes.flatMap { leftSingleType ->
-                        rightSingleTypes.map { rightSingleType ->
-                            binaryOpInferencer(leftSingleType, rightSingleType)
-                        }
-                    }
-
-                StaticType.unionOf(possibleResultTypes.toSet()).flatten()
-            }
-
-        // This could also have been a lookup table of types, however... doing this as a nested `when` allows
-        // us to not to rely on `.equals` and `.hashcode` implementations of [StaticType], which include metas
-        // and might introduce unwanted behavior.
-        private fun inferBinaryArithmeticOp(leftType: SingleType, rightType: SingleType): SingleType = when {
-            // Propagate missing as missing. Missing has precedence over null
-            leftType is MissingType || rightType is MissingType -> StaticType.MISSING
-            leftType is NullType || rightType is NullType -> StaticType.NULL
-            else -> when (leftType) {
-                is StaticScalarType -> when (leftType.scalarType) {
-                    Int2Type,
-                    Int4Type,
-                    Int8Type,
-                    IntType ->
-                        when (rightType) {
-                            is StaticScalarType -> when (rightType.scalarType) {
-                                Int2Type,
-                                Int4Type,
-                                Int8Type,
-                                IntType -> {
-                                    val leftPrecedence = intTypesPrecedence.indexOf(leftType.scalarType)
-                                    val rightPrecedence = intTypesPrecedence.indexOf(rightType.scalarType)
-                                    when {
-                                        leftPrecedence > rightPrecedence -> leftType
-                                        else -> rightType
-                                    }
-                                }
-                                FloatType -> StaticType.FLOAT
-                                DecimalType -> StaticType.DECIMAL // TODO:  account for decimal precision
-                                else -> StaticType.MISSING
-                            }
-                            else -> StaticType.MISSING
-                        }
-                    FloatType -> when (rightType) {
-                        is StaticScalarType -> when (rightType.scalarType) {
-                            Int2Type,
-                            Int4Type,
-                            Int8Type,
-                            IntType -> StaticType.FLOAT
-                            DecimalType -> StaticType.DECIMAL // TODO:  account for decimal precision
-                            FloatType -> StaticType.FLOAT
-                            else -> StaticType.MISSING
-                        }
-                        else -> StaticType.MISSING
-                    }
-                    DecimalType -> when (rightType) {
-                        is StaticScalarType -> when (rightType.scalarType) {
-                            Int2Type,
-                            Int4Type,
-                            Int8Type,
-                            IntType -> StaticType.DECIMAL // TODO:  account for decimal precision
-                            FloatType -> StaticType.DECIMAL // TODO:  account for decimal precision
-                            DecimalType -> StaticType.DECIMAL // TODO:  account for decimal precision
-                            else -> StaticType.MISSING
-                        }
-                        else -> StaticType.MISSING
-                    }
-                    else -> StaticType.MISSING
-                }
+            binaryOpInferencer: (SingleType, SingleType) -> StaticType
+        ): StaticType {
+            return argsStaticType.reduce { leftStaticType, rightStaticType ->
+                val possibleReturnTypes: MutableSet<SingleType> = mutableSetOf()
+
+                leftStaticType.allTypes.map { it as SingleType }.forEach { leftSingleType ->
+                    rightStaticType.allTypes.map { it as SingleType }.forEach { rightSingleType ->
+                        val inferResult = binaryOpInferencer(leftSingleType, rightSingleType)
+                        possibleReturnTypes.addAll(inferResult.allTypes.map { it as SingleType })
+                    }
+                }
+
+                possibleReturnTypes.toStaticType()
+            }
+        }
+
+        private fun getBinaryArithmeticOpInferencer(opId: ScalarOpId) = { leftType: SingleType, rightType: SingleType ->
+            when {
+                // Propagate missing as missing. Missing has precedence over null
+                leftType is MissingType || rightType is MissingType -> StaticType.MISSING
+                leftType is NullType || rightType is NullType -> StaticType.NULL
+                leftType is StaticScalarType && rightType is StaticScalarType -> scalarTypeSystem.inferReturnType(opId, leftType.toCompileTimeType(), rightType.toCompileTimeType()).toStaticType()
                 else -> StaticType.MISSING
             }
         }
 
-        private fun inferConcatOp(leftType: SingleType, rightType: SingleType): SingleType {
+        private fun inferConcatOp(leftType: SingleType, rightType: SingleType): StaticType {
             return when {
                 // Propagate missing as missing. Missing has precedence over null
                 leftType is MissingType || rightType is MissingType -> StaticType.MISSING
@@ -856,7 +656,6 @@
             lhs is MissingType || rhs is MissingType -> StaticType.MISSING
             lhs.isNullable() || rhs.isNullable() -> StaticType.NULL
             else -> StaticType.BOOL
->>>>>>> fdd56d12
         }
 
         // Other Special NAry ops
@@ -911,16 +710,6 @@
             }.let { processedNode.withStaticType(it) }
         }
 
-<<<<<<< HEAD
-        // CONCAT NAry op
-        override fun transformExprConcat(node: PartiqlAst.Expr.Concat): PartiqlAst.Expr {
-            val processedNode = super.transformExprConcat(node) as PartiqlAst.Expr.Concat
-            val type = when {
-                processedNode.operands.size < 2 -> throw IllegalArgumentException("PartiqlAst.Expr.Concat must have at least 2 arguments")
-                else -> computeReturnTypeForNAry(processedNode, processedNode.operands, ScalarOpId.BinaryConcat)
-            }
-            return processedNode.withStaticType(type)
-=======
         private fun computeReturnTypeForNAryIn(argTypes: List<StaticType>): StaticType {
             require(argTypes.size >= 2) { "IN must have at least two args" }
             val leftTypes = argTypes.first().allTypes
@@ -937,7 +726,6 @@
                 1 -> finalTypes.first()
                 else -> StaticType.unionOf(*finalTypes.toTypedArray())
             }
->>>>>>> fdd56d12
         }
 
         private fun computeReturnTypeForBinaryIn(left: StaticType, right: StaticType): StaticType =
@@ -974,23 +762,14 @@
         // LIKE NAry op
         override fun transformExprLike(node: PartiqlAst.Expr.Like): PartiqlAst.Expr {
             val processedNode = super.transformExprLike(node) as PartiqlAst.Expr.Like
+            val opId = ScalarOpId.Like
             val args = listOfNotNull(processedNode.value, processedNode.pattern, processedNode.escape)
-            val opId = ScalarOpId.Like
-
-<<<<<<< HEAD
-            val validator = { it: StaticType -> it is StaticScalarType && scalarTypeSystem.validateOperandType(opId, it.scalarType) }
-            if (!hasValidOperandTypes(args, validator, opId.alias, processedNode.metas)) {
-                return processedNode.withStaticType(StaticType.BOOL)
-            }
+
+            if (!hasValidOperandTypes(args.getStaticType(), { it is StaticScalarType && scalarTypeSystem.validateOperandType(opId, it.scalarType) }, "LIKE", processedNode.metas)) {
+            return processedNode.withStaticType(scalarTypeSystem.defaultReturnTypeOfScalarOp(ScalarOpId.Like).toStaticType())
+        }
 
             val argTypes = args.map { it.getStaticType() }
-=======
-            if (!hasValidOperandTypes(args.getStaticType(), { it.isText() }, "LIKE", processedNode.metas)) {
-            return processedNode.withStaticType(StaticType.BOOL)
-        }
-
-            val argTypes = args.getStaticType()
->>>>>>> fdd56d12
             val argsAllTypes = argTypes.map { it.allTypes }
             val possibleReturnTypes: MutableSet<SingleType> = mutableSetOf()
 
@@ -1000,32 +779,15 @@
                     // If any one of the operands is null, return NULL
                     argsSingleType.any { it is NullType } -> possibleReturnTypes.add(StaticType.NULL)
                     // Arguments for LIKE need to be text type
-<<<<<<< HEAD
                     argsSingleType.all { it is StaticScalarType } -> {
                         val inferResult = scalarTypeSystem.inferReturnType(opId, argsSingleType.map { (it as StaticScalarType).toCompileTimeType() })
-                        possibleReturnTypes.addAll(inferResult.toSingleTypes())
+                        possibleReturnTypes.addAll(inferResult.toStaticType().allTypes.map { it as SingleType })
                     }
                     else -> StaticType.MISSING
                 }
             }
 
             return processedNode.withStaticType(possibleReturnTypes.toStaticType())
-=======
-                    argsSingleType.all { it.isText() } -> {
-                        possibleReturnTypes.add(StaticType.BOOL)
-                        // If the optional escape character is provided, it can result in failure even if the type is text (string, in this case)
-                        // This is because the escape character needs to be a single character (string with length 1),
-                        // Even if the escape character is of length 1, escape sequence can be incorrect.
-                        if (processedNode.escape != null) {
-                            possibleReturnTypes.add(StaticType.MISSING)
-                        }
-                    }
-                    else -> possibleReturnTypes.add(StaticType.MISSING)
-                }
-            }
-
-            return processedNode.withStaticType(StaticType.unionOf(possibleReturnTypes).flatten())
->>>>>>> fdd56d12
         }
 
         // CALL
@@ -1072,7 +834,6 @@
             )
         }
 
-        // TODO: consider how to move specific scalar types used in aggregate function out of the core package
         private fun computeReturnTypeForAggFunc(funcName: String, elementType: StaticType, sourceLocation: SourceLocationMeta): StaticType {
             val elementTypes = elementType.allTypes
 
@@ -1089,7 +850,6 @@
                 "count" -> StaticType.INT
                 // In case that any element is MISSING or there is no element, we should return NULL
                 "max", "min" -> StaticType.unionOf(elementTypes.convertMissingToNull())
-                // TODO: can we refactor `sum` to be recursively binary plus operator, so the following code will depend on `plus` operator and specific number types can be removed?
                 "sum" -> when {
                     elementTypes.none { it.isUnknownOrNumeric() } -> {
                         handleInvalidInputTypeForAggFun(sourceLocation, funcName, elementType, StaticType.unionOf(StaticType.NULL_OR_MISSING, StaticType.NUMERIC).flatten())
@@ -1103,7 +863,6 @@
                     else -> StaticType.unionOf(elementTypes.convertMissingToNull())
                 }
                 // "avg" returns DECIMAL or NULL
-                // TODO: can we consider `avg` always returns a decimal literal & infer its return type the same as default type for a decimal literal?
                 "avg" -> when {
                     elementTypes.none { it.isUnknownOrNumeric() } -> {
                         handleInvalidInputTypeForAggFun(sourceLocation, funcName, elementType, StaticType.unionOf(StaticType.NULL_OR_MISSING, StaticType.NUMERIC).flatten())
@@ -1118,246 +877,11 @@
                         }
                     )
                 }
-                // TODO: another idea is that for `sum` & `avg` we can expose interfaces to define its type inference & compilation logic
                 else -> error("Internal Error: Unsupported aggregate function. This probably indicates a parser bug.")
             }.flatten()
         }
 
         /**
-<<<<<<< HEAD
-         * Gives [SemanticProblemDetails.IncompatibleDatatypesForOp] error when none of the non-unknown [operands]'
-         * types satisfy [operandTypeValidator]. Also gives [SemanticProblemDetails.ExpressionAlwaysReturnsNullOrMissing]
-         * error when one of the operands is an unknown. Returns true if none of these errors are added.
-         */
-        private fun hasValidOperandTypes(
-            operands: List<PartiqlAst.Expr>,
-            operandTypeValidator: (StaticType) -> Boolean,
-            op: String,
-            metas: MetaContainer
-        ): Boolean {
-            val operandsTypes = operands.map { it.getStaticType() }
-            var hasValidOperands = true
-
-            // check for an incompatible operand type
-            if (operandsTypes.any { operand -> !operand.isUnknown() && operand.allTypes.none(operandTypeValidator) }) {
-                handleIncompatibleDataTypesForOpError(operandsTypes, op, metas.getSourceLocation())
-                hasValidOperands = false
-            }
-
-            // check for an unknown operand type
-            if (operandsTypes.any { operand -> operand.isUnknown() }) {
-                handleExpressionAlwaysReturnsNullOrMissingError(metas.getSourceLocation())
-                hasValidOperands = false
-            }
-
-            return hasValidOperands
-        }
-
-        private fun computeReturnTypeForUnary(expr: PartiqlAst.Expr, operands: List<PartiqlAst.Expr>, opId: ScalarOpId): StaticType {
-            require(operands.size == 1) { "Unary operations must have one argument" }
-
-            // check if [argType] could be a numeric type
-            val validator = { it: StaticType -> it is StaticScalarType && scalarTypeSystem.validateOperandType(opId, it.scalarType) }
-            if (!hasValidOperandTypes(operands, validator, opId.alias, expr.metas)) {
-                val defaultReturnTypes = scalarTypeSystem.defaultReturnTypeOfScalarOp(opId)
-                val defaultReturnSingleTypes = defaultReturnTypes.map { it.toSingleType() }.toSet()
-
-                return defaultReturnSingleTypes.toStaticType()
-            }
-
-            val argType = operands.single().getStaticType()
-            val possibleReturnTypes: MutableSet<SingleType> = mutableSetOf()
-            argType.allTypes.forEach { childType ->
-                childType as SingleType
-                when (childType) {
-                    is StaticScalarType -> {
-                        val inferResult = scalarTypeSystem.inferReturnType(opId, childType.toCompileTimeType())
-                        possibleReturnTypes.addAll(inferResult.toSingleTypes())
-                    }
-                    is NullType -> possibleReturnTypes.add(StaticType.NULL)
-                    else -> possibleReturnTypes.add(StaticType.MISSING)
-                }
-            }
-
-            return possibleReturnTypes.toStaticType()
-        }
-
-        private fun computeReturnTypeForNAry(expr: PartiqlAst.Expr, operands: List<PartiqlAst.Expr>, opId: ScalarOpId): StaticType {
-            // check if all operands could be a numeric type
-            val validator = { it: StaticType -> it is StaticScalarType && scalarTypeSystem.validateOperandType(opId, it.scalarType) }
-            if (!hasValidOperandTypes(operands, validator, opId.alias, expr.metas)) {
-                val defaultReturnTypes = scalarTypeSystem.defaultReturnTypeOfScalarOp(opId)
-                val defaultReturnSingleTypes = defaultReturnTypes.map { it.toSingleType() }.toSet()
-
-                return defaultReturnSingleTypes.toStaticType()
-            }
-
-            return operands.map { it.getStaticType() }.reduce { leftStaticType, rightStaticType ->
-                val possibleReturnTypes: MutableSet<SingleType> = mutableSetOf()
-
-                leftStaticType.allTypes.forEach { leftType ->
-                    leftType as SingleType
-                    rightStaticType.allTypes.forEach { rightType ->
-                        rightType as SingleType
-                        when {
-                            // Propagate missing as missing. Missing has precedence over null
-                            leftType is MissingType || rightType is MissingType -> possibleReturnTypes.add(StaticType.MISSING)
-                            leftType is NullType || rightType is NullType -> possibleReturnTypes.add(StaticType.NULL)
-                            leftType is StaticScalarType && rightType is StaticScalarType -> {
-                                val inferResult = scalarTypeSystem.inferReturnType(opId, leftType.toCompileTimeType(), rightType.toCompileTimeType())
-                                possibleReturnTypes.addAll(inferResult.toSingleTypes())
-                            }
-                        }
-                    }
-                }
-
-                possibleReturnTypes.toStaticType()
-            }
-        }
-
-        private fun computeReturnTypeForNAryIn(argTypes: List<StaticType>): StaticType {
-            require(argTypes.size >= 2) { "IN must have at least two args" }
-            val leftTypes = argTypes.first().allTypes
-            val rightTypes = argTypes.drop(1).flatMap { it.allTypes }
-
-            val finalTypes = leftTypes
-                .flatMap { left ->
-                    rightTypes.flatMap { right ->
-                        computeReturnTypeForBinaryIn(left, right).allTypes
-                    }
-                }.distinct()
-
-            return when (finalTypes.size) {
-                1 -> finalTypes.first()
-                else -> StaticType.unionOf(*finalTypes.toTypedArray())
-            }
-        }
-
-        private fun computeReturnTypeForBinaryIn(left: StaticType, right: StaticType): StaticType =
-            when (right) {
-                is NullType -> when (left) {
-                    is MissingType -> StaticType.MISSING
-                    else -> StaticType.NULL
-                }
-                is MissingType -> StaticType.MISSING
-                is CollectionType -> when (left) {
-                    is NullType -> StaticType.NULL
-                    is MissingType -> StaticType.MISSING
-                    else -> {
-                        val rightElemTypes = right.elementType.allTypes
-                        val possibleTypes = mutableSetOf<StaticType>()
-                        if (rightElemTypes.any { it is MissingType }) {
-                            possibleTypes.add(StaticType.MISSING)
-                        }
-                        if (rightElemTypes.any { it is NullType }) {
-                            possibleTypes.add(StaticType.NULL)
-                        }
-                        if (rightElemTypes.any { !it.isNullOrMissing() }) {
-                            possibleTypes.add(StaticType.BOOL)
-                        }
-                        StaticType.unionOf(possibleTypes).flatten()
-                    }
-                }
-                else -> when (left) {
-                    is NullType -> StaticType.unionOf(StaticType.NULL, StaticType.MISSING)
-                    else -> StaticType.MISSING
-                }
-            }
-
-        /**
-         * Helper to recurse for NAry operations when one or more arguments contain union types.
-         *
-         * Will "open up" union types and generates the possible combination of types within them
-         * and calls [opTypeFunc] for each arg type combination.
-         */
-        fun recurseForNAryOperations(
-            nAryOp: PartiqlAst.Expr,
-            args: List<StaticType>,
-            opTypeFunc: (PartiqlAst.Expr, List<SingleType>) -> StaticType
-        ): StaticType {
-            val argsAllTypes = args.map { it.allTypes }
-            val cartesianProductOfArgTypes = argsAllTypes.cartesianProduct()
-
-            val possibleResultTypes = cartesianProductOfArgTypes.map { argTypes ->
-                val singleTypeArgs = argTypes.map {
-                    if (it is SingleType) {
-                        it
-                    } else {
-                        error("Expected only SingleType to be present")
-                    }
-                }
-                opTypeFunc(nAryOp, singleTypeArgs)
-            }.toSet()
-            return AnyOfType(possibleResultTypes).flatten()
-        }
-
-        /**
-         * Infers type for NAry comparison operations when all the arguments are of type [SingleType].
-         */
-        fun getTypeForNAryCompareOperations(nAryOp: PartiqlAst.Expr, args: List<SingleType>): SingleType {
-            if (args.size < 2) {
-                error("Expected 2 or more operands for $nAryOp")
-            }
-            if (args.size < 3 && nAryOp is PartiqlAst.Expr.Between) {
-                error("Expected 3 or more operands for $nAryOp")
-            }
-
-            return when {
-                // If any of the operands is MISSING, return MISSING. MISSING has a precedence over NULL
-                args.any { it is MissingType } -> StaticType.MISSING
-                // If any of the operands is NULL, return NULL
-                args.any { it is NullType } -> StaticType.NULL
-                // Comparison between different types of arguments (except null/missing)
-                // always returns a boolean for equality and inequality operator
-                nAryOp is PartiqlAst.Expr.Eq || nAryOp is PartiqlAst.Expr.Ne -> StaticType.BOOL
-                // Comparison between different kinds of number types is allowed
-                args.all { it.isNumeric() } -> StaticType.BOOL
-                // Comparison between string and symbols is allowed
-                args.all { it.isText() } -> StaticType.BOOL
-                // Comparison between blobs and clobs is allowed
-                args.all { it.isLob() } -> StaticType.BOOL
-                // They all have the same runtimeType type. Comparison is allowed
-                args.map { it.runtimeType }.distinct().count() == 1 -> StaticType.BOOL
-                else -> StaticType.MISSING
-            }
-        }
-
-        /**
-         * Infers type for NAry logical operations when all the arguments are of type [SingleType]
-         */
-        fun getTypeForNAryLogicalOperations(nAryOp: PartiqlAst.Expr, args: List<SingleType>): StaticType {
-            if ((args.size != 1) && (nAryOp is PartiqlAst.Expr.Not)) {
-                error("Expected 1 operand for $nAryOp")
-            }
-            if ((args.size < 2) && (nAryOp !is PartiqlAst.Expr.Not)) {
-                error("Expected 2 or more operands for $nAryOp")
-            }
-
-            return when {
-                // Logical operands need to be of Boolean Type
-                args.all { it == StaticType.BOOL } -> StaticType.BOOL
-                // If any of the arguments is boolean, then the return type can be boolean because of short-circuiting
-                // in logical ops. For e.g. "TRUE OR ANY" returns TRUE. "FALSE AND ANY" returns FALSE. But in the case
-                // where the other arg is an incompatible type (not an unknown or bool), the result type is MISSING.
-                args.any { it == StaticType.BOOL } -> when {
-                    // If other argument is missing, then return union(bool, missing)
-                    args.any { it is MissingType } -> AnyOfType(setOf(StaticType.MISSING, StaticType.BOOL))
-                    // If other argument is null, then return union(bool, null)
-                    args.any { it is NullType } -> AnyOfType(setOf(StaticType.NULL, StaticType.BOOL))
-                    // If other type is anything other than null or missing, then it is an error case
-                    else -> StaticType.MISSING
-                }
-                // If any of the operands is MISSING, return MISSING. MISSING has a precedence over NULL
-                args.any { it is MissingType } -> StaticType.MISSING
-                // If any of the operands is NULL, return NULL
-                args.any { it is NullType } -> StaticType.NULL
-                else -> StaticType.MISSING
-            }
-        }
-
-        /**
-=======
->>>>>>> fdd56d12
          * Computes the return type of the function call based on the [FunctionSignature.unknownArguments]
          */
         private fun computeReturnTypeForFunctionCall(signature: FunctionSignature, arguments: List<PartiqlAst.Expr>, functionMetas: MetaContainer): StaticType {
@@ -1702,9 +1226,11 @@
             val sourceType = typed.value.getStaticType()
             val targetType = typed.asType.toTypedOpParameter(customTypedOpParameters)
             val castOutputType = sourceType.cast(targetType.staticType, scalarTypeSystem).let {
-                when (targetType.validationThunk) {
-                    null -> it
-                    else -> StaticType.unionOf(StaticType.MISSING, it)
+                if (targetType.validationThunk == null) {
+                    // There is no additional validation for this parameter, return this type as-is
+                    it
+                } else {
+                    StaticType.unionOf(StaticType.MISSING, it)
                 }
             }
             return typed.withStaticType(castOutputType)
@@ -1948,7 +1474,6 @@
             }
         }
 
-        // TODO: pull `Int2Type`, `Int4Type`, Int8Type` & `IntType` out.
         private fun inferPathComponentExprType(
             previousComponentType: StaticType,
             currentPathComponent: PartiqlAst.PathStep.PathExpr
@@ -1960,7 +1485,6 @@
                 is SexpType -> {
                     val previous = previousComponentType as CollectionType // help Kotlin's type inference to be more specific
                     val staticType = currentPathComponent.index.getStaticType()
-                    // Can we require type of `currentPathComponent` to be the run-time integer type instead & pull the specific static integer types out?
                     if (staticType is StaticScalarType && (staticType.scalarType in listOf(Int2Type, Int4Type, Int8Type, IntType))) {
                         previous.elementType
                     } else {
