/*
 * Copyright 2019 Amazon.com, Inc. or its affiliates.  All rights reserved.
 *
 * Licensed under the Apache License, Version 2.0 (the "License").
 *  You may not use this file except in compliance with the License.
 * A copy of the License is located at:
 *
 *      http://aws.amazon.com/apache2.0/
 *
 *  or in the "license" file accompanying this file. This file is distributed on an "AS IS" BASIS,
 *  WITHOUT WARRANTIES OR CONDITIONS OF ANY KIND, either express or implied. See the License for the specific
 *  language governing permissions and limitations under the License.
 */

package org.partiql.lang.eval.physical

import com.amazon.ion.IonString
import com.amazon.ion.IonValue
import com.amazon.ion.Timestamp
import com.amazon.ionelement.api.MetaContainer
import com.amazon.ionelement.api.toIonValue
import org.partiql.lang.ast.SourceLocationMeta
import org.partiql.lang.ast.UNKNOWN_SOURCE_LOCATION
import org.partiql.lang.ast.sourceLocation
import org.partiql.lang.ast.toPartiQlMetaContainer
import org.partiql.lang.domains.PartiqlPhysical
import org.partiql.lang.domains.staticType
import org.partiql.lang.domains.toBindingCase
import org.partiql.lang.errors.ErrorCode
import org.partiql.lang.errors.Property
import org.partiql.lang.errors.PropertyValueMap
import org.partiql.lang.eval.AnyOfCastTable
import org.partiql.lang.eval.Arguments
import org.partiql.lang.eval.BaseExprValue
import org.partiql.lang.eval.BindingCase
import org.partiql.lang.eval.BindingName
import org.partiql.lang.eval.CastFunc
import org.partiql.lang.eval.DEFAULT_COMPARATOR
import org.partiql.lang.eval.ErrorDetails
import org.partiql.lang.eval.EvaluationException
import org.partiql.lang.eval.EvaluationSession
import org.partiql.lang.eval.ExprFunction
import org.partiql.lang.eval.ExprValue
import org.partiql.lang.eval.ExprValueBagOp
import org.partiql.lang.eval.ExprValueFactory
import org.partiql.lang.eval.ExprValueType
import org.partiql.lang.eval.Expression
import org.partiql.lang.eval.Named
import org.partiql.lang.eval.ProjectionIterationBehavior
import org.partiql.lang.eval.RequiredArgs
import org.partiql.lang.eval.RequiredWithOptional
import org.partiql.lang.eval.RequiredWithVariadic
import org.partiql.lang.eval.SequenceExprValue
import org.partiql.lang.eval.StructOrdering
import org.partiql.lang.eval.ThunkValue
import org.partiql.lang.eval.TypedOpBehavior
import org.partiql.lang.eval.TypingMode
import org.partiql.lang.eval.booleanValue
import org.partiql.lang.eval.builtins.storedprocedure.StoredProcedure
import org.partiql.lang.eval.call
import org.partiql.lang.eval.cast
import org.partiql.lang.eval.compareTo
import org.partiql.lang.eval.createErrorSignaler
import org.partiql.lang.eval.createThunkFactory
import org.partiql.lang.eval.distinct
import org.partiql.lang.eval.err
import org.partiql.lang.eval.errInvalidArgumentType
import org.partiql.lang.eval.errNoContext
import org.partiql.lang.eval.errorContextFrom
import org.partiql.lang.eval.errorIf
import org.partiql.lang.eval.exprEquals
import org.partiql.lang.eval.fillErrorContext
import org.partiql.lang.eval.isNotUnknown
import org.partiql.lang.eval.isUnknown
import org.partiql.lang.eval.like.parsePattern
import org.partiql.lang.eval.namedValue
import org.partiql.lang.eval.numberValue
import org.partiql.lang.eval.rangeOver
import org.partiql.lang.eval.relation.RelationType
import org.partiql.lang.eval.sourceLocationMeta
import org.partiql.lang.eval.stringValue
import org.partiql.lang.eval.syntheticColumnName
import org.partiql.lang.eval.time.Time
import org.partiql.lang.eval.unnamedValue
import org.partiql.lang.eval.visitors.PartiqlPhysicalSanityValidator
import org.partiql.lang.planner.EvaluatorOptions
import org.partiql.lang.types.AnyOfType
import org.partiql.lang.types.AnyType
import org.partiql.lang.types.FunctionSignature
import org.partiql.lang.types.IntType
import org.partiql.lang.types.SingleType
import org.partiql.lang.types.StaticType
import org.partiql.lang.types.TypedOpParameter
import org.partiql.lang.types.UnknownArguments
import org.partiql.lang.types.UnsupportedTypeCheckException
import org.partiql.lang.types.toTypedOpParameter
import org.partiql.lang.util.checkThreadInterrupted
import org.partiql.lang.util.codePointSequence
import org.partiql.lang.util.div
import org.partiql.lang.util.isZero
import org.partiql.lang.util.minus
import org.partiql.lang.util.plus
import org.partiql.lang.util.rem
import org.partiql.lang.util.stringValue
import org.partiql.lang.util.times
import org.partiql.lang.util.timestampValue
import org.partiql.lang.util.toIntExact
import org.partiql.lang.util.totalMinutes
import org.partiql.lang.util.unaryMinus
import java.math.BigDecimal
import java.util.LinkedList
import java.util.TreeSet
import java.util.regex.Pattern

/**
 * A basic "compiler" that converts an instance of [PartiqlPhysical.Expr] to an [Expression].
 *
 * This is a modified copy of the legacy `EvaluatingCompiler` class, which is now legacy.
 * The primary differences between this class an `EvaluatingCompiler` are:
 *
 * - All references to `PartiqlPhysical` are replaced with `PartiqlPhysical`.
 * - `EvaluatingCompiler` compiles "monolithic" SFW queries--this class compiles relational
 * operators (in concert with [PhysicalBexprToThunkConverter]).
 *
 * This implementation produces a "compiled" form consisting of context-threaded
 * code in the form of a tree of [PhysicalPlanThunk]s.  An overview of this technique can be found
 * [here][1].
 *
 * **Note:** *threaded* in this context is used in how the code gets *threaded* together for
 * interpretation and **not** the concurrency primitive. That is to say this code is NOT thread
 * safe.
 *
 * [1]: https://www.complang.tuwien.ac.at/anton/lvas/sem06w/fest.pdf
 */
internal class PhysicalPlanCompilerImpl(
    private val valueFactory: ExprValueFactory,
    private val functions: Map<String, ExprFunction>,
    private val customTypedOpParameters: Map<String, TypedOpParameter>,
    private val procedures: Map<String, StoredProcedure>,
    private val evaluatorOptions: EvaluatorOptions = EvaluatorOptions.standard(),
    private val bexperConverter: PhysicalBexprToThunkConverter,
) : PhysicalPlanCompiler {
    private val errorSignaler = evaluatorOptions.typingMode.createErrorSignaler(valueFactory)
    private val thunkFactory = evaluatorOptions.typingMode.createThunkFactory<EvaluatorState>(
        evaluatorOptions.thunkOptions,
        valueFactory
    )

    private fun Number.exprValue(): ExprValue = when (this) {
        is Int -> valueFactory.newInt(this)
        is Long -> valueFactory.newInt(this)
        is Double -> valueFactory.newFloat(this)
        is BigDecimal -> valueFactory.newDecimal(this)
        else -> errNoContext(
            "Cannot convert number to expression value: $this",
            errorCode = ErrorCode.EVALUATOR_INVALID_CONVERSION,
            internal = true
        )
    }

    private fun Boolean.exprValue(): ExprValue = valueFactory.newBoolean(this)
    private fun String.exprValue(): ExprValue = valueFactory.newString(this)

    /**
     * Compiles a [PartiqlPhysical.Statement] tree to an [Expression].
     *
     * Checks [Thread.interrupted] before every expression and sub-expression is compiled
     * and throws [InterruptedException] if [Thread.interrupted] it has been set in the
     * hope that long-running compilations may be aborted by the caller.
     */
    fun compile(plan: PartiqlPhysical.Plan): Expression {
        PartiqlPhysicalSanityValidator(evaluatorOptions).walkPlan(plan)

        val thunk = compileAstStatement(plan.stmt)

        return object : Expression {
            override fun eval(session: EvaluationSession): ExprValue {
                val env = EvaluatorState(
                    session = session,
                    valueFactory = valueFactory,
                    registers = Array(plan.locals.size) { valueFactory.missingValue }
                )

                return thunk(env)
            }
        }
    }

    override fun convert(expr: PartiqlPhysical.Expr): PhysicalPlanThunk = this.compileAstExpr(expr)

    /**
     * Compiles the specified [PartiqlPhysical.Statement] into a [PhysicalPlanThunk].
     *
     * This function will [InterruptedException] if [Thread.interrupted] has been set.
     */
    private fun compileAstStatement(ast: PartiqlPhysical.Statement): PhysicalPlanThunk {
        return when (ast) {
            is PartiqlPhysical.Statement.Query -> compileAstExpr(ast.expr)
            is PartiqlPhysical.Statement.DmlQuery -> compileAstExpr(ast.expr)
            is PartiqlPhysical.Statement.Exec -> compileExec(ast)
        }
    }

    private fun compileAstExpr(expr: PartiqlPhysical.Expr): PhysicalPlanThunk {
        checkThreadInterrupted()
        val metas = expr.metas

        return when (expr) {
            is PartiqlPhysical.Expr.Lit -> compileLit(expr, metas)
            is PartiqlPhysical.Expr.Missing -> compileMissing(metas)
            is PartiqlPhysical.Expr.LocalId -> compileLocalId(expr, metas)
            is PartiqlPhysical.Expr.GlobalId -> compileGlobalId(expr)
            is PartiqlPhysical.Expr.SimpleCase -> compileSimpleCase(expr, metas)
            is PartiqlPhysical.Expr.SearchedCase -> compileSearchedCase(expr, metas)
            is PartiqlPhysical.Expr.Path -> compilePath(expr, metas)
            is PartiqlPhysical.Expr.Struct -> compileStruct(expr)
            is PartiqlPhysical.Expr.CallAgg -> compileCallAgg(expr, metas)
            is PartiqlPhysical.Expr.Parameter -> compileParameter(expr, metas)
            is PartiqlPhysical.Expr.Date -> compileDate(expr, metas)
            is PartiqlPhysical.Expr.LitTime -> compileLitTime(expr, metas)

            // arithmetic operations
            is PartiqlPhysical.Expr.Plus -> compilePlus(expr, metas)
            is PartiqlPhysical.Expr.Times -> compileTimes(expr, metas)
            is PartiqlPhysical.Expr.Minus -> compileMinus(expr, metas)
            is PartiqlPhysical.Expr.Divide -> compileDivide(expr, metas)
            is PartiqlPhysical.Expr.Modulo -> compileModulo(expr, metas)

            // comparison operators
            is PartiqlPhysical.Expr.And -> compileAnd(expr, metas)
            is PartiqlPhysical.Expr.Between -> compileBetween(expr, metas)
            is PartiqlPhysical.Expr.Eq -> compileEq(expr, metas)
            is PartiqlPhysical.Expr.Gt -> compileGt(expr, metas)
            is PartiqlPhysical.Expr.Gte -> compileGte(expr, metas)
            is PartiqlPhysical.Expr.Lt -> compileLt(expr, metas)
            is PartiqlPhysical.Expr.Lte -> compileLte(expr, metas)
            is PartiqlPhysical.Expr.Like -> compileLike(expr, metas)
            is PartiqlPhysical.Expr.InCollection -> compileIn(expr, metas)

            // logical operators
            is PartiqlPhysical.Expr.Ne -> compileNe(expr, metas)
            is PartiqlPhysical.Expr.Or -> compileOr(expr, metas)

            // unary
            is PartiqlPhysical.Expr.Not -> compileNot(expr, metas)
            is PartiqlPhysical.Expr.Pos -> compilePos(expr, metas)
            is PartiqlPhysical.Expr.Neg -> compileNeg(expr, metas)

            // other operators
            is PartiqlPhysical.Expr.Concat -> compileConcat(expr, metas)
            is PartiqlPhysical.Expr.Call -> compileCall(expr, metas)
            is PartiqlPhysical.Expr.NullIf -> compileNullIf(expr, metas)
            is PartiqlPhysical.Expr.Coalesce -> compileCoalesce(expr, metas)

            // "typed" operators (RHS is a data type and not an expression)
            is PartiqlPhysical.Expr.Cast -> compileCast(expr, metas)
            is PartiqlPhysical.Expr.IsType -> compileIs(expr, metas)
            is PartiqlPhysical.Expr.CanCast -> compileCanCast(expr, metas)
            is PartiqlPhysical.Expr.CanLosslessCast -> compileCanLosslessCast(expr, metas)

            // sequence constructors
            is PartiqlPhysical.Expr.List -> compileSeq(ExprValueType.LIST, expr.values, metas)
            is PartiqlPhysical.Expr.Sexp -> compileSeq(ExprValueType.SEXP, expr.values, metas)
            is PartiqlPhysical.Expr.Bag -> compileSeq(ExprValueType.BAG, expr.values, metas)

            // bag operators
            is PartiqlPhysical.Expr.BagOp -> compileBagOp(expr, metas)
            is PartiqlPhysical.Expr.BindingsToValues -> compileBindingsToValues(expr)
<<<<<<< HEAD
=======

>>>>>>> 3ecb0869
            is PartiqlPhysical.Expr.Pivot -> compilePivot(expr, metas)
            is PartiqlPhysical.Expr.GraphMatch -> TODO("Physical compilation of GraphMatch expression")
        }
    }

    private fun compileBindingsToValues(expr: PartiqlPhysical.Expr.BindingsToValues): PhysicalPlanThunk {
        val mapThunk = compileAstExpr(expr.exp)
        val bexprThunk: RelationThunkEnv = bexperConverter.convert(expr.query)

        fun createOutputSequence(relationType: RelationType?, elements: Sequence<ExprValue>) = when (relationType) {
            RelationType.LIST -> valueFactory.newList(elements)
            RelationType.BAG -> valueFactory.newBag(elements)
            null -> throw EvaluationException(
                message = "Unable to recover the output Relation Type",
                errorCode = ErrorCode.EVALUATOR_GENERIC_EXCEPTION,
                internal = false
            )
        }

        return thunkFactory.thunkEnv(expr.metas) { env ->
            var relationType: RelationType? = null
            // we create a snapshot for currentRegister to use during the evaluation
            // this is to avoid issue when iterator planner result
            val currentRegister = env.registers.clone()
            val elements = sequence {
                env.load(currentRegister)
                val relItr = bexprThunk(env)
                relationType = relItr.relType
                while (relItr.nextRow()) {
                    yield(mapThunk(env))
                }
            }

            // Trick the compiler here to always initialize `relationType`
            when (elements.firstOrNull()) {
                null -> createOutputSequence(relationType, emptySequence())
                else -> createOutputSequence(relationType, elements)
            }
        }
    }

    private fun compileAstExprs(args: List<PartiqlPhysical.Expr>) = args.map { compileAstExpr(it) }

    private fun compileNullIf(expr: PartiqlPhysical.Expr.NullIf, metas: MetaContainer): PhysicalPlanThunk {
        val expr1Thunk = compileAstExpr(expr.expr1)
        val expr2Thunk = compileAstExpr(expr.expr2)

        // Note: NULLIF does not propagate the unknown values and .exprEquals  provides the correct semantics.
        return thunkFactory.thunkEnv(metas) { env ->
            val expr1Value = expr1Thunk(env)
            val expr2Value = expr2Thunk(env)
            when {
                expr1Value.exprEquals(expr2Value) -> valueFactory.nullValue
                else -> expr1Value
            }
        }
    }

    private fun compileCoalesce(expr: PartiqlPhysical.Expr.Coalesce, metas: MetaContainer): PhysicalPlanThunk {
        val argThunks = compileAstExprs(expr.args)

        return thunkFactory.thunkEnv(metas) { env ->
            var nullFound = false
            var knownValue: ExprValue? = null
            for (thunk in argThunks) {
                val argValue = thunk(env)
                if (argValue.isNotUnknown()) {
                    knownValue = argValue
                    // No need to execute remaining thunks to save computation as first non-unknown value is found
                    break
                }
                if (argValue.type == ExprValueType.NULL) {
                    nullFound = true
                }
            }
            when (knownValue) {
                null -> when {
                    evaluatorOptions.typingMode == TypingMode.PERMISSIVE && !nullFound -> valueFactory.missingValue
                    else -> valueFactory.nullValue
                }
                else -> knownValue
            }
        }
    }

    /**
     * Returns a function that accepts an [ExprValue] as an argument and returns true it is `NULL`, `MISSING`, or
     * within the range specified by [range].
     */
    private fun integerValueValidator(
        range: LongRange
    ): (ExprValue) -> Boolean = { value ->
        when (value.type) {
            ExprValueType.NULL, ExprValueType.MISSING -> true
            ExprValueType.INT -> {
                val longValue: Long = value.scalar.numberValue()?.toLong()
                    ?: error(
                        "ExprValue.numberValue() must not be `NULL` when its type is INT." +
                            "This indicates that the ExprValue instance has a bug."
                    )

                // PRO-TIP:  make sure to use the `Long` primitive type here with `.contains` otherwise
                // Kotlin will use the version of `.contains` that treats [range] as a collection, and it will
                // be very slow!
                range.contains(longValue)
            }
            else -> error(
                "The expression's static type was supposed to be INT but instead it was ${value.type}" +
                    "This may indicate the presence of a bug in the type inferencer."
            )
        }
    }

    /**
     *  For operators which could return integer type, check integer overflow in case of [TypingMode.PERMISSIVE].
     */
    private fun resolveIntConstraint(computeThunk: PhysicalPlanThunk, metas: MetaContainer): PhysicalPlanThunk =
        when (val staticTypes = metas.staticType?.type?.getTypes()) {
            // No staticType, can't validate integer size.
            null -> computeThunk
            else -> {
                when (evaluatorOptions.typingMode) {
                    TypingMode.LEGACY -> {
                        // integer size constraints have not been tested under [TypingMode.LEGACY] because the
                        // [StaticTypeInferenceVisitorTransform] doesn't support being used with legacy mode yet.
                        // throw an exception in case we encounter this untested scenario. This might work fine, but I
                        // wouldn't bet on it.
                        val hasConstrainedInteger = staticTypes.any {
                            it is IntType && it.rangeConstraint != IntType.IntRangeConstraint.UNCONSTRAINED
                        }
                        if (hasConstrainedInteger) {
                            TODO("Legacy mode doesn't support integer size constraints yet.")
                        } else {
                            computeThunk
                        }
                    }
                    TypingMode.PERMISSIVE -> {
                        val biggestIntegerType = staticTypes.filterIsInstance<IntType>().maxByOrNull {
                            it.rangeConstraint.numBytes
                        }
                        when (biggestIntegerType) {
                            is IntType -> {
                                val validator = integerValueValidator(biggestIntegerType.rangeConstraint.validRange)

                                thunkFactory.thunkEnv(metas) { env ->
                                    val naryResult = computeThunk(env)
                                    errorSignaler.errorIf(
                                        !validator(naryResult),
                                        ErrorCode.EVALUATOR_INTEGER_OVERFLOW,
                                        { ErrorDetails(metas, "Integer overflow", errorContextFrom(metas)) },
                                        { naryResult }
                                    )
                                }
                            }
                            // If there is no IntType StaticType, can't validate the integer size either.
                            null -> computeThunk
                            else -> computeThunk
                        }
                    }
                }
            }
        }

    private fun compilePlus(expr: PartiqlPhysical.Expr.Plus, metas: MetaContainer): PhysicalPlanThunk {
        if (expr.operands.size < 2) {
            error("Internal Error: PartiqlPhysical.Expr.Plus must have at least 2 arguments")
        }

        val argThunks = compileAstExprs(expr.operands)

        val computeThunk = thunkFactory.thunkFold(metas, argThunks) { lValue, rValue ->
            (lValue.numberValue() + rValue.numberValue()).exprValue()
        }

        return resolveIntConstraint(computeThunk, metas)
    }

    private fun compileMinus(expr: PartiqlPhysical.Expr.Minus, metas: MetaContainer): PhysicalPlanThunk {
        if (expr.operands.size < 2) {
            error("Internal Error: PartiqlPhysical.Expr.Minus must have at least 2 arguments")
        }

        val argThunks = compileAstExprs(expr.operands)

        val computeThunk = thunkFactory.thunkFold(metas, argThunks) { lValue, rValue ->
            (lValue.numberValue() - rValue.numberValue()).exprValue()
        }

        return resolveIntConstraint(computeThunk, metas)
    }

    private fun compilePos(expr: PartiqlPhysical.Expr.Pos, metas: MetaContainer): PhysicalPlanThunk {
        val exprThunk = compileAstExpr(expr.expr)

        val computeThunk = thunkFactory.thunkEnvOperands(metas, exprThunk) { _, value ->
            // Invoking .numberValue() here makes this essentially just a type check
            value.numberValue()
            // Original value is returned unmodified.
            value
        }

        return resolveIntConstraint(computeThunk, metas)
    }

    private fun compileNeg(expr: PartiqlPhysical.Expr.Neg, metas: MetaContainer): PhysicalPlanThunk {
        val exprThunk = compileAstExpr(expr.expr)

        val computeThunk = thunkFactory.thunkEnvOperands(metas, exprThunk) { _, value ->
            (-value.numberValue()).exprValue()
        }

        return resolveIntConstraint(computeThunk, metas)
    }

    private fun compileTimes(expr: PartiqlPhysical.Expr.Times, metas: MetaContainer): PhysicalPlanThunk {
        val argThunks = compileAstExprs(expr.operands)

        val computeThunk = thunkFactory.thunkFold(metas, argThunks) { lValue, rValue ->
            (lValue.numberValue() * rValue.numberValue()).exprValue()
        }

        return resolveIntConstraint(computeThunk, metas)
    }

    private fun compileDivide(expr: PartiqlPhysical.Expr.Divide, metas: MetaContainer): PhysicalPlanThunk {
        val argThunks = compileAstExprs(expr.operands)

        val computeThunk = thunkFactory.thunkFold(metas, argThunks) { lValue, rValue ->
            val denominator = rValue.numberValue()

            errorSignaler.errorIf(
                denominator.isZero(),
                ErrorCode.EVALUATOR_DIVIDE_BY_ZERO,
                { ErrorDetails(metas, "/ by zero") }
            ) {
                try {
                    (lValue.numberValue() / denominator).exprValue()
                } catch (e: ArithmeticException) {
                    // Setting the internal flag as true as it is not clear what
                    // ArithmeticException may be thrown by the above
                    throw EvaluationException(
                        cause = e,
                        errorCode = ErrorCode.EVALUATOR_ARITHMETIC_EXCEPTION,
                        internal = true
                    )
                }
            }
        }

        return resolveIntConstraint(computeThunk, metas)
    }

    private fun compileModulo(expr: PartiqlPhysical.Expr.Modulo, metas: MetaContainer): PhysicalPlanThunk {
        val argThunks = compileAstExprs(expr.operands)

        val computeThunk = thunkFactory.thunkFold(metas, argThunks) { lValue, rValue ->
            val denominator = rValue.numberValue()
            if (denominator.isZero()) {
                err("% by zero", ErrorCode.EVALUATOR_MODULO_BY_ZERO, errorContext = null, internal = false)
            }

            (lValue.numberValue() % denominator).exprValue()
        }

        return resolveIntConstraint(computeThunk, metas)
    }

    private fun compileEq(expr: PartiqlPhysical.Expr.Eq, metas: MetaContainer): PhysicalPlanThunk {
        val argThunks = compileAstExprs(expr.operands)

        return thunkFactory.thunkAndMap(metas, argThunks) { lValue, rValue ->
            (lValue.exprEquals(rValue))
        }
    }

    private fun compileNe(expr: PartiqlPhysical.Expr.Ne, metas: MetaContainer): PhysicalPlanThunk {
        val argThunks = compileAstExprs(expr.operands)

        return thunkFactory.thunkFold(metas, argThunks) { lValue, rValue ->
            ((!lValue.exprEquals(rValue)).exprValue())
        }
    }

    private fun compileLt(expr: PartiqlPhysical.Expr.Lt, metas: MetaContainer): PhysicalPlanThunk {
        val argThunks = compileAstExprs(expr.operands)

        return thunkFactory.thunkAndMap(metas, argThunks) { lValue, rValue -> lValue < rValue }
    }

    private fun compileLte(expr: PartiqlPhysical.Expr.Lte, metas: MetaContainer): PhysicalPlanThunk {
        val argThunks = compileAstExprs(expr.operands)

        return thunkFactory.thunkAndMap(metas, argThunks) { lValue, rValue -> lValue <= rValue }
    }

    private fun compileGt(expr: PartiqlPhysical.Expr.Gt, metas: MetaContainer): PhysicalPlanThunk {
        val argThunks = compileAstExprs(expr.operands)

        return thunkFactory.thunkAndMap(metas, argThunks) { lValue, rValue -> lValue > rValue }
    }

    private fun compileGte(expr: PartiqlPhysical.Expr.Gte, metas: MetaContainer): PhysicalPlanThunk {
        val argThunks = compileAstExprs(expr.operands)

        return thunkFactory.thunkAndMap(metas, argThunks) { lValue, rValue -> lValue >= rValue }
    }

    private fun compileBetween(expr: PartiqlPhysical.Expr.Between, metas: MetaContainer): PhysicalPlanThunk {
        val valueThunk = compileAstExpr(expr.value)
        val fromThunk = compileAstExpr(expr.from)
        val toThunk = compileAstExpr(expr.to)

        return thunkFactory.thunkEnvOperands(metas, valueThunk, fromThunk, toThunk) { _, v, f, t ->
            (v >= f && v <= t).exprValue()
        }
    }

    /**
     * `IN` can *almost* be thought of has being syntactic sugar for the `OR` operator.
     *
     * `a IN (b, c, d)` is equivalent to `a = b OR a = c OR a = d`.  On deep inspection, there
     * are important implications to this regarding propagation of unknown values.  Specifically, the
     * presence of any unknown in `b`, `c`, or `d` will result in unknown propagation iif `a` does not
     * equal `b`, `c`, or `d`. i.e.:
     *
     *     - `1 in (null, 2, 3)` -> `null`
     *     - `2 in (null, 2, 3)` -> `true`
     *     - `2 in (1, 2, 3)` -> `true`
     *     - `0 in (1, 2, 4)` -> `false`
     *
     * `IN` is varies from the `OR` operator in that this behavior holds true when other types of expressions are
     * used on the right side of `IN` such as sub-queries and variables whose value is that of a list or bag.
     */
    private fun compileIn(expr: PartiqlPhysical.Expr.InCollection, metas: MetaContainer): PhysicalPlanThunk {
        val args = expr.operands
        val leftThunk = compileAstExpr(args[0])
        val rightOp = args[1]

        fun isOptimizedCase(values: List<PartiqlPhysical.Expr>): Boolean = values.all { it is PartiqlPhysical.Expr.Lit && !it.value.isNull }

        fun optimizedCase(values: List<PartiqlPhysical.Expr>): PhysicalPlanThunk {
            // Put all the literals in the sequence into a pre-computed map to be checked later by the thunk.
            // If the left-hand value is one of these we can short-circuit with a result of TRUE.
            // This is the fastest possible case and allows for hundreds of literal values (or more) in the
            // sequence without a huge performance penalty.
            // NOTE: we cannot use a [HashSet<>] here because [ExprValue] does not implement [Object.hashCode] or
            // [Object.equals].
            val precomputedLiteralsMap = values
                .filterIsInstance<PartiqlPhysical.Expr.Lit>()
                .mapTo(TreeSet<ExprValue>(DEFAULT_COMPARATOR)) {
                    valueFactory.newFromIonValue(
                        it.value.toIonValue(
                            valueFactory.ion
                        )
                    )
                }

            // the compiled thunk simply checks if the left side is contained on the right side.
            // thunkEnvOperands takes care of unknown propagation for the left side; for the right,
            // this unknown propagation does not apply since we've eliminated the possibility of unknowns above.
            return thunkFactory.thunkEnvOperands(metas, leftThunk) { _, leftValue ->
                precomputedLiteralsMap.contains(leftValue).exprValue()
            }
        }

        return when {
            // We can significantly optimize this if rightArg is a sequence constructor which is composed of entirely
            // of non-null literal values.
            rightOp is PartiqlPhysical.Expr.List && isOptimizedCase(rightOp.values) -> optimizedCase(rightOp.values)
            rightOp is PartiqlPhysical.Expr.Bag && isOptimizedCase(rightOp.values) -> optimizedCase(rightOp.values)
            rightOp is PartiqlPhysical.Expr.Sexp && isOptimizedCase(rightOp.values) -> optimizedCase(rightOp.values)
            // The unoptimized case...
            else -> {
                val rightThunk = compileAstExpr(rightOp)

                // Legacy mode:
                //      Returns FALSE when the right side of IN is not a sequence
                //      Returns NULL if the right side is MISSING or any value on the right side is MISSING
                // Permissive mode:
                //      Returns MISSING when the right side of IN is not a sequence
                //      Returns MISSING if the right side is MISSING or any value on the right side is MISSING
                val (propagateMissingAs, propagateNotASeqAs) = with(valueFactory) {
                    when (evaluatorOptions.typingMode) {
                        TypingMode.LEGACY -> nullValue to newBoolean(false)
                        TypingMode.PERMISSIVE -> missingValue to missingValue
                    }
                }

                // Note that standard unknown propagation applies to the left and right operands. Both [TypingMode]s
                // are handled by [ThunkFactory.thunkEnvOperands] and that additional rules for unknown propagation are
                // implemented within the thunk for the values within the sequence on the right side of IN.
                thunkFactory.thunkEnvOperands(metas, leftThunk, rightThunk) { _, leftValue, rightValue ->
                    var nullSeen = false
                    var missingSeen = false

                    when {
                        rightValue.type == ExprValueType.MISSING -> propagateMissingAs
                        !rightValue.type.isSequence -> propagateNotASeqAs
                        else -> {
                            rightValue.forEach {
                                when (it.type) {
                                    ExprValueType.NULL -> nullSeen = true
                                    ExprValueType.MISSING -> missingSeen = true
                                    // short-circuit to TRUE on the first matching value
                                    else -> if (it.exprEquals(leftValue)) {
                                        return@thunkEnvOperands valueFactory.newBoolean(true)
                                    }
                                }
                            }
                            // If we make it here then there was no match. Propagate MISSING, NULL or return false.
                            // Note that if both MISSING and NULL was encountered, MISSING takes precedence.
                            when {
                                missingSeen -> propagateMissingAs
                                nullSeen -> valueFactory.nullValue
                                else -> valueFactory.newBoolean(false)
                            }
                        }
                    }
                }
            }
        }
    }

    private fun compileNot(expr: PartiqlPhysical.Expr.Not, metas: MetaContainer): PhysicalPlanThunk {
        val argThunk = compileAstExpr(expr.expr)

        return thunkFactory.thunkEnvOperands(metas, argThunk) { _, value ->
            (!value.booleanValue()).exprValue()
        }
    }

    private fun compileAnd(expr: PartiqlPhysical.Expr.And, metas: MetaContainer): PhysicalPlanThunk {
        val argThunks = compileAstExprs(expr.operands)

        // can't use the null propagation supplied by [ThunkFactory.thunkEnv] here because AND short-circuits on
        // false values and *NOT* on NULL or MISSING
        return when (evaluatorOptions.typingMode) {
            TypingMode.LEGACY -> thunkFactory.thunkEnv(metas) thunk@{ env ->
                var hasUnknowns = false
                argThunks.forEach { currThunk ->
                    val currValue = currThunk(env)
                    when {
                        currValue.isUnknown() -> hasUnknowns = true
                        // Short circuit only if we encounter a known false value.
                        !currValue.booleanValue() -> return@thunk valueFactory.newBoolean(false)
                    }
                }

                when (hasUnknowns) {
                    true -> valueFactory.nullValue
                    false -> valueFactory.newBoolean(true)
                }
            }
            TypingMode.PERMISSIVE -> thunkFactory.thunkEnv(metas) thunk@{ env ->
                var hasNull = false
                var hasMissing = false
                argThunks.forEach { currThunk ->
                    val currValue = currThunk(env)
                    when (currValue.type) {
                        // Short circuit only if we encounter a known false value.
                        ExprValueType.BOOL -> if (!currValue.booleanValue()) return@thunk valueFactory.newBoolean(false)
                        ExprValueType.NULL -> hasNull = true
                        // type mismatch, return missing
                        else -> hasMissing = true
                    }
                }

                when {
                    hasMissing -> valueFactory.missingValue
                    hasNull -> valueFactory.nullValue
                    else -> valueFactory.newBoolean(true)
                }
            }
        }
    }

    private fun compileOr(expr: PartiqlPhysical.Expr.Or, metas: MetaContainer): PhysicalPlanThunk {
        val argThunks = compileAstExprs(expr.operands)

        // can't use the null propagation supplied by [ThunkFactory.thunkEnv] here because OR short-circuits on
        // true values and *NOT* on NULL or MISSING
        return when (evaluatorOptions.typingMode) {
            TypingMode.LEGACY ->
                thunkFactory.thunkEnv(metas) thunk@{ env ->
                    var hasUnknowns = false
                    argThunks.forEach { currThunk ->
                        val currValue = currThunk(env)
                        // How null-propagation works for OR is rather weird according to the SQL-92 spec.
                        // Nulls are propagated like other expressions only when none of the terms are TRUE.
                        // If any one of them is TRUE, then the entire expression evaluates to TRUE, i.e.:
                        //     NULL OR TRUE -> TRUE
                        //     NULL OR FALSE -> NULL
                        // (strange but true)
                        when {
                            currValue.isUnknown() -> hasUnknowns = true
                            currValue.booleanValue() -> return@thunk valueFactory.newBoolean(true)
                        }
                    }

                    when (hasUnknowns) {
                        true -> valueFactory.nullValue
                        false -> valueFactory.newBoolean(false)
                    }
                }
            TypingMode.PERMISSIVE -> thunkFactory.thunkEnv(metas) thunk@{ env ->
                var hasNull = false
                var hasMissing = false
                argThunks.forEach { currThunk ->
                    val currValue = currThunk(env)
                    when (currValue.type) {
                        // Short circuit only if we encounter a known true value.
                        ExprValueType.BOOL -> if (currValue.booleanValue()) return@thunk valueFactory.newBoolean(true)
                        ExprValueType.NULL -> hasNull = true
                        else -> hasMissing = true // type mismatch, return missing.
                    }
                }

                when {
                    hasMissing -> valueFactory.missingValue
                    hasNull -> valueFactory.nullValue
                    else -> valueFactory.newBoolean(false)
                }
            }
        }
    }

    private fun compileConcat(expr: PartiqlPhysical.Expr.Concat, metas: MetaContainer): PhysicalPlanThunk {
        val argThunks = compileAstExprs(expr.operands)

        return thunkFactory.thunkFold(metas, argThunks) { lValue, rValue ->
            val lType = lValue.type
            val rType = rValue.type

            if (lType.isText && rType.isText) {
                // null/missing propagation is handled before getting here
                (lValue.stringValue() + rValue.stringValue()).exprValue()
            } else {
                err(
                    "Wrong argument type for ||",
                    ErrorCode.EVALUATOR_CONCAT_FAILED_DUE_TO_INCOMPATIBLE_TYPE,
                    errorContextFrom(metas).also {
                        it[Property.ACTUAL_ARGUMENT_TYPES] = listOf(lType, rType).toString()
                    },
                    internal = false
                )
            }
        }
    }

    private fun compileCall(expr: PartiqlPhysical.Expr.Call, metas: MetaContainer): PhysicalPlanThunk {
        val funcArgThunks = compileAstExprs(expr.args)
        val func = functions[expr.funcName.text] ?: err(
            "No such function: ${expr.funcName.text}",
            ErrorCode.EVALUATOR_NO_SUCH_FUNCTION,
            errorContextFrom(metas).also {
                it[Property.FUNCTION_NAME] = expr.funcName.text
            },
            internal = false
        )

        // Check arity
        if (funcArgThunks.size !in func.signature.arity) {
            val errorContext = errorContextFrom(metas).also {
                it[Property.FUNCTION_NAME] = func.signature.name
                it[Property.EXPECTED_ARITY_MIN] = func.signature.arity.first
                it[Property.EXPECTED_ARITY_MAX] = func.signature.arity.last
                it[Property.ACTUAL_ARITY] = funcArgThunks.size
            }

            val message = when {
                func.signature.arity.first == 1 && func.signature.arity.last == 1 ->
                    "${func.signature.name} takes a single argument, received: ${funcArgThunks.size}"
                func.signature.arity.first == func.signature.arity.last ->
                    "${func.signature.name} takes exactly ${func.signature.arity.first} arguments, received: ${funcArgThunks.size}"
                else ->
                    "${func.signature.name} takes between ${func.signature.arity.first} and " +
                        "${func.signature.arity.last} arguments, received: ${funcArgThunks.size}"
            }

            throw EvaluationException(
                message,
                ErrorCode.EVALUATOR_INCORRECT_NUMBER_OF_ARGUMENTS_TO_FUNC_CALL,
                errorContext,
                internal = false
            )
        }

        fun checkArgumentTypes(signature: FunctionSignature, args: List<ExprValue>): Arguments {
            fun checkArgumentType(formalStaticType: StaticType, actualArg: ExprValue, position: Int) {
                val formalExprValueTypeDomain = formalStaticType.typeDomain

                val actualExprValueType = actualArg.type
                val actualStaticType = StaticType.fromExprValue(actualArg)

                if (!actualStaticType.isSubTypeOf(formalStaticType)) {
                    errInvalidArgumentType(
                        signature = signature,
                        position = position,
                        expectedTypes = formalExprValueTypeDomain.toList(),
                        actualType = actualExprValueType
                    )
                }
            }

            val required = args.take(signature.requiredParameters.size)
            val rest = args.drop(signature.requiredParameters.size)

            signature.requiredParameters.zip(required).forEachIndexed { idx, (expected, actual) ->
                checkArgumentType(expected, actual, idx + 1)
            }

            return if (signature.optionalParameter != null && rest.isNotEmpty()) {
                val opt = rest.last()
                checkArgumentType(signature.optionalParameter, opt, required.size + 1)
                RequiredWithOptional(required, opt)
            } else if (signature.variadicParameter != null) {
                rest.forEachIndexed { idx, arg ->
                    checkArgumentType(signature.variadicParameter.type, arg, required.size + 1 + idx)
                }
                RequiredWithVariadic(required, rest)
            } else {
                RequiredArgs(required)
            }
        }

        val computeThunk = when (func.signature.unknownArguments) {
            UnknownArguments.PROPAGATE -> thunkFactory.thunkEnvOperands(metas, funcArgThunks) { env, values ->
                val checkedArgs = checkArgumentTypes(func.signature, values)
                func.call(env.session, checkedArgs)
            }
            UnknownArguments.PASS_THRU -> thunkFactory.thunkEnv(metas) { env ->
                val funcArgValues = funcArgThunks.map { it(env) }
                val checkedArgs = checkArgumentTypes(func.signature, funcArgValues)
                func.call(env.session, checkedArgs)
            }
        }

        return resolveIntConstraint(computeThunk, metas)
    }

    private fun compileLit(expr: PartiqlPhysical.Expr.Lit, metas: MetaContainer): PhysicalPlanThunk {
        val value = valueFactory.newFromIonValue(expr.value.toIonValue(valueFactory.ion))

        return thunkFactory.thunkEnv(metas) { value }
    }

    private fun compileMissing(metas: MetaContainer): PhysicalPlanThunk =
        thunkFactory.thunkEnv(metas) { valueFactory.missingValue }

    private fun compileGlobalId(expr: PartiqlPhysical.Expr.GlobalId): PhysicalPlanThunk {
        // TODO: we really should consider using something other than `Bindings<ExprValue>` for global variables
        // with the physical plan evaluator because `Bindings<ExprValue>.get()` accepts a `BindingName` instance
        // which contains the `case` property which is always set to `SENSITIVE` and is therefore redundant.
        val bindingName = BindingName(expr.uniqueId.text, BindingCase.SENSITIVE)
        return thunkFactory.thunkEnv(expr.metas) { env ->
            env.session.globals[bindingName] ?: throwUndefinedVariableException(bindingName, expr.metas)
        }
    }

    @Suppress("UNUSED_PARAMETER")
    private fun compileLocalId(expr: PartiqlPhysical.Expr.LocalId, metas: MetaContainer): PhysicalPlanThunk {
        val localIndex = expr.index.value.toIntExact()
        return thunkFactory.thunkEnv(metas) { env ->
            env.registers[localIndex]
        }
    }

    private fun compileParameter(expr: PartiqlPhysical.Expr.Parameter, metas: MetaContainer): PhysicalPlanThunk {
        val ordinal = expr.index.value.toInt()
        val index = ordinal - 1

        return { env ->
            val params = env.session.parameters
            if (params.size <= index) {
                throw EvaluationException(
                    "Unbound parameter for ordinal: $ordinal",
                    ErrorCode.EVALUATOR_UNBOUND_PARAMETER,
                    errorContextFrom(metas).also {
                        it[Property.EXPECTED_PARAMETER_ORDINAL] = ordinal
                        it[Property.BOUND_PARAMETER_COUNT] = params.size
                    },
                    internal = false
                )
            }
            params[index]
        }
    }

    /**
     * Returns a lambda that implements the `IS` operator type check according to the current
     * [TypedOpBehavior].
     */
    private fun makeIsCheck(
        staticType: SingleType,
        typedOpParameter: TypedOpParameter,
        metas: MetaContainer
    ): (ExprValue) -> Boolean {
        val exprValueType = staticType.runtimeType

        // The "simple" type match function only looks at the [ExprValueType] of the [ExprValue]
        // and invokes the custom [validationThunk] if one exists.
        val simpleTypeMatchFunc = { expValue: ExprValue ->
            val isTypeMatch = when (exprValueType) {
                // MISSING IS NULL and NULL IS MISSING
                ExprValueType.NULL -> expValue.type.isUnknown
                else -> expValue.type == exprValueType
            }
            (isTypeMatch && typedOpParameter.validationThunk?.let { it(expValue) } != false)
        }

        return when (evaluatorOptions.typedOpBehavior) {
            TypedOpBehavior.LEGACY -> simpleTypeMatchFunc
            TypedOpBehavior.HONOR_PARAMETERS -> { expValue: ExprValue ->
                staticType.allTypes.any {
                    val matchesStaticType = try {
                        it.isInstance(expValue)
                    } catch (e: UnsupportedTypeCheckException) {
                        err(
                            e.message!!,
                            ErrorCode.UNIMPLEMENTED_FEATURE,
                            errorContextFrom(metas),
                            internal = true
                        )
                    }

                    when {
                        !matchesStaticType -> false
                        else -> when (val validator = typedOpParameter.validationThunk) {
                            null -> true
                            else -> validator(expValue)
                        }
                    }
                }
            }
        }
    }

    private fun compileIs(expr: PartiqlPhysical.Expr.IsType, metas: MetaContainer): PhysicalPlanThunk {
        val expThunk = compileAstExpr(expr.value)
        val typedOpParameter = expr.type.toTypedOpParameter(customTypedOpParameters)
        if (typedOpParameter.staticType is AnyType) {
            return thunkFactory.thunkEnv(metas) { valueFactory.newBoolean(true) }
        }
        if (evaluatorOptions.typedOpBehavior == TypedOpBehavior.HONOR_PARAMETERS && expr.type is PartiqlPhysical.Type.FloatType && expr.type.precision != null) {
            err(
                "FLOAT precision parameter is unsupported",
                ErrorCode.SEMANTIC_FLOAT_PRECISION_UNSUPPORTED,
                errorContextFrom(expr.type.metas),
                internal = false
            )
        }

        val typeMatchFunc = when (val staticType = typedOpParameter.staticType) {
            is SingleType -> makeIsCheck(staticType, typedOpParameter, metas)
            is AnyOfType -> staticType.types.map { childType ->
                when (childType) {
                    is SingleType -> makeIsCheck(childType, typedOpParameter, metas)
                    else -> err(
                        "Union type cannot have ANY or nested AnyOf type for IS",
                        ErrorCode.SEMANTIC_UNION_TYPE_INVALID,
                        errorContextFrom(metas),
                        internal = true
                    )
                }
            }.let { typeMatchFuncs ->
                { expValue: ExprValue -> typeMatchFuncs.any { func -> func(expValue) } }
            }
            is AnyType -> throw IllegalStateException("Unexpected ANY type in IS compilation")
        }

        return thunkFactory.thunkEnv(metas) { env ->
            val expValue = expThunk(env)
            typeMatchFunc(expValue).exprValue()
        }
    }

    private fun compileCastHelper(value: PartiqlPhysical.Expr, asType: PartiqlPhysical.Type, metas: MetaContainer): PhysicalPlanThunk {
        val expThunk = compileAstExpr(value)
        val typedOpParameter = asType.toTypedOpParameter(customTypedOpParameters)
        if (typedOpParameter.staticType is AnyType) {
            return expThunk
        }
        if (evaluatorOptions.typedOpBehavior == TypedOpBehavior.HONOR_PARAMETERS && asType is PartiqlPhysical.Type.FloatType && asType.precision != null) {
            err(
                "FLOAT precision parameter is unsupported",
                ErrorCode.SEMANTIC_FLOAT_PRECISION_UNSUPPORTED,
                errorContextFrom(asType.metas),
                internal = false
            )
        }

        fun typeOpValidate(
            value: ExprValue,
            castOutput: ExprValue,
            typeName: String,
            locationMeta: SourceLocationMeta?
        ) {
            if (typedOpParameter.validationThunk?.let { it(castOutput) } == false) {
                val errorContext = PropertyValueMap().also {
                    it[Property.CAST_FROM] = value.type.toString()
                    it[Property.CAST_TO] = typeName
                }

                locationMeta?.let { fillErrorContext(errorContext, it) }

                throw EvaluationException(
                    "Validation failure for $asType",
                    ErrorCode.EVALUATOR_CAST_FAILED,
                    errorContext,
                    internal = false
                )
            }
        }

        fun singleTypeCastFunc(singleType: SingleType): CastFunc {
            val locationMeta = metas.sourceLocationMeta
            return { value ->
                val castOutput = value.cast(
                    singleType,
                    valueFactory,
                    evaluatorOptions.typedOpBehavior,
                    locationMeta,
                    evaluatorOptions.defaultTimezoneOffset
                )
                typeOpValidate(value, castOutput, singleType.runtimeType.toString(), locationMeta)
                castOutput
            }
        }

        fun compileSingleTypeCast(singleType: SingleType): PhysicalPlanThunk {
            val castFunc = singleTypeCastFunc(singleType)
            // We do not use thunkFactory here because we want to explicitly avoid
            // the optional evaluation-time type check for CAN_CAST below.
            // Can cast needs  that returns false if an
            // exception is thrown during a normal cast operation.
            return { env ->
                val valueToCast = expThunk(env)
                castFunc(valueToCast)
            }
        }

        fun compileCast(type: StaticType): PhysicalPlanThunk = when (type) {
            is SingleType -> compileSingleTypeCast(type)
            is AnyOfType -> {
                val locationMeta = metas.sourceLocationMeta
                val castTable = AnyOfCastTable(type, metas, valueFactory, ::singleTypeCastFunc);

                // We do not use thunkFactory here because we want to explicitly avoid
                // the optional evaluation-time type check for CAN_CAST below.
                // note that this would interfere with the error handling for can_cast that returns false if an
                // exception is thrown during a normal cast operation.
                { env ->
                    val sourceValue = expThunk(env)
                    castTable.cast(sourceValue).also {
                        // TODO put the right type name here
                        typeOpValidate(sourceValue, it, "<UNION TYPE>", locationMeta)
                    }
                }
            }
            is AnyType -> throw IllegalStateException("Unreachable code")
        }

        return compileCast(typedOpParameter.staticType)
    }

    private fun compileCast(expr: PartiqlPhysical.Expr.Cast, metas: MetaContainer): PhysicalPlanThunk =
        thunkFactory.thunkEnv(metas, compileCastHelper(expr.value, expr.asType, metas))

    private fun compileCanCast(expr: PartiqlPhysical.Expr.CanCast, metas: MetaContainer): PhysicalPlanThunk {
        val typedOpParameter = expr.asType.toTypedOpParameter(customTypedOpParameters)
        if (typedOpParameter.staticType is AnyType) {
            return thunkFactory.thunkEnv(metas) { valueFactory.newBoolean(true) }
        }

        val expThunk = compileAstExpr(expr.value)

        // TODO consider making this more efficient by not directly delegating to CAST
        // TODO consider also making the operand not double evaluated (e.g. having expThunk memoize)
        val castThunkEnv = compileCastHelper(expr.value, expr.asType, expr.metas)
        return thunkFactory.thunkEnv(metas) { env ->
            val sourceValue = expThunk(env)
            try {
                when {
                    // NULL/MISSING can cast to anything as themselves
                    sourceValue.isUnknown() -> valueFactory.newBoolean(true)
                    else -> {
                        val castedValue = castThunkEnv(env)
                        when {
                            // NULL/MISSING from cast is a permissive way to signal failure
                            castedValue.isUnknown() -> valueFactory.newBoolean(false)
                            else -> valueFactory.newBoolean(true)
                        }
                    }
                }
            } catch (e: EvaluationException) {
                if (e.internal) {
                    throw e
                }
                valueFactory.newBoolean(false)
            }
        }
    }

    private fun compileCanLosslessCast(expr: PartiqlPhysical.Expr.CanLosslessCast, metas: MetaContainer): PhysicalPlanThunk {
        val typedOpParameter = expr.asType.toTypedOpParameter(customTypedOpParameters)
        if (typedOpParameter.staticType is AnyType) {
            return thunkFactory.thunkEnv(metas) { valueFactory.newBoolean(true) }
        }

        val expThunk = compileAstExpr(expr.value)

        // TODO consider making this more efficient by not directly delegating to CAST
        val castThunkEnv = compileCastHelper(expr.value, expr.asType, expr.metas)
        return thunkFactory.thunkEnv(metas) { env ->
            val sourceValue = expThunk(env)
            val sourceType = StaticType.fromExprValue(sourceValue)

            fun roundTrip(): ExprValue {
                val castedValue = castThunkEnv(env)

                val locationMeta = metas.sourceLocationMeta
                fun castFunc(singleType: SingleType) =
                    { value: ExprValue ->
                        value.cast(
                            singleType,
                            valueFactory,
                            evaluatorOptions.typedOpBehavior,
                            locationMeta,
                            evaluatorOptions.defaultTimezoneOffset
                        )
                    }

                val roundTripped = when (sourceType) {
                    is SingleType -> castFunc(sourceType)(castedValue)
                    is AnyOfType -> {
                        val castTable = AnyOfCastTable(sourceType, metas, valueFactory, ::castFunc)
                        castTable.cast(sourceValue)
                    }
                    // Should not be possible
                    is AnyType -> throw IllegalStateException("ANY type is not configured correctly in compiler")
                }

                val lossless = sourceValue.exprEquals(roundTripped)
                return valueFactory.newBoolean(lossless)
            }

            try {
                when (sourceValue.type) {
                    // NULL can cast to anything as itself
                    ExprValueType.NULL -> valueFactory.newBoolean(true)

                    // Short-circuit timestamp -> date roundtrip if precision isn't [Timestamp.Precision.DAY] or
                    //   [Timestamp.Precision.MONTH] or [Timestamp.Precision.YEAR]
                    ExprValueType.TIMESTAMP -> when (typedOpParameter.staticType) {
                        StaticType.DATE -> when (sourceValue.ionValue.timestampValue().precision) {
                            Timestamp.Precision.DAY, Timestamp.Precision.MONTH, Timestamp.Precision.YEAR -> roundTrip()
                            else -> valueFactory.newBoolean(false)
                        }
                        StaticType.TIME -> valueFactory.newBoolean(false)
                        else -> roundTrip()
                    }

                    // For all other cases, attempt a round-trip of the value through the source and dest types
                    else -> roundTrip()
                }
            } catch (e: EvaluationException) {
                if (e.internal) {
                    throw e
                }
                valueFactory.newBoolean(false)
            }
        }
    }

    private fun compileSimpleCase(expr: PartiqlPhysical.Expr.SimpleCase, metas: MetaContainer): PhysicalPlanThunk {
        val valueThunk = compileAstExpr(expr.expr)
        val branchThunks = expr.cases.pairs.map { Pair(compileAstExpr(it.first), compileAstExpr(it.second)) }
        val elseThunk = when (expr.default) {
            null -> thunkFactory.thunkEnv(metas) { valueFactory.nullValue }
            else -> compileAstExpr(expr.default)
        }

        return thunkFactory.thunkEnv(metas) thunk@{ env ->
            val caseValue = valueThunk(env)
            // if the case value is unknown then we can short-circuit to the elseThunk directly
            when {
                caseValue.isUnknown() -> elseThunk(env)
                else -> {
                    branchThunks.forEach { bt ->
                        val branchValue = bt.first(env)
                        // Just skip any branch values that are unknown, which we consider the same as false here.
                        when {
                            branchValue.isUnknown() -> { /* intentionally blank */
                            }
                            else -> {
                                if (caseValue.exprEquals(branchValue)) {
                                    return@thunk bt.second(env)
                                }
                            }
                        }
                    }
                }
            }
            elseThunk(env)
        }
    }

    private fun compileSearchedCase(expr: PartiqlPhysical.Expr.SearchedCase, metas: MetaContainer): PhysicalPlanThunk {
        val branchThunks = expr.cases.pairs.map { compileAstExpr(it.first) to compileAstExpr(it.second) }
        val elseThunk = when (expr.default) {
            null -> thunkFactory.thunkEnv(metas) { valueFactory.nullValue }
            else -> compileAstExpr(expr.default)
        }

        return when (evaluatorOptions.typingMode) {
            TypingMode.LEGACY -> thunkFactory.thunkEnv(metas) thunk@{ env ->
                branchThunks.forEach { bt ->
                    val conditionValue = bt.first(env)
                    // Any unknown value is considered the same as false.
                    // Note that .booleanValue() here will throw an EvaluationException if
                    // the data type is not boolean.
                    // TODO:  .booleanValue does not have access to metas, so the EvaluationException is reported to be
                    // at the line & column of the CASE statement, not the predicate, unfortunately.
                    if (conditionValue.isNotUnknown() && conditionValue.booleanValue()) {
                        return@thunk bt.second(env)
                    }
                }
                elseThunk(env)
            }
            // Permissive mode propagates data type mismatches as MISSING, which is
            // equivalent to false for searched CASE predicates.  To simplify this,
            // all we really need to do is consider any non-boolean result from the
            // predicate to be false.
            TypingMode.PERMISSIVE -> thunkFactory.thunkEnv(metas) thunk@{ env ->
                branchThunks.forEach { bt ->
                    val conditionValue = bt.first(env)
                    if (conditionValue.type == ExprValueType.BOOL && conditionValue.booleanValue()) {
                        return@thunk bt.second(env)
                    }
                }
                elseThunk(env)
            }
        }
    }

    private fun compileStruct(expr: PartiqlPhysical.Expr.Struct): PhysicalPlanThunk {
        val structParts = compileStructParts(expr.parts)

        val ordering = if (expr.parts.none { it is PartiqlPhysical.StructPart.StructFields })
            StructOrdering.ORDERED
        else
            StructOrdering.UNORDERED

        return thunkFactory.thunkEnv(expr.metas) { env ->
            val columns = mutableListOf<ExprValue>()
            for (element in structParts) {
                when (element) {
                    is CompiledStructPart.Field -> {
                        val fieldName = element.nameThunk(env)
                        when (evaluatorOptions.typingMode) {
                            TypingMode.LEGACY ->
                                if (!fieldName.type.isText) {
                                    err(
                                        "Found struct field key to be of type ${fieldName.type}",
                                        ErrorCode.EVALUATOR_NON_TEXT_STRUCT_FIELD_KEY,
                                        errorContextFrom(expr.metas.sourceLocationMeta).also { pvm ->
                                            pvm[Property.ACTUAL_TYPE] = fieldName.type.toString()
                                        },
                                        internal = false
                                    )
                                }
                            TypingMode.PERMISSIVE ->
                                if (!fieldName.type.isText) {
                                    continue
                                }
                        }
                        val fieldValue = element.valueThunk(env)
                        columns.add(fieldValue.namedValue(fieldName))
                    }
                    is CompiledStructPart.StructMerge -> {
                        for (projThunk in element.thunks) {
                            val value = projThunk(env)
                            if (value.type == ExprValueType.MISSING) continue

                            val children = value.asSequence()
                            if (!children.any() || value.type.isSequence) {
                                val name = syntheticColumnName(columns.size).exprValue()
                                columns.add(value.namedValue(name))
                            } else {
                                val valuesToProject =
                                    when (evaluatorOptions.projectionIteration) {
                                        ProjectionIterationBehavior.FILTER_MISSING -> {
                                            value.filter { it.type != ExprValueType.MISSING }
                                        }
                                        ProjectionIterationBehavior.UNFILTERED -> value
                                    }
                                for (childValue in valuesToProject) {
                                    val namedFacet = childValue.asFacet(Named::class.java)
                                    val name = namedFacet?.name
                                        ?: syntheticColumnName(columns.size).exprValue()
                                    columns.add(childValue.namedValue(name))
                                }
                            }
                        }
                    }
                }
            }
            createStructExprValue(columns.asSequence(), ordering)
        }
    }

    private fun compileStructParts(projectItems: List<PartiqlPhysical.StructPart>): List<CompiledStructPart> =
        projectItems.map { it ->
            when (it) {
                is PartiqlPhysical.StructPart.StructField -> {
                    val fieldThunk = compileAstExpr(it.fieldName)
                    val valueThunk = compileAstExpr(it.value)
                    CompiledStructPart.Field(fieldThunk, valueThunk)
                }
                is PartiqlPhysical.StructPart.StructFields -> {
                    CompiledStructPart.StructMerge(listOf(compileAstExpr(it.partExpr)))
                }
            }
        }

    private fun compileSeq(seqType: ExprValueType, itemExprs: List<PartiqlPhysical.Expr>, metas: MetaContainer): PhysicalPlanThunk {
        require(seqType.isSequence) { "seqType must be a sequence!" }

        val itemThunks = compileAstExprs(itemExprs)

        val makeItemThunkSequence = when (seqType) {
            ExprValueType.BAG -> { env: EvaluatorState ->
                itemThunks.asSequence().map { itemThunk ->
                    // call to unnamedValue() makes sure we don't expose any underlying value name/ordinal
                    itemThunk(env).unnamedValue()
                }
            }
            else -> { env: EvaluatorState ->
                itemThunks.asSequence().mapIndexed { i, itemThunk -> itemThunk(env).namedValue(i.exprValue()) }
            }
        }

        return thunkFactory.thunkEnv(metas) { env ->
            // todo:  use valueFactory.newSequence() instead.
            SequenceExprValue(
                valueFactory.ion,
                seqType,
                makeItemThunkSequence(env)
            )
        }
    }

    @Suppress("UNUSED_PARAMETER")
    private fun compileCallAgg(expr: PartiqlPhysical.Expr.CallAgg, metas: MetaContainer): PhysicalPlanThunk = TODO("call_agg")

    private fun compilePath(expr: PartiqlPhysical.Expr.Path, metas: MetaContainer): PhysicalPlanThunk {
        val rootThunk = compileAstExpr(expr.root)
        val remainingComponents = LinkedList<PartiqlPhysical.PathStep>()

        expr.steps.forEach { remainingComponents.addLast(it) }

        val componentThunk = compilePathComponents(remainingComponents, metas)

        return thunkFactory.thunkEnv(metas) { env ->
            val rootValue = rootThunk(env)
            componentThunk(env, rootValue)
        }
    }

    private fun compilePathComponents(
        remainingComponents: LinkedList<PartiqlPhysical.PathStep>,
        pathMetas: MetaContainer
    ): PhysicalPlanThunkValue<ExprValue> {

        val componentThunks = ArrayList<ThunkValue<EvaluatorState, ExprValue>>()

        while (!remainingComponents.isEmpty()) {
            val pathComponent = remainingComponents.removeFirst()
            val componentMetas = pathComponent.metas
            componentThunks.add(
                when (pathComponent) {
                    is PartiqlPhysical.PathStep.PathExpr -> {
                        val indexExpr = pathComponent.index
                        val caseSensitivity = pathComponent.case
                        when {
                            // If indexExpr is a literal string, there is no need to evaluate it--just compile a
                            // thunk that directly returns a bound value
                            indexExpr is PartiqlPhysical.Expr.Lit && indexExpr.value.toIonValue(valueFactory.ion) is IonString -> {
                                val lookupName = BindingName(
                                    indexExpr.value.toIonValue(valueFactory.ion).stringValue()!!,
                                    caseSensitivity.toBindingCase()
                                )
                                thunkFactory.thunkEnvValue(componentMetas) { _, componentValue ->
                                    componentValue.bindings[lookupName] ?: valueFactory.missingValue
                                }
                            }
                            else -> {
                                val indexThunk = compileAstExpr(indexExpr)
                                thunkFactory.thunkEnvValue(componentMetas) { env, componentValue ->
                                    val indexValue = indexThunk(env)
                                    when {
                                        indexValue.type == ExprValueType.INT -> {
                                            componentValue.ordinalBindings[indexValue.numberValue().toInt()]
                                        }
                                        indexValue.type.isText -> {
                                            val lookupName =
                                                BindingName(indexValue.stringValue(), caseSensitivity.toBindingCase())
                                            componentValue.bindings[lookupName]
                                        }
                                        else -> {
                                            when (evaluatorOptions.typingMode) {
                                                TypingMode.LEGACY -> err(
                                                    "Cannot convert index to int/string: $indexValue",
                                                    ErrorCode.EVALUATOR_INVALID_CONVERSION,
                                                    errorContextFrom(componentMetas),
                                                    internal = false
                                                )
                                                TypingMode.PERMISSIVE -> valueFactory.missingValue
                                            }
                                        }
                                    } ?: valueFactory.missingValue
                                }
                            }
                        }
                    }
                    is PartiqlPhysical.PathStep.PathUnpivot -> {
                        when {
                            !remainingComponents.isEmpty() -> {
                                val tempThunk = compilePathComponents(remainingComponents, pathMetas)
                                thunkFactory.thunkEnvValue(componentMetas) { env, componentValue ->
                                    val mapped = componentValue.unpivot()
                                        .flatMap { tempThunk(env, it).rangeOver() }
                                        .asSequence()
                                    valueFactory.newBag(mapped)
                                }
                            }
                            else ->
                                thunkFactory.thunkEnvValue(componentMetas) { _, componentValue ->
                                    valueFactory.newBag(componentValue.unpivot().asSequence())
                                }
                        }
                    }
                    // this is for `path[*].component`
                    is PartiqlPhysical.PathStep.PathWildcard -> {
                        when {
                            !remainingComponents.isEmpty() -> {
                                val hasMoreWildCards =
                                    remainingComponents.filterIsInstance<PartiqlPhysical.PathStep.PathWildcard>().any()
                                val tempThunk = compilePathComponents(remainingComponents, pathMetas)

                                when {
                                    !hasMoreWildCards -> thunkFactory.thunkEnvValue(componentMetas) { env, componentValue ->
                                        val mapped = componentValue
                                            .rangeOver()
                                            .map { tempThunk(env, it) }
                                            .asSequence()

                                        valueFactory.newBag(mapped)
                                    }
                                    else -> thunkFactory.thunkEnvValue(componentMetas) { env, componentValue ->
                                        val mapped = componentValue
                                            .rangeOver()
                                            .flatMap {
                                                val tempValue = tempThunk(env, it)
                                                tempValue
                                            }
                                            .asSequence()

                                        valueFactory.newBag(mapped)
                                    }
                                }
                            }
                            else -> {
                                thunkFactory.thunkEnvValue(componentMetas) { _, componentValue ->
                                    val mapped = componentValue.rangeOver().asSequence()
                                    valueFactory.newBag(mapped)
                                }
                            }
                        }
                    }
                }
            )
        }
        return when (componentThunks.size) {
            1 -> componentThunks.first()
            else -> thunkFactory.thunkEnvValue(pathMetas) { env, rootValue ->
                componentThunks.fold(rootValue) { componentValue, componentThunk ->
                    componentThunk(env, componentValue)
                }
            }
        }
    }

    /**
     * Given an AST node that represents a `LIKE` predicate, return an ExprThunk that evaluates a `LIKE` predicate.
     *
     * Three cases
     *
     * 1. All arguments are literals, then compile and run the pattern
     * 1. Search pattern and escape pattern are literals, compile the pattern. Running the pattern deferred to evaluation time.
     * 1. Pattern or escape (or both) are *not* literals, compile and running of pattern deferred to evaluation time.
     *
     * ```
     * <valueExpr> LIKE <patternExpr> [ESCAPE <escapeExpr>]
     * ```
     *
     * @return a thunk that when provided with an environment evaluates the `LIKE` predicate
     */
    private fun compileLike(expr: PartiqlPhysical.Expr.Like, metas: MetaContainer): PhysicalPlanThunk {
        val valueExpr = expr.value
        val patternExpr = expr.pattern
        val escapeExpr = expr.escape

        val patternLocationMeta = patternExpr.metas.toPartiQlMetaContainer().sourceLocation
        val escapeLocationMeta = escapeExpr?.metas?.toPartiQlMetaContainer()?.sourceLocation

        // This is so that null short-circuits can be supported.
        fun getRegexPattern(pattern: ExprValue, escape: ExprValue?): (() -> Pattern)? {
            val patternArgs = listOfNotNull(pattern, escape)
            when {
                patternArgs.any { it.type.isUnknown } -> return null
                patternArgs.any { !it.type.isText } -> return {
                    err(
                        "LIKE expression must be given non-null strings as input",
                        ErrorCode.EVALUATOR_LIKE_INVALID_INPUTS,
                        errorContextFrom(metas).also {
                            it[Property.LIKE_PATTERN] = pattern.ionValue.toString()
                            if (escape != null) it[Property.LIKE_ESCAPE] = escape.ionValue.toString()
                        },
                        internal = false
                    )
                }
                else -> {
                    val (patternString: String, escapeChar: Int?) =
                        checkPattern(pattern.ionValue, patternLocationMeta, escape?.ionValue, escapeLocationMeta)
                    val likeRegexPattern = when {
                        patternString.isEmpty() -> Pattern.compile("")
                        else -> parsePattern(patternString, escapeChar)
                    }
                    return { likeRegexPattern }
                }
            }
        }

        fun matchRegexPattern(value: ExprValue, likePattern: (() -> Pattern)?): ExprValue {
            return when {
                likePattern == null || value.type.isUnknown -> valueFactory.nullValue
                !value.type.isText -> err(
                    "LIKE expression must be given non-null strings as input",
                    ErrorCode.EVALUATOR_LIKE_INVALID_INPUTS,
                    errorContextFrom(metas).also {
                        it[Property.LIKE_VALUE] = value.ionValue.toString()
                    },
                    internal = false
                )
                else -> valueFactory.newBoolean(likePattern().matcher(value.stringValue()).matches())
            }
        }

        val valueThunk = compileAstExpr(valueExpr)

        // If the pattern and escape expressions are literals then we can compile the pattern now and
        // re-use it with every execution. Otherwise, we must re-compile the pattern every time.
        return when {
            patternExpr is PartiqlPhysical.Expr.Lit && (escapeExpr == null || escapeExpr is PartiqlPhysical.Expr.Lit) -> {
                val patternParts = getRegexPattern(
                    valueFactory.newFromIonValue(patternExpr.value.toIonValue(valueFactory.ion)),
                    (escapeExpr as? PartiqlPhysical.Expr.Lit)?.value?.toIonValue(valueFactory.ion)
                        ?.let { valueFactory.newFromIonValue(it) }
                )

                // If valueExpr is also a literal then we can evaluate this at compile time and return a constant.
                if (valueExpr is PartiqlPhysical.Expr.Lit) {
                    val resultValue = matchRegexPattern(
                        valueFactory.newFromIonValue(valueExpr.value.toIonValue(valueFactory.ion)),
                        patternParts
                    )
                    return thunkFactory.thunkEnv(metas) { resultValue }
                } else {
                    thunkFactory.thunkEnvOperands(metas, valueThunk) { _, value ->
                        matchRegexPattern(value, patternParts)
                    }
                }
            }
            else -> {
                val patternThunk = compileAstExpr(patternExpr)
                when (escapeExpr) {
                    null -> {
                        // thunk that re-compiles the DFA every evaluation without a custom escape sequence
                        thunkFactory.thunkEnvOperands(metas, valueThunk, patternThunk) { _, value, pattern ->
                            val pps = getRegexPattern(pattern, null)
                            matchRegexPattern(value, pps)
                        }
                    }
                    else -> {
                        // thunk that re-compiles the pattern every evaluation but *with* a custom escape sequence
                        val escapeThunk = compileAstExpr(escapeExpr)
                        thunkFactory.thunkEnvOperands(
                            metas,
                            valueThunk,
                            patternThunk,
                            escapeThunk
                        ) { _, value, pattern, escape ->
                            val pps = getRegexPattern(pattern, escape)
                            matchRegexPattern(value, pps)
                        }
                    }
                }
            }
        }
    }

    /**
     * Given the pattern and optional escape character in a `LIKE` predicate as [IonValue]s
     * check their validity based on the SQL92 spec and return a triple that contains in order
     *
     * - the search pattern as a string
     * - the escape character, possibly `null`
     * - the length of the search pattern. The length of the search pattern is either
     *   - the length of the string representing the search pattern when no escape character is used
     *   - the length of the string representing the search pattern without counting uses of the escape character
     *     when an escape character is used
     *
     * A search pattern is valid when
     * 1. pattern is not null
     * 1. pattern contains characters where `_` means any 1 character and `%` means any string of length 0 or more
     * 1. if the escape character is specified then pattern can be deterministically partitioned into character groups where
     *     1. A length 1 character group consists of any character other than the ESCAPE character
     *     1. A length 2 character group consists of the ESCAPE character followed by either `_` or `%` or the ESCAPE character itself
     *
     * @param pattern search pattern
     * @param escape optional escape character provided in the `LIKE` predicate
     *
     * @return a triple that contains in order the search pattern as a [String], optionally the code point for the escape character if one was provided
     * and the size of the search pattern excluding uses of the escape character
     */
    private fun checkPattern(
        pattern: IonValue,
        patternLocationMeta: SourceLocationMeta?,
        escape: IonValue?,
        escapeLocationMeta: SourceLocationMeta?
    ): Pair<String, Int?> {

        val patternString = pattern.stringValue()
            ?: err(
                "Must provide a non-null value for PATTERN in a LIKE predicate: $pattern",
                ErrorCode.EVALUATOR_LIKE_PATTERN_INVALID_ESCAPE_SEQUENCE,
                errorContextFrom(patternLocationMeta),
                internal = false
            )

        escape?.let {
            val escapeCharString = checkEscapeChar(escape, escapeLocationMeta)
            val escapeCharCodePoint = escapeCharString.codePointAt(0) // escape is a string of length 1
            val validEscapedChars = setOf('_'.toInt(), '%'.toInt(), escapeCharCodePoint)
            val iter = patternString.codePointSequence().iterator()

            while (iter.hasNext()) {
                val current = iter.next()
                if (current == escapeCharCodePoint && (!iter.hasNext() || !validEscapedChars.contains(iter.next()))) {
                    err(
                        "Invalid escape sequence : $patternString",
                        ErrorCode.EVALUATOR_LIKE_PATTERN_INVALID_ESCAPE_SEQUENCE,
                        errorContextFrom(patternLocationMeta).apply {
                            set(Property.LIKE_PATTERN, patternString)
                            set(Property.LIKE_ESCAPE, escapeCharString)
                        },
                        internal = false
                    )
                }
            }
            return Pair(patternString, escapeCharCodePoint)
        }
        return Pair(patternString, null)
    }

    /**
     * Given an [IonValue] to be used as the escape character in a `LIKE` predicate check that it is
     * a valid character based on the SQL Spec.
     *
     *
     * A value is a valid escape when
     * 1. it is 1 character long, and,
     * 1. Cannot be null (SQL92 spec marks this cases as *unknown*)
     *
     * @param escape value provided as an escape character for a `LIKE` predicate
     *
     * @return the escape character as a [String] or throws an exception when the input is invalid
     */
    private fun checkEscapeChar(escape: IonValue, locationMeta: SourceLocationMeta?): String {
        val escapeChar = escape.stringValue() ?: err(
            "Must provide a value when using ESCAPE in a LIKE predicate: $escape",
            ErrorCode.EVALUATOR_LIKE_PATTERN_INVALID_ESCAPE_SEQUENCE,
            errorContextFrom(locationMeta),
            internal = false
        )
        when (escapeChar) {
            "" -> {
                err(
                    "Cannot use empty character as ESCAPE character in a LIKE predicate: $escape",
                    ErrorCode.EVALUATOR_LIKE_PATTERN_INVALID_ESCAPE_SEQUENCE,
                    errorContextFrom(locationMeta),
                    internal = false
                )
            }
            else -> {
                if (escapeChar.trim().length != 1) {
                    err(
                        "Escape character must have size 1 : $escapeChar",
                        ErrorCode.EVALUATOR_LIKE_PATTERN_INVALID_ESCAPE_SEQUENCE,
                        errorContextFrom(locationMeta),
                        internal = false
                    )
                }
            }
        }
        return escapeChar
    }

    private fun compileExec(node: PartiqlPhysical.Statement.Exec): PhysicalPlanThunk {
        val metas = node.metas
        val procedureName = node.procedureName.text
        val procedure = procedures[procedureName] ?: err(
            "No such stored procedure: $procedureName",
            ErrorCode.EVALUATOR_NO_SUCH_PROCEDURE,
            errorContextFrom(metas).also {
                it[Property.PROCEDURE_NAME] = procedureName
            },
            internal = false
        )

        val args = node.args
        // Check arity
        if (args.size !in procedure.signature.arity) {
            val errorContext = errorContextFrom(metas).also {
                it[Property.EXPECTED_ARITY_MIN] = procedure.signature.arity.first
                it[Property.EXPECTED_ARITY_MAX] = procedure.signature.arity.last
            }

            val message = when {
                procedure.signature.arity.first == 1 && procedure.signature.arity.last == 1 ->
                    "${procedure.signature.name} takes a single argument, received: ${args.size}"
                procedure.signature.arity.first == procedure.signature.arity.last ->
                    "${procedure.signature.name} takes exactly ${procedure.signature.arity.first} arguments, received: ${args.size}"
                else ->
                    "${procedure.signature.name} takes between ${procedure.signature.arity.first} and " +
                        "${procedure.signature.arity.last} arguments, received: ${args.size}"
            }

            throw EvaluationException(
                message,
                ErrorCode.EVALUATOR_INCORRECT_NUMBER_OF_ARGUMENTS_TO_PROCEDURE_CALL,
                errorContext,
                internal = false
            )
        }

        // Compile the procedure's arguments
        val argThunks = compileAstExprs(args)

        return thunkFactory.thunkEnv(metas) { env ->
            val procedureArgValues = argThunks.map { it(env) }
            procedure.call(env.session, procedureArgValues)
        }
    }

    private fun compileDate(expr: PartiqlPhysical.Expr.Date, metas: MetaContainer): PhysicalPlanThunk =
        thunkFactory.thunkEnv(metas) {
            valueFactory.newDate(
                expr.year.value.toInt(),
                expr.month.value.toInt(),
                expr.day.value.toInt()
            )
        }

    private fun compileLitTime(expr: PartiqlPhysical.Expr.LitTime, metas: MetaContainer): PhysicalPlanThunk =
        thunkFactory.thunkEnv(metas) {
            // Add the default time zone if the type "TIME WITH TIME ZONE" does not have an explicitly specified time zone.
            valueFactory.newTime(
                Time.of(
                    expr.value.hour.value.toInt(),
                    expr.value.minute.value.toInt(),
                    expr.value.second.value.toInt(),
                    expr.value.nano.value.toInt(),
                    expr.value.precision.value.toInt(),
                    if (expr.value.withTimeZone.value && expr.value.tzMinutes == null) evaluatorOptions.defaultTimezoneOffset.totalMinutes else expr.value.tzMinutes?.value?.toInt()
                )
            )
        }

    private fun compileBagOp(node: PartiqlPhysical.Expr.BagOp, metas: MetaContainer): PhysicalPlanThunk {
        val lhs = compileAstExpr(node.operands[0])
        val rhs = compileAstExpr(node.operands[1])
        val op = ExprValueBagOp.create(node.op, metas)
        return thunkFactory.thunkEnv(metas) { env ->
            val l = lhs(env)
            val r = rhs(env)
            val result = when (node.quantifier) {
                is PartiqlPhysical.SetQuantifier.All -> op.eval(l, r)
                is PartiqlPhysical.SetQuantifier.Distinct -> op.eval(l, r).distinct()
            }
            valueFactory.newBag(result)
        }
    }

    private fun compilePivot(expr: PartiqlPhysical.Expr.Pivot, metas: MetaContainer): PhysicalPlanThunk {
        val inputBExpr: RelationThunkEnv = bexperConverter.convert(expr.input)
        // The names are intentionally flipped for clarity; consider fixing this in the AST
        val valueExpr = compileAstExpr(expr.key)
        val keyExpr = compileAstExpr(expr.value)
        return thunkFactory.thunkEnv(metas) { env ->
            val attributes: Sequence<ExprValue> = sequence {
                val relation = inputBExpr(env)
                while (relation.nextRow()) {
                    val key = keyExpr.invoke(env)
                    if (key.type.isText) {
                        val value = valueExpr.invoke(env)
                        yield(value.namedValue(key))
                    }
                }
            }
            valueFactory.newStruct(attributes, StructOrdering.UNORDERED)
        }
    }

    /** A special wrapper for `UNPIVOT` values as a BAG. */
    private class UnpivotedExprValue(private val values: Iterable<ExprValue>) : BaseExprValue() {
        override val type = ExprValueType.BAG
        override fun iterator() = values.iterator()

        // XXX this value is only ever produced in a FROM iteration, thus none of these should ever be called
        override val ionValue
            get() = throw UnsupportedOperationException("Synthetic value cannot provide ion value")
    }

    /** Unpivots a `struct`, and synthesizes a synthetic singleton `struct` for other [ExprValue]. */
    internal fun ExprValue.unpivot(): ExprValue = when {
        // special case for our special UNPIVOT value to avoid double wrapping
        this is UnpivotedExprValue -> this
        // Wrap into a pseudo-BAG
        type == ExprValueType.STRUCT || type == ExprValueType.MISSING -> UnpivotedExprValue(this)
        // for non-struct, this wraps any value into a BAG with a synthetic name
        else -> UnpivotedExprValue(
            listOf(
                this.namedValue(valueFactory.newString(syntheticColumnName(0)))
            )
        )
    }

    private fun createStructExprValue(seq: Sequence<ExprValue>, ordering: StructOrdering) =
        valueFactory.newStruct(
            when (evaluatorOptions.projectionIteration) {
                ProjectionIterationBehavior.FILTER_MISSING -> seq.filter { it.type != ExprValueType.MISSING }
                ProjectionIterationBehavior.UNFILTERED -> seq
            },
            ordering
        )
}

internal val MetaContainer.sourceLocationMeta get() = this[SourceLocationMeta.TAG] as? SourceLocationMeta
internal val MetaContainer.sourceLocationMetaOrUnknown get() = this.sourceLocationMeta ?: UNKNOWN_SOURCE_LOCATION

internal fun StaticType.getTypes() = when (val flattened = this.flatten()) {
    is AnyOfType -> flattened.types
    else -> listOf(this)
}

/**
 * Represents an element in a select list that is to be projected into the final result.
 * i.e. an expression, or a (project_all) node.
 */
private sealed class CompiledStructPart {

    /**
     * Represents a single compiled expression to be projected into the final result.
     * Given `SELECT a + b as value FROM foo`:
     * - `name` is "value"
     * - `thunk` is compiled expression, i.e. `a + b`
     */
    class Field(val nameThunk: PhysicalPlanThunk, val valueThunk: PhysicalPlanThunk) : CompiledStructPart()

    /**
     * Represents a wildcard ((path_project_all) node) expression to be projected into the final result.
     * This covers two cases.  For `SELECT foo.* FROM foo`, `exprThunks` contains a single compiled expression
     * `foo`.
     *
     * For `SELECT * FROM foo, bar, bat`, `exprThunks` would contain a compiled expression for each of `foo`, `bar` and
     * `bat`.
     */
    class StructMerge(val thunks: List<PhysicalPlanThunk>) : CompiledStructPart()
}<|MERGE_RESOLUTION|>--- conflicted
+++ resolved
@@ -266,10 +266,7 @@
             // bag operators
             is PartiqlPhysical.Expr.BagOp -> compileBagOp(expr, metas)
             is PartiqlPhysical.Expr.BindingsToValues -> compileBindingsToValues(expr)
-<<<<<<< HEAD
-=======
-
->>>>>>> 3ecb0869
+
             is PartiqlPhysical.Expr.Pivot -> compilePivot(expr, metas)
             is PartiqlPhysical.Expr.GraphMatch -> TODO("Physical compilation of GraphMatch expression")
         }
