package org.partiql.lang.eval.physical

import com.amazon.ionelement.api.BoolElement
import com.amazon.ionelement.api.MetaContainer
import org.partiql.lang.ast.SourceLocationMeta
import org.partiql.lang.domains.PartiqlPhysical
import org.partiql.lang.eval.ExprValueFactory
import org.partiql.lang.eval.NaturalExprValueComparators
import org.partiql.lang.eval.Thunk
import org.partiql.lang.eval.ThunkValue
import org.partiql.lang.eval.physical.operators.AggregateOperatorFactory
import org.partiql.lang.eval.physical.operators.CompiledAggregateFunction
import org.partiql.lang.eval.physical.operators.CompiledGroupKey
import org.partiql.lang.eval.physical.operators.CompiledSortKey
import org.partiql.lang.eval.physical.operators.FilterRelationalOperatorFactory
import org.partiql.lang.eval.physical.operators.JoinRelationalOperatorFactory
import org.partiql.lang.eval.physical.operators.LetRelationalOperatorFactory
import org.partiql.lang.eval.physical.operators.LimitRelationalOperatorFactory
import org.partiql.lang.eval.physical.operators.OffsetRelationalOperatorFactory
import org.partiql.lang.eval.physical.operators.ProjectRelationalOperatorFactory
import org.partiql.lang.eval.physical.operators.RelationExpression
import org.partiql.lang.eval.physical.operators.RelationalOperatorFactory
import org.partiql.lang.eval.physical.operators.RelationalOperatorFactoryKey
import org.partiql.lang.eval.physical.operators.RelationalOperatorKind
import org.partiql.lang.eval.physical.operators.ScanRelationalOperatorFactory
import org.partiql.lang.eval.physical.operators.SortOperatorFactory
import org.partiql.lang.eval.physical.operators.UnpivotOperatorFactory
import org.partiql.lang.eval.physical.operators.VariableBinding
import org.partiql.lang.eval.physical.operators.WindowRelationalOperatorFactory
import org.partiql.lang.eval.physical.operators.valueExpression
import org.partiql.lang.eval.physical.window.createBuiltinWindowFunctions
import org.partiql.lang.util.toIntExact

/** A specialization of [Thunk] that we use for evaluation of physical plans. */
internal typealias PhysicalPlanThunk = Thunk<EvaluatorState>

/** A specialization of [ThunkValue] that we use for evaluation of physical plans. */
internal typealias PhysicalPlanThunkValue<T> = ThunkValue<EvaluatorState, T>

internal class PhysicalBexprToThunkConverter(
    private val exprConverter: PhysicalPlanCompiler,
    private val valueFactory: ExprValueFactory,
    private val relationalOperatorFactory: Map<RelationalOperatorFactoryKey, RelationalOperatorFactory>
) : PartiqlPhysical.Bexpr.Converter<RelationThunkEnv> {

    private fun PhysicalPlanThunk.toValueExpr(sourceLocationMeta: SourceLocationMeta?) =
        valueExpression(sourceLocationMeta) { state -> this(state) }

    private fun RelationExpression.toRelationThunk(metas: MetaContainer) = relationThunk(metas) { state -> this.evaluate(state) }

    private inline fun <reified T : RelationalOperatorFactory> findOperatorFactory(
        operator: RelationalOperatorKind,
        name: String
    ): T {
        val key = RelationalOperatorFactoryKey(operator, name)
        val found =
            relationalOperatorFactory[key] ?: error("Factory for operator ${key.operator} named '${key.name}' does not exist.")
        return found as? T
            ?: error(
                "Internal error: Operator factory ${key.operator} named '${key.name}' does not derive from " +
                    T::class.java + "."
            )
    }

    override fun convertProject(node: PartiqlPhysical.Bexpr.Project): RelationThunkEnv {
        // recurse into children
        val argExprs = node.args.map { exprConverter.convert(it).toValueExpr(it.metas.sourceLocationMeta) }

        // locate operator factory
        val factory = findOperatorFactory<ProjectRelationalOperatorFactory>(RelationalOperatorKind.PROJECT, node.i.name.text)

        // create operator implementation
        val bindingsExpr = factory.create(node.i, node.binding.toSetVariableFunc(), argExprs)

        // wrap in thunk.
        return bindingsExpr.toRelationThunk(node.metas)
    }

    override fun convertAggregate(node: PartiqlPhysical.Bexpr.Aggregate): RelationThunkEnv {
        val source = this.convert(node.source)

        // Compile Arguments
        val compiledFunctions = node.functionList.functions.map { func ->
            val setAggregateVal = func.asVar.toSetVariableFunc()
            val value = exprConverter.convert(func.arg).toValueExpr(func.arg.metas.sourceLocationMeta)
            CompiledAggregateFunction(func.name.text, setAggregateVal, value, func.quantifier)
        }
        val compiledKeys = node.groupList.keys.map { key ->
            val value = exprConverter.convert(key.expr).toValueExpr(key.expr.metas.sourceLocationMeta)
            val function = key.asVar.toSetVariableFunc()
            CompiledGroupKey(function, value, key.asVar)
        }

        // Get Implementation
        val factory = findOperatorFactory<AggregateOperatorFactory>(RelationalOperatorKind.AGGREGATE, node.i.name.text)
        val relationExpression = factory.create(source, node.strategy, compiledKeys, compiledFunctions)
        return relationExpression.toRelationThunk(node.metas)
    }

    override fun convertScan(node: PartiqlPhysical.Bexpr.Scan): RelationThunkEnv {
        // recurse into children
        val valueExpr = exprConverter.convert(node.expr).toValueExpr(node.expr.metas.sourceLocationMeta)
        val asSetter = node.asDecl.toSetVariableFunc()
        val atSetter = node.atDecl?.toSetVariableFunc()
        val bySetter = node.byDecl?.toSetVariableFunc()

        // locate operator factory
        val factory = findOperatorFactory<ScanRelationalOperatorFactory>(RelationalOperatorKind.SCAN, node.i.name.text)

        // create operator implementation
        val bindingsExpr = factory.create(
            impl = node.i,
            expr = valueExpr,
            setAsVar = asSetter,
            setAtVar = atSetter,
            setByVar = bySetter
        )

        // wrap in thunk
        return bindingsExpr.toRelationThunk(node.metas)
    }

    override fun convertUnpivot(node: PartiqlPhysical.Bexpr.Unpivot): RelationThunkEnv {
        val valueExpr = exprConverter.convert(node.expr).toValueExpr(node.expr.metas.sourceLocationMeta)
        val asSetter = node.asDecl.toSetVariableFunc()
        val atSetter = node.atDecl?.toSetVariableFunc()
        val bySetter = node.byDecl?.toSetVariableFunc()

        val factory = findOperatorFactory<UnpivotOperatorFactory>(RelationalOperatorKind.UNPIVOT, node.i.name.text)

        val bindingsExpr = factory.create(
            expr = valueExpr,
            setAsVar = asSetter,
            setAtVar = atSetter,
            setByVar = bySetter
        )

        return bindingsExpr.toRelationThunk(node.metas)
    }

    override fun convertFilter(node: PartiqlPhysical.Bexpr.Filter): RelationThunkEnv {
        // recurse into children
        val predicateValueExpr = exprConverter.convert(node.predicate).toValueExpr(node.predicate.metas.sourceLocationMeta)
        val sourceBindingsExpr = this.convert(node.source)

        // locate operator factory
        val factory = findOperatorFactory<FilterRelationalOperatorFactory>(RelationalOperatorKind.FILTER, node.i.name.text)

        // create operator implementation
        val bindingsExpr = factory.create(node.i, predicateValueExpr, sourceBindingsExpr)

        // wrap in thunk
        return bindingsExpr.toRelationThunk(node.metas)
    }

    override fun convertJoin(node: PartiqlPhysical.Bexpr.Join): RelationThunkEnv {
        // recurse into children
        val leftBindingsExpr = this.convert(node.left)
        val rightBindingdExpr = this.convert(node.right)
        val predicateValueExpr = node.predicate?.let {
            exprConverter.convert(it)
                .takeIf { !node.predicate.isLitTrue() }
                ?.toValueExpr(it.metas.sourceLocationMeta)
        }

        // locate operator factory
        val factory = findOperatorFactory<JoinRelationalOperatorFactory>(RelationalOperatorKind.JOIN, node.i.name.text)

        // Compute a function to set the left-side variables to NULL.  This is for use with RIGHT JOIN, when the left
        // side of the join is empty or no rows match the predicate.
        val leftVariableIndexes = node.left.extractAccessibleVarDecls().map { it.index.value.toIntExact() }
        val setLeftSideVariablesToNull: (EvaluatorState) -> Unit = { state ->
            leftVariableIndexes.forEach { state.registers[it] = valueFactory.nullValue }
        }
        // Compute a function to set the right-side variables to NULL.  This is for use with LEFT JOIN, when the right
        // side of the join is empty or no rows match the predicate.
        val rightVariableIndexes = node.right.extractAccessibleVarDecls().map { it.index.value.toIntExact() }
        val setRightSideVariablesToNull: (EvaluatorState) -> Unit = { state ->
            rightVariableIndexes.forEach { state.registers[it] = valueFactory.nullValue }
        }

        return factory.create(
            impl = node.i,
            joinType = node.joinType,
            leftBexpr = leftBindingsExpr,
            rightBexpr = rightBindingdExpr,
            predicateExpr = predicateValueExpr,
            setLeftSideVariablesToNull = setLeftSideVariablesToNull,
            setRightSideVariablesToNull = setRightSideVariablesToNull
        ).toRelationThunk(node.metas)
    }

    private fun PartiqlPhysical.Bexpr.extractAccessibleVarDecls(): List<PartiqlPhysical.VarDecl> =
        // This fold traverses a [PartiqlPhysical.Bexpr] node and extracts all variable declarations within
        // It avoids recursing into sub-queries.
        object : PartiqlPhysical.VisitorFold<List<PartiqlPhysical.VarDecl>>() {
            override fun visitVarDecl(
                node: PartiqlPhysical.VarDecl,
                accumulator: List<PartiqlPhysical.VarDecl>
            ): List<PartiqlPhysical.VarDecl> = accumulator + node

            /**
             * Avoids recursion into expressions, since these may contain sub-queries with other var-decls that we don't
             * care about here.
             */
            override fun walkExpr(
                node: PartiqlPhysical.Expr,
                accumulator: List<PartiqlPhysical.VarDecl>
            ): List<PartiqlPhysical.VarDecl> {
                return accumulator
            }
        }.walkBexpr(this, emptyList())

    override fun convertOffset(node: PartiqlPhysical.Bexpr.Offset): RelationThunkEnv {
        // recurse into children
        val rowCountExpr = exprConverter.convert(node.rowCount).toValueExpr(node.rowCount.metas.sourceLocationMeta)
        val sourceBexpr = this.convert(node.source)

        // locate operator factory
        val factory = findOperatorFactory<OffsetRelationalOperatorFactory>(RelationalOperatorKind.OFFSET, node.i.name.text)

        // create operator implementation
        val bindingsExpr = factory.create(node.i, rowCountExpr, sourceBexpr)
        // wrap in thunk
        return bindingsExpr.toRelationThunk(node.metas)
    }

    override fun convertLimit(node: PartiqlPhysical.Bexpr.Limit): RelationThunkEnv {
        // recurse into children
        val rowCountExpr = exprConverter.convert(node.rowCount).toValueExpr(node.rowCount.metas.sourceLocationMeta)
        val sourceBexpr = this.convert(node.source)

        // locate operator factory
        val factory = findOperatorFactory<LimitRelationalOperatorFactory>(RelationalOperatorKind.LIMIT, node.i.name.text)

        // create operator implementation
        val bindingsExpr = factory.create(node.i, rowCountExpr, sourceBexpr)

        // wrap in thunk
        return bindingsExpr.toRelationThunk(node.metas)
    }

    override fun convertSort(node: PartiqlPhysical.Bexpr.Sort): RelationThunkEnv {
        // Compile Arguments
        val source = this.convert(node.source)
        val sortKeys = compileSortSpecs(node.sortSpecs)

        // Get Implementation
        val factory = findOperatorFactory<SortOperatorFactory>(RelationalOperatorKind.SORT, node.i.name.text)
        val bindingsExpr = factory.create(sortKeys, source)
        return bindingsExpr.toRelationThunk(node.metas)
    }

    override fun convertLet(node: PartiqlPhysical.Bexpr.Let): RelationThunkEnv {
        // recurse into children
        val sourceBexpr = this.convert(node.source)
        val compiledBindings = node.bindings.map {
            VariableBinding(
                it.decl.toSetVariableFunc(),
                exprConverter.convert(it.value).toValueExpr(it.value.metas.sourceLocationMeta)
            )
        }
        // locate operator factory
        val factory = findOperatorFactory<LetRelationalOperatorFactory>(RelationalOperatorKind.LET, node.i.name.text)

        // create operator implementation
        val bindingsExpr = factory.create(node.i, sourceBexpr, compiledBindings)

        // wrap in thunk
        return bindingsExpr.toRelationThunk(node.metas)
    }

    /**
     * Returns a list of [CompiledSortKey] with the aim of pre-computing the [NaturalExprValueComparators] prior to
     * evaluation and leaving the [PartiqlPhysical.SortSpec]'s [PartiqlPhysical.Expr] to be evaluated later.
     */
    private fun compileSortSpecs(specs: List<PartiqlPhysical.SortSpec>): List<CompiledSortKey> = specs.map { spec ->
        val comp = when (spec.orderingSpec ?: PartiqlPhysical.OrderingSpec.Asc()) {
            is PartiqlPhysical.OrderingSpec.Asc ->
                when (spec.nullsSpec) {
                    is PartiqlPhysical.NullsSpec.NullsFirst -> NaturalExprValueComparators.NULLS_FIRST_ASC
                    is PartiqlPhysical.NullsSpec.NullsLast -> NaturalExprValueComparators.NULLS_LAST_ASC
                    null -> NaturalExprValueComparators.NULLS_LAST_ASC
                }

            is PartiqlPhysical.OrderingSpec.Desc ->
                when (spec.nullsSpec) {
                    is PartiqlPhysical.NullsSpec.NullsFirst -> NaturalExprValueComparators.NULLS_FIRST_DESC
                    is PartiqlPhysical.NullsSpec.NullsLast -> NaturalExprValueComparators.NULLS_LAST_DESC
                    null -> NaturalExprValueComparators.NULLS_FIRST_DESC
                }
        }
        val value = exprConverter.convert(spec.expr).toValueExpr(spec.expr.metas.sourceLocationMeta)
        CompiledSortKey(comp, value)
    }

<<<<<<< HEAD
=======
    // TODO: Remove from experimental once https://github.com/partiql/partiql-docs/issues/31 is resolved and a RFC is approved
>>>>>>> 3ecb0869
    override fun convertWindow(node: PartiqlPhysical.Bexpr.Window): RelationThunkEnv {
        val source = this.convert(node.source)

        val windowPartitionList = node.windowSpecification.partitionBy

        val windowSortSpecList = node.windowSpecification.orderBy

<<<<<<< HEAD
        val compiledPartitionBy = if (windowPartitionList != null) windowPartitionList.exprs.map {
            exprConverter.convert(it).toValueExpr(it.metas.sourceLocationMeta)
        } else null

        val compiledOrderBy = if (windowSortSpecList != null) compileSortSpecs(windowSortSpecList.sortSpecs) else null
=======
        val compiledPartitionBy = windowPartitionList?.exprs?.map {
            exprConverter.convert(it).toValueExpr(it.metas.sourceLocationMeta)
        } ?: emptyList()

        val compiledOrderBy = windowSortSpecList?.sortSpecs?.let { compileSortSpecs(it) } ?: emptyList()
>>>>>>> 3ecb0869

        val compiledWindowFunctionParameter = node.windowExpression.args.map {
            exprConverter.convert(it).toValueExpr(it.metas.sourceLocationMeta)
        }

<<<<<<< HEAD
        // window function map
        val builtinWindowFunctions = createBuiltinWindowFunctions()
        val builtinWindowFunctionsMap = builtinWindowFunctions.associateBy {
            it.signature.name
        }
        val allWindowFunctionsMap = builtinWindowFunctionsMap

=======
>>>>>>> 3ecb0869
        // locate operator factory
        val factory = findOperatorFactory<WindowRelationalOperatorFactory>(RelationalOperatorKind.WINDOW, node.i.name.text)

        // create operator implementation
<<<<<<< HEAD
        val bindingsExpr = factory.create(node.i, source, compiledPartitionBy, compiledOrderBy, node.windowExpression, compiledWindowFunctionParameter, allWindowFunctionsMap)
=======
        val bindingsExpr = factory.create(node.i, source, compiledPartitionBy, compiledOrderBy, node.windowExpression, compiledWindowFunctionParameter)
>>>>>>> 3ecb0869

        // wrap in thunk
        return bindingsExpr.toRelationThunk(node.metas)
    }
}

private fun PartiqlPhysical.Expr.isLitTrue() =
    this is PartiqlPhysical.Expr.Lit && this.value is BoolElement && this.value.booleanValue<|MERGE_RESOLUTION|>--- conflicted
+++ resolved
@@ -12,6 +12,7 @@
 import org.partiql.lang.eval.physical.operators.CompiledAggregateFunction
 import org.partiql.lang.eval.physical.operators.CompiledGroupKey
 import org.partiql.lang.eval.physical.operators.CompiledSortKey
+import org.partiql.lang.eval.physical.operators.CompiledWindowFunction
 import org.partiql.lang.eval.physical.operators.FilterRelationalOperatorFactory
 import org.partiql.lang.eval.physical.operators.JoinRelationalOperatorFactory
 import org.partiql.lang.eval.physical.operators.LetRelationalOperatorFactory
@@ -294,10 +295,7 @@
         CompiledSortKey(comp, value)
     }
 
-<<<<<<< HEAD
-=======
     // TODO: Remove from experimental once https://github.com/partiql/partiql-docs/issues/31 is resolved and a RFC is approved
->>>>>>> 3ecb0869
     override fun convertWindow(node: PartiqlPhysical.Bexpr.Window): RelationThunkEnv {
         val source = this.convert(node.source)
 
@@ -305,44 +303,36 @@
 
         val windowSortSpecList = node.windowSpecification.orderBy
 
-<<<<<<< HEAD
-        val compiledPartitionBy = if (windowPartitionList != null) windowPartitionList.exprs.map {
-            exprConverter.convert(it).toValueExpr(it.metas.sourceLocationMeta)
-        } else null
-
-        val compiledOrderBy = if (windowSortSpecList != null) compileSortSpecs(windowSortSpecList.sortSpecs) else null
-=======
         val compiledPartitionBy = windowPartitionList?.exprs?.map {
             exprConverter.convert(it).toValueExpr(it.metas.sourceLocationMeta)
         } ?: emptyList()
 
         val compiledOrderBy = windowSortSpecList?.sortSpecs?.let { compileSortSpecs(it) } ?: emptyList()
->>>>>>> 3ecb0869
 
         val compiledWindowFunctionParameter = node.windowExpression.args.map {
             exprConverter.convert(it).toValueExpr(it.metas.sourceLocationMeta)
         }
 
-<<<<<<< HEAD
         // window function map
         val builtinWindowFunctions = createBuiltinWindowFunctions()
         val builtinWindowFunctionsMap = builtinWindowFunctions.associateBy {
             it.signature.name
         }
-        val allWindowFunctionsMap = builtinWindowFunctionsMap
-
-=======
->>>>>>> 3ecb0869
+
+        // We need compiled window function here.
+        val compiledWindowFunction = CompiledWindowFunction(
+            builtinWindowFunctionsMap[node.windowExpression.funcName.text] ?: error("window function not supported yet"),
+            compiledWindowFunctionParameter,
+            node.windowExpression.decl.toSetVariableFunc()
+        )
+
+        // val allWindowFunctionsMap = builtinWindowFunctionsMap
+
         // locate operator factory
         val factory = findOperatorFactory<WindowRelationalOperatorFactory>(RelationalOperatorKind.WINDOW, node.i.name.text)
 
         // create operator implementation
-<<<<<<< HEAD
-        val bindingsExpr = factory.create(node.i, source, compiledPartitionBy, compiledOrderBy, node.windowExpression, compiledWindowFunctionParameter, allWindowFunctionsMap)
-=======
-        val bindingsExpr = factory.create(node.i, source, compiledPartitionBy, compiledOrderBy, node.windowExpression, compiledWindowFunctionParameter)
->>>>>>> 3ecb0869
-
+        val bindingsExpr = factory.create(source, compiledPartitionBy, compiledOrderBy, compiledWindowFunction)
         // wrap in thunk
         return bindingsExpr.toRelationThunk(node.metas)
     }
