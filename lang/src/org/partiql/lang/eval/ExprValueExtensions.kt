/*
 * Copyright 2019 Amazon.com, Inc. or its affiliates.  All rights reserved.
 *
 * Licensed under the Apache License, Version 2.0 (the "License").
 *  You may not use this file except in compliance with the License.
 * A copy of the License is located at:
 *
 *      http://aws.amazon.com/apache2.0/
 *
 *  or in the "license" file accompanying this file. This file is distributed on an "AS IS" BASIS,
 *  WITHOUT WARRANTIES OR CONDITIONS OF ANY KIND, either express or implied. See the License for the specific
 *  language governing permissions and limitations under the License.
 */

package org.partiql.lang.eval

import com.amazon.ion.IntegerSize
import com.amazon.ion.IonInt
import com.amazon.ion.Timestamp
import org.partiql.lang.ast.SourceLocationMeta
import org.partiql.lang.ast.passes.inference.getLength
import org.partiql.lang.errors.ErrorCode
import org.partiql.lang.errors.Property
import org.partiql.lang.errors.PropertyValueMap
import org.partiql.lang.eval.time.NANOS_PER_SECOND
import org.partiql.lang.eval.time.Time
import org.partiql.lang.syntax.DATE_TIME_PART_KEYWORDS
import org.partiql.lang.syntax.DateTimePart
import org.partiql.lang.types.BagType
import org.partiql.lang.types.BlobType
import org.partiql.lang.types.BoolType
import org.partiql.lang.types.CharType
import org.partiql.lang.types.ClobType
import org.partiql.lang.types.DateType
import org.partiql.lang.types.DecimalType
import org.partiql.lang.types.FloatType
import org.partiql.lang.types.Int2Type
import org.partiql.lang.types.Int4Type
import org.partiql.lang.types.Int8Type
import org.partiql.lang.types.IntType
import org.partiql.lang.types.ListType
import org.partiql.lang.types.MissingType
import org.partiql.lang.types.NullType
import org.partiql.lang.types.SexpType
import org.partiql.lang.types.SingleType
import org.partiql.lang.types.StringType
import org.partiql.lang.types.SymbolType
import org.partiql.lang.types.TimeType
import org.partiql.lang.types.TimestampType
import org.partiql.lang.types.VarcharType
import org.partiql.lang.util.ConfigurableExprValueFormatter
import org.partiql.lang.util.bigDecimalOf
import org.partiql.lang.util.coerce
import org.partiql.lang.util.compareTo
import org.partiql.lang.util.downcast
import org.partiql.lang.util.getPrecisionFromTimeString
import org.partiql.lang.util.ionValue
import java.math.BigDecimal
import java.math.MathContext
import java.math.RoundingMode
import java.time.LocalDate
import java.time.LocalTime
import java.time.ZoneOffset
import java.time.format.DateTimeFormatter
import java.time.format.DateTimeParseException
import java.util.TreeSet
import kotlin.math.round

/**
 * Wraps the given [ExprValue] with a delegate that provides the [OrderedBindNames] facet.
 */
fun ExprValue.orderedNamesValue(names: List<String>): ExprValue =
    object : ExprValue by this, OrderedBindNames {
        override val orderedNames = names
        override fun <T : Any?> asFacet(type: Class<T>?): T? =
            downcast(type) ?: this@orderedNamesValue.asFacet(type)
        override fun toString(): String = stringify()
    }

val ExprValue.orderedNames: List<String>?
    get() = asFacet(OrderedBindNames::class.java)?.orderedNames

/** Wraps this [ExprValue] as a [Named] instance. */
fun ExprValue.asNamed(): Named = object : Named {
    override val name: ExprValue
        get() = this@asNamed
}

/** Binds the given name value as a [Named] facet delegate over this [ExprValue]. */
fun ExprValue.namedValue(nameValue: ExprValue): ExprValue = object : ExprValue by this, Named {
    override val name = nameValue
    override fun <T : Any?> asFacet(type: Class<T>?): T? =
        downcast(type) ?: this@namedValue.asFacet(type)
    override fun toString(): String = stringify()
}

/** Wraps this [ExprValue] in a delegate that always masks the [Named] facet. */
fun ExprValue.unnamedValue(): ExprValue = when (asFacet(Named::class.java)) {
    null -> this
    else -> object : ExprValue by this {
        override fun <T : Any?> asFacet(type: Class<T>?): T? =
            when (type) {
                // always mask the name facet
                Named::class.java -> null
                else -> this@unnamedValue.asFacet(type)
            }
        override fun toString(): String = stringify()
    }
}

val ExprValue.name: ExprValue?
    get() = asFacet(Named::class.java)?.name

val ExprValue.address: ExprValue?
    get() = asFacet(Addressed::class.java)?.address

fun ExprValue.booleanValue(): Boolean =
    scalar.booleanValue() ?: errNoContext("Expected boolean: $ionValue", errorCode = ErrorCode.EVALUATOR_UNEXPECTED_VALUE_TYPE, internal = false)

fun ExprValue.numberValue(): Number =
    scalar.numberValue() ?: errNoContext("Expected number: $ionValue", errorCode = ErrorCode.EVALUATOR_UNEXPECTED_VALUE_TYPE, internal = false)

fun ExprValue.dateValue(): LocalDate =
    scalar.dateValue() ?: errNoContext("Expected date: $ionValue", errorCode = ErrorCode.EVALUATOR_UNEXPECTED_VALUE_TYPE, internal = false)

fun ExprValue.timeValue(): Time =
    scalar.timeValue() ?: errNoContext("Expected time: $ionValue", errorCode = ErrorCode.EVALUATOR_UNEXPECTED_VALUE_TYPE, internal = false)

fun ExprValue.timestampValue(): Timestamp =
    scalar.timestampValue() ?: errNoContext("Expected timestamp: $ionValue", errorCode = ErrorCode.EVALUATOR_UNEXPECTED_VALUE_TYPE, internal = false)

fun ExprValue.stringValue(): String =
    scalar.stringValue() ?: errNoContext("Expected string: $ionValue", errorCode = ErrorCode.EVALUATOR_UNEXPECTED_VALUE_TYPE, internal = false)

fun ExprValue.bytesValue(): ByteArray =
    scalar.bytesValue() ?: errNoContext("Expected boolean: $ionValue", errorCode = ErrorCode.EVALUATOR_UNEXPECTED_VALUE_TYPE, internal = false)

internal fun ExprValue.dateTimePartValue(): DateTimePart =
    try {
        DateTimePart.valueOf(this.stringValue().toUpperCase())
    } catch (e: IllegalArgumentException) {
        throw EvaluationException(
            cause = e,
            message = "invalid datetime part, valid values: [${DATE_TIME_PART_KEYWORDS.joinToString()}]",
            errorCode = ErrorCode.EVALUATOR_INVALID_ARGUMENTS_FOR_DATE_PART,
            internal = false
        )
    }

internal fun ExprValue.intValue(): Int = this.numberValue().toInt()

internal fun ExprValue.longValue(): Long = this.numberValue().toLong()

internal fun ExprValue.bigDecimalValue(): BigDecimal = this.numberValue().toString().toBigDecimal()

/**
 * Implements the `FROM` range operation.
 * Specifically, this is distinct from the normal [ExprValue.iterator] in that
 * types that are **not** [ExprValueType.isRangeFrom] get treated as a singleton
 * as per PartiQL specification.
 */
fun ExprValue.rangeOver(): Iterable<ExprValue> = when {
    type.isRangedFrom -> this
    // everything else ranges as a singleton unnamed value
    else -> listOf(this.unnamedValue())
}

/** A very simple string representation--to be used for diagnostic purposes only. */
fun ExprValue.stringify(): String =
    ConfigurableExprValueFormatter.standard.format(this)

val DEFAULT_COMPARATOR = NaturalExprValueComparators.NULLS_FIRST_ASC

/** Provides the default equality function. */
fun ExprValue.exprEquals(other: ExprValue): Boolean = DEFAULT_COMPARATOR.compare(this, other) == 0

/**
 * Provides the comparison predicate--which is not a total ordering.
 *
 * In particular, this operation will fail for non-comparable types.
 * For a total ordering over the PartiQL type space, see [NaturalExprValueComparators]
 */
operator fun ExprValue.compareTo(other: ExprValue): Int {
    return when {
        type.isUnknown || other.type.isUnknown ->
            throw EvaluationException("Null value cannot be compared: $this, $other", errorCode = ErrorCode.EVALUATOR_INVALID_COMPARISION, internal = false)
        isDirectlyComparableTo(other) -> DEFAULT_COMPARATOR.compare(this, other)
        else -> errNoContext("Cannot compare values: $this, $other", errorCode = ErrorCode.EVALUATOR_INVALID_COMPARISION, internal = false)
    }
}

/**
 * Checks if the two ExprValues are directly comparable.
 * Directly comparable is used in the context of the `<`/`<=`/`>`/`>=` operators.
 */
internal fun ExprValue.isDirectlyComparableTo(other: ExprValue): Boolean =
    when {
        // The ExprValue type for TIME and TIME WITH TIME ZONE is same
        // and thus needs to be checked explicitly for the timezone values.
        type == ExprValueType.TIME && other.type == ExprValueType.TIME ->
            timeValue().isDirectlyComparableTo(other.timeValue())
        else -> type.isDirectlyComparableTo(other.type)
    }

/** Types that are cast to the [ExprValueType.isText] types by calling `IonValue.toString()`. */
private val ION_TEXT_STRING_CAST_TYPES = setOf(ExprValueType.BOOL, ExprValueType.TIMESTAMP)

/** Regex to match DATE strings of the format yyyy-MM-dd */
private val datePatternRegex = Regex("\\d\\d\\d\\d-\\d\\d-\\d\\d")

private val genericTimeRegex = Regex("\\d\\d:\\d\\d:\\d\\d(\\.\\d*)?([+|-]\\d\\d:\\d\\d)?")

/**
 * Casts this [ExprValue] to the target type.
 *
 * `MISSING` and `NULL` always convert to themselves no matter the target type.  When the
 * source type and target type are the same, this operation is a no-op.
 *
 * The conversion *to* a particular type is as follows, any conversion not specified raises
 * an [EvaluationException]:
 *
 *  * `BOOL`
 *      * Number types will convert to `false` if numerically equal to zero, `true` otherwise.
 *      * Text types will convert to `true` if case-insensitive text is `"true"`,
 *      convert to `false` if case-insensitive text is `"true"` and throw an error otherwise.
 *  * `INT`, `FLOAT`, and `DECIMAL`
 *      * `BOOL` converts as `1` for `true` and `0` for `false`
 *      * Number types will narrow or widen from the source type.  Narrowing is a truncation
 *      * Text types will convert using base-10 integral notation
 *          * For `FLOAT` and `DECIMAL` targets, decimal and e-notation is also supported.
 *  * `TIMESTAMP`
 *      * Text types will convert using the Ion text notation for timestamp (W3C/ISO-8601).
 *  * `DATE`
 *      * `TIMESTAMP` converts as `DATE` throwing away the additional information such as time.
 *      * Text types converts as `DATE` if the case-insensitive text is a valid ISO 8601 format date string.
 *  * `TIME`
 *      * `TIMESTAMP` converts as `TIME` throwing away the additional information such as date and time zone.
 *      * Text types converts as `TIME` if the case-insensitive text is a valid ISO 8601 format time string.
 *      * `TIME` and `TIME WITH TIME ZONE` converts as `TIME` throwing away the time zone information.
 *  * `TIME WITH TIME ZONE`
 *      * `TIMESTAMP` converts as `TIME WITH TIME ZONE` only if the timezone is defined in the TIMESTAMP value.
 *      The conversion throws away the additional information such as date.
 *      * Text types converts as `TIME WITH TIME ZONE` if the case-insensitive text is a valid ISO 8601 format time string.
 *      If the time zone is not specified, then the default time zone is used.
 *      * `TIME` and `TIME WITH TIME ZONE` converts as `TIME WITH TIME ZONE`.
 *      If the time zone is not specified, then the default time zone is used.
 *  * `STRING` and `SYMBOL`
 *      * `BOOL` converts to `STRING` as `"true"` and `"false"`;
 *        converts to `SYMBOL` as `'true'` and `'false'`.
 *      * Number types convert to decimal form with optional e-notation.
 *      * `TIMESTAMP` converts to the ISO-8601 format.
 *  * `BLOB` and `CLOB` can only convert between each other directly.
 *  * `LIST` and `SEXP`
 *      * Convert directly between each other.
 *      * `BAG` converts with an *arbitrary* order.
 *  * `STRUCT` only supports casting from itself.
 *  * `BAG` converts from `LIST` and `SEXP` by drops order guarantees.
 *
 * Note that *text types* is defined by [ExprValueType.isText], *number types* is defined by
 * [ExprValueType.isNumber], and *LOB types* is defined by [ExprValueType.isLob]
 *
 * @param targetType The target type to cast this value to.
 * @param valueFactory The ExprValueFactory used to create ExprValues.
 * @param typedOpBehavior TypedOpBehavior indicating how CAST should behave.
 * @param locationMeta The source location for the CAST. Used for error reporting.
 * @param defaultTimezoneOffset Default timezone offset to be used when TIME WITH TIME ZONE does not explicitly
 * specify the time zone.
 */
fun ExprValue.cast(
    targetType: SingleType,
    valueFactory: ExprValueFactory,
    typedOpBehavior: TypedOpBehavior,
    locationMeta: SourceLocationMeta?,
    defaultTimezoneOffset: ZoneOffset
): ExprValue {
    fun castExceptionContext(): PropertyValueMap {
        val errorContext = PropertyValueMap().also {
            it[Property.CAST_FROM] = this.type.toString()
            it[Property.CAST_TO] = targetType.runtimeType.toString()
        }

        locationMeta?.let { fillErrorContext(errorContext, it) }

        return errorContext
    }

    fun castFailedErr(message: String, internal: Boolean, cause: Throwable? = null): Nothing {
        val errorContext = castExceptionContext()

        val errorCode = if (locationMeta == null) {
            ErrorCode.EVALUATOR_CAST_FAILED_NO_LOCATION
        } else {
            ErrorCode.EVALUATOR_CAST_FAILED
        }

        throw EvaluationException(
            message = message,
            errorCode = errorCode,
            errorContext = errorContext,
            internal = internal,
            cause = cause
        )
    }

    val longMaxDecimal = bigDecimalOf(Long.MAX_VALUE)
    val longMinDecimal = bigDecimalOf(Long.MIN_VALUE)

    fun Number.exprValue(type: SingleType) = when (type) {
        is Int2Type,
        is Int4Type,
        is Int8Type,
        is IntType -> {
            val rangeForType = when (typedOpBehavior) {
                // Legacy behavior doesn't honor SMALLINT, INT4 constraints
                TypedOpBehavior.LEGACY -> LongRange(Long.MIN_VALUE, Long.MAX_VALUE)
                TypedOpBehavior.HONOR_PARAMETERS ->
                    when (type) {
                        // There is not CAST syntax to that can execute this branch today.
                        is Int2Type -> LongRange(Short.MIN_VALUE.toLong(), Short.MAX_VALUE.toLong())
                        is Int4Type -> LongRange(Int.MIN_VALUE.toLong(), Int.MAX_VALUE.toLong())
                        is Int8Type,
                        is IntType -> LongRange(Long.MIN_VALUE, Long.MAX_VALUE)
                        else -> error("Unreachable code")
                    }
            }

            // Here, we check if there is a possibility of being able to fit this number into
            // any of the integer types. We allow the buffer of 1 because we allow rounding into min/max values.
            if (this <= (longMinDecimal - BigDecimal.ONE) || this >= (longMaxDecimal + BigDecimal.ONE)) {
                errIntOverflow(8)
            }

            // We round the value to the nearest integral value
            // In legacy behavior, this always picks the floor integer value
            // Else, rounding is done through https://en.wikipedia.org/wiki/Rounding#Round_half_to_even
            // We don't convert the result to Long within the when block here
            //  because the rounded values can still be out of range for Kotlin's Long.
            val result = when (typedOpBehavior) {
                TypedOpBehavior.LEGACY -> when (this) {
                    // BigDecimal.toLong inflates the internal BigInteger to the scale before converting it to a long.
                    // For example to convert 1e-6000 it needs to create a BigInteger with value equal to
                    // `unscaledNumber^(10^abs(scale))` to them drop it and return 0L. The BigInteger creation is very
                    // expensive and completely wasted. The division to integral skips all that.
                    is BigDecimal -> this.divideToIntegralValue(BigDecimal.ONE)
                    else -> this
                }
                TypedOpBehavior.HONOR_PARAMETERS -> when (this) {
                    is BigDecimal -> this.setScale(0, RoundingMode.HALF_EVEN)
                    // [kotlin.math.round] rounds towards the closes even number on tie
                    //   https://kotlinlang.org/api/latest/jvm/stdlib/kotlin.math/round.html
                    is Float -> round(this)
                    is Double -> round(this)
                    else -> this
                }
            }.let {
                // after rounding, check that the value can fit into range of the type being casted into
                if (it < rangeForType.first || it > rangeForType.last) {
                    errIntOverflow(8)
                }
                it.toLong()
            }
            valueFactory.newInt(result)
        }
        is FloatType -> valueFactory.newFloat(this.toDouble())
        is DecimalType -> when (typedOpBehavior) {
            TypedOpBehavior.LEGACY -> valueFactory.newFromIonValue(
                this.coerce(BigDecimal::class.java).ionValue(valueFactory.ion)
            )
            TypedOpBehavior.HONOR_PARAMETERS ->
                when (type.precisionScaleConstraint) {
                    DecimalType.PrecisionScaleConstraint.Unconstrained -> valueFactory.newFromIonValue(
                        this.coerce(BigDecimal::class.java).ionValue(valueFactory.ion)
                    )
                    is DecimalType.PrecisionScaleConstraint.Constrained -> {
                        val constraint = type.precisionScaleConstraint
                        val decimal = this.coerce(BigDecimal::class.java) as BigDecimal
                        val result = decimal.round(MathContext(constraint.precision))
                            .setScale(constraint.scale, RoundingMode.HALF_UP)
                        if (result.precision() > constraint.precision) {
                            // Following PostgresSQL behavior here. Java will increase precision if needed.
                            castFailedErr("target type DECIMAL(${constraint.precision}, ${constraint.scale}) too small for value $decimal.", internal = false)
                        } else {
                            valueFactory.newFromIonValue(result.ionValue(valueFactory.ion))
                        }
                    }
                }
        }
        else -> castFailedErr("Invalid type for numeric conversion: $type (this code should be unreachable)", internal = true)
    }

    fun String.exprValue(type: SingleType) = when (type) {
        is CharType,
        is VarcharType,
        is StringType -> when (typedOpBehavior) {
            TypedOpBehavior.LEGACY -> valueFactory.newString(this)
            TypedOpBehavior.HONOR_PARAMETERS -> when (type) {
                is StringType -> valueFactory.newString(this)
                is CharType,
                is VarcharType -> {
                    val actualCodepointCount = this.codePointCount(0, this.length)
                    val lengthConstraint = type.getLength()
                    val truncatedString = if (actualCodepointCount <= lengthConstraint) {
                        this // no truncation needed
                    } else {
                        this.substring(0, this.offsetByCodePoints(0, lengthConstraint))
                    }

                    valueFactory.newString(
                        when (type) {
                            is CharType -> truncatedString.trimEnd { c -> c == '\u0020' }
                            is VarcharType -> truncatedString
                            else -> error("Unreachable code")
                        }
                    )
                }
                else -> error("Unreachable code")
            }
        }
        is SymbolType -> valueFactory.newSymbol(this)

        else -> castFailedErr("Invalid type for textual conversion: $type (this code should be unreachable)", internal = true)
    }

    when {
        type.isUnknown && targetType is MissingType -> return valueFactory.missingValue
        type.isUnknown && targetType is NullType -> return valueFactory.nullValue
        type.isUnknown -> return this
        // Note that the ExprValueType for TIME and TIME WITH TIME ZONE is the same i.e. ExprValueType.TIME.
        // We further need to check for the time zone and hence we do not short circuit here when the type is TIME.
        type == targetType.runtimeType && type != ExprValueType.TIME -> {
            return when (targetType) {
<<<<<<< HEAD
                is Int2Type,
                is Int4Type,
                is Int8Type,
                is IntType,
                is FloatType,
                is DecimalType -> numberValue().exprValue(targetType)
                is StringType -> stringValue().exprValue(targetType)
=======
                is IntType, is FloatType, is DecimalType -> numberValue().exprValue(targetType)
                is CharType, is VarcharType, is StringType -> stringValue().exprValue(targetType)
>>>>>>> 3f869649
                else -> this
            }
        }
        else -> {
            when (targetType) {
                is BoolType -> when {
                    type.isNumber -> return when {
                        numberValue().compareTo(0L) == 0 -> valueFactory.newBoolean(false)
                        else -> valueFactory.newBoolean(true)
                    }
                    type.isText -> return when (stringValue().toLowerCase()) {
                        "true" -> valueFactory.newBoolean(true)
                        "false" -> valueFactory.newBoolean(false)
                        else -> castFailedErr("can't convert string value to BOOL", internal = false)
                    }
                }
                is Int2Type,
                is Int4Type,
                is Int8Type,
                is IntType -> when {
                    type == ExprValueType.BOOL -> return if (booleanValue()) 1L.exprValue(targetType) else 0L.exprValue(targetType)
                    type.isNumber -> return numberValue().exprValue(targetType)
                    type.isText -> {
                        val value = try {
                            val normalized = stringValue().normalizeForCastToInt()
                            valueFactory.ion.singleValue(normalized) as IonInt
                        } catch (e: Exception) {
                            castFailedErr("can't convert string value to INT", internal = false, cause = e)
                        }

                        return when (value.integerSize) {
                            // Our numbers comparison machinery does not handle big integers yet, fail fast
                            IntegerSize.BIG_INTEGER -> errIntOverflow(8, errorContextFrom(locationMeta))
                            else -> value.longValue().exprValue(targetType)
                        }
                    }
                }
                is FloatType -> when {
                    type == ExprValueType.BOOL -> return if (booleanValue()) 1.0.exprValue(targetType) else 0.0.exprValue(targetType)
                    type.isNumber -> return numberValue().toDouble().exprValue(targetType)
                    type.isText ->
                        try {
                            return stringValue().toDouble().exprValue(targetType)
                        } catch (e: NumberFormatException) {
                            castFailedErr("can't convert string value to FLOAT", internal = false, cause = e)
                        }
                }
                is DecimalType -> when {
                    type == ExprValueType.BOOL -> return if (booleanValue()) {
                        BigDecimal.ONE.exprValue(targetType)
                    } else {
                        BigDecimal.ZERO.exprValue(targetType)
                    }
                    type.isNumber -> return numberValue().exprValue(targetType)
                    type.isText -> try {
                        return bigDecimalOf(stringValue()).exprValue(targetType)
                    } catch (e: NumberFormatException) {
                        castFailedErr("can't convert string value to DECIMAL", internal = false, cause = e)
                    }
                }
                is TimestampType -> when {
                    type.isText -> try {
                        return valueFactory.newTimestamp(Timestamp.valueOf(stringValue()))
                    } catch (e: IllegalArgumentException) {
                        castFailedErr("can't convert string value to TIMESTAMP", internal = false, cause = e)
                    }
                }
                is DateType -> when {
                    type == ExprValueType.TIMESTAMP -> {
                        val ts = timestampValue()
                        return valueFactory.newDate(LocalDate.of(ts.year, ts.month, ts.day))
                    }
                    type.isText -> try {
                        // validate that the date string follows the format YYYY-MM-DD
                        if (!datePatternRegex.matches(stringValue())) {
                            castFailedErr(
                                "Can't convert string value to DATE. Expected valid date string " +
                                    "and the date format to be YYYY-MM-DD",
                                internal = false
                            )
                        }
                        val date = LocalDate.parse(stringValue())
                        return valueFactory.newDate(date)
                    } catch (e: DateTimeParseException) {
                        castFailedErr(
                            "Can't convert string value to DATE. Expected valid date string " +
                                "and the date format to be YYYY-MM-DD",
                            internal = false, cause = e
                        )
                    }
                }
                is TimeType -> {
                    val precision = targetType.precision
                    when {
                        type == ExprValueType.TIME -> {
                            val time = timeValue()
                            val timeZoneOffset = when (targetType.withTimeZone) {
                                true -> time.zoneOffset ?: defaultTimezoneOffset
                                else -> null
                            }
                            return valueFactory.newTime(
                                Time.of(
                                    time.localTime,
                                    precision ?: time.precision,
                                    timeZoneOffset
                                )
                            )
                        }
                        type == ExprValueType.TIMESTAMP -> {
                            val ts = timestampValue()
                            val timeZoneOffset = when (targetType.withTimeZone) {
                                true -> ts.localOffset ?: castFailedErr(
                                    "Can't convert timestamp value with unknown local offset (i.e. -00:00) to TIME WITH TIME ZONE.",
                                    internal = false
                                )
                                else -> null
                            }
                            return valueFactory.newTime(
                                Time.of(
                                    ts.hour,
                                    ts.minute,
                                    ts.second,
                                    (ts.decimalSecond.remainder(BigDecimal.ONE).multiply(NANOS_PER_SECOND.toBigDecimal())).toInt(),
                                    precision ?: ts.decimalSecond.scale(),
                                    timeZoneOffset
                                )
                            )
                        }
                        type.isText -> try {
                            // validate that the time string follows the format HH:MM:SS[.ddddd...][+|-HH:MM]
                            val matcher = genericTimeRegex.toPattern().matcher(stringValue())
                            if (!matcher.find()) {
                                castFailedErr(
                                    "Can't convert string value to TIME. Expected valid time string " +
                                        "and the time to be of the format HH:MM:SS[.ddddd...][+|-HH:MM]",
                                    internal = false
                                )
                            }

                            val localTime = LocalTime.parse(stringValue(), DateTimeFormatter.ISO_TIME)

                            // Note that the [genericTimeRegex] has a group to extract the zone offset.
                            val zoneOffsetString = matcher.group(2)
                            val zoneOffset = zoneOffsetString?.let { ZoneOffset.of(it) } ?: defaultTimezoneOffset

                            return valueFactory.newTime(
                                Time.of(
                                    localTime,
                                    precision ?: getPrecisionFromTimeString(stringValue()),
                                    when (targetType.withTimeZone) {
                                        true -> zoneOffset
                                        else -> null
                                    }
                                )
                            )
                        } catch (e: DateTimeParseException) {
                            castFailedErr(
                                "Can't convert string value to TIME. Expected valid time string " +
                                    "and the time format to be HH:MM:SS[.ddddd...][+|-HH:MM]",
                                internal = false, cause = e
                            )
                        }
                    }
                }
                is CharType, is VarcharType, is StringType, is SymbolType -> when {
                    type.isNumber -> return numberValue().toString().exprValue(targetType)
                    type.isText -> return stringValue().exprValue(targetType)
                    type == ExprValueType.DATE -> return dateValue().toString().exprValue(targetType)
                    type == ExprValueType.TIME -> return timeValue().toString().exprValue(targetType)
                    type in ION_TEXT_STRING_CAST_TYPES -> return ionValue.toString().exprValue(targetType)
                }
                is ClobType -> when {
                    type.isLob -> return valueFactory.newClob(bytesValue())
                }
                is BlobType -> when {
                    type.isLob -> return valueFactory.newBlob(bytesValue())
                }
                is ListType -> if (type.isSequence) return valueFactory.newList(asSequence())
                is SexpType -> if (type.isSequence) return valueFactory.newSexp(asSequence())
                is BagType -> if (type.isSequence) return valueFactory.newBag(asSequence())
                // no support for anything else
                else -> {}
            }
        }
    }

    val errorCode = if (locationMeta == null) {
        ErrorCode.EVALUATOR_INVALID_CAST_NO_LOCATION
    } else {
        ErrorCode.EVALUATOR_INVALID_CAST
    }

    // incompatible types
    err("Cannot convert $type to $targetType", errorCode, castExceptionContext(), internal = false)
}
/**
 * Remove leading spaces in decimal notation and the plus sign
 *
 * Examples:
 * - `"00001".normalizeForIntCast() == "1"`
 * - `"-00001".normalizeForIntCast() == "-1"`
 * - `"0x00001".normalizeForIntCast() == "0x00001"`
 * - `"+0x00001".normalizeForIntCast() == "0x00001"`
 * - `"000a".normalizeForIntCast() == "a"`
 */
private fun String.normalizeForCastToInt(): String {
    fun Char.isSign() = this == '-' || this == '+'
    fun Char.isHexOrBase2Marker(): Boolean {
        val c = this.toLowerCase()

        return c == 'x' || c == 'b'
    }

    fun String.possiblyHexOrBase2() = (length >= 2 && this[1].isHexOrBase2Marker()) ||
        (length >= 3 && this[0].isSign() && this[2].isHexOrBase2Marker())

    return when {
        length == 0 -> this
        possiblyHexOrBase2() -> {
            if (this[0] == '+') {
                this.drop(1)
            } else {
                this
            }
        }
        else -> {
            val (isNegative, startIndex) = when (this[0]) {
                '-' -> Pair(true, 1)
                '+' -> Pair(false, 1)
                else -> Pair(false, 0)
            }

            var toDrop = startIndex
            while (toDrop < length && this[toDrop] == '0') {
                toDrop += 1
            }

            when {
                toDrop == length -> "0" // string is all zeros
                toDrop == 0 -> this
                toDrop == 1 && isNegative -> this
                toDrop > 1 && isNegative -> '-' + this.drop(toDrop)
                else -> this.drop(toDrop)
            }
        }
    }
}

/**
 * An Unknown value is one of `MISSING` or `NULL`
 */
internal fun ExprValue.isUnknown(): Boolean = this.type.isUnknown
/**
 * The opposite of [isUnknown].
 */
internal fun ExprValue.isNotUnknown(): Boolean = !this.type.isUnknown

/**
 * Creates a filter for unique ExprValues consistent with exprEquals. This filter is stateful keeping track of
 * seen [ExprValue]s.
 *
 * This filter is **stateful**!
 *
 * @return false if the value was seen before
 */
internal fun createUniqueExprValueFilter(): (ExprValue) -> Boolean {
    val seen = TreeSet<ExprValue>(DEFAULT_COMPARATOR)

    return { exprValue -> seen.add(exprValue) }
}<|MERGE_RESOLUTION|>--- conflicted
+++ resolved
@@ -429,18 +429,13 @@
         // We further need to check for the time zone and hence we do not short circuit here when the type is TIME.
         type == targetType.runtimeType && type != ExprValueType.TIME -> {
             return when (targetType) {
-<<<<<<< HEAD
                 is Int2Type,
                 is Int4Type,
                 is Int8Type,
                 is IntType,
                 is FloatType,
                 is DecimalType -> numberValue().exprValue(targetType)
-                is StringType -> stringValue().exprValue(targetType)
-=======
-                is IntType, is FloatType, is DecimalType -> numberValue().exprValue(targetType)
                 is CharType, is VarcharType, is StringType -> stringValue().exprValue(targetType)
->>>>>>> 3f869649
                 else -> this
             }
         }
