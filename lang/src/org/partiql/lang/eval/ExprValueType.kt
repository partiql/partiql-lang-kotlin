--- conflicted
+++ resolved
@@ -15,14 +15,8 @@
 package org.partiql.lang.eval
 
 import com.amazon.ion.IonType
-<<<<<<< HEAD
-import org.partiql.lang.ast.SqlDataType
-=======
-import org.partiql.lang.ast.*
 import org.partiql.lang.domains.PartiqlAst
-import org.partiql.lang.domains.PartiqlAst.Type.*
 import org.partiql.lang.errors.ErrorCode
->>>>>>> fb799246
 import org.partiql.lang.syntax.TYPE_ALIASES
 import org.partiql.lang.syntax.CORE_TYPE_NAME_ARITY_MAP
 
@@ -41,70 +35,70 @@
                          val isSequence: Boolean = false,
                          val isRangedFrom: Boolean = false) {
     MISSING(
-        typeNames = listOf("missing"),
-        isUnknown = true
+            typeNames = listOf("missing"),
+            isUnknown = true
     ),
     NULL(
-        typeNames = listOf("null"),
-        isUnknown = true
+            typeNames = listOf("null"),
+            isUnknown = true
     ),
     BOOL(
-        typeNames = listOf("bool", "boolean")
+            typeNames = listOf("bool", "boolean")
     ),
     INT(
-        typeNames = listOf("int", "smallint", "integer2", "int2", "integer", "integer4", "int4", "integer8", "int8",
-                "bigint"),
-        isNumber = true
+            typeNames = listOf("int", "smallint", "integer2", "int2", "integer", "integer4", "int4", "integer8", "int8",
+                    "bigint"),
+            isNumber = true
     ),
     FLOAT(
-        typeNames = listOf("float", "real", "double_precision"),
-        isNumber = true
+            typeNames = listOf("float", "real", "double_precision"),
+            isNumber = true
     ),
     DECIMAL(
-        typeNames = listOf("dec", "decimal", "numeric"),
-        isNumber = true
+            typeNames = listOf("dec", "decimal", "numeric"),
+            isNumber = true
     ),
     DATE(
-        typeNames = listOf("date")
+            typeNames = listOf("date")
     ),
     TIMESTAMP(
-        typeNames = listOf("timestamp")
+            typeNames = listOf("timestamp")
     ),
     TIME(
-        typeNames = listOf("time")
+            typeNames = listOf("time")
     ),
     SYMBOL(
-        typeNames = listOf("symbol"),
-        isText = true
+            typeNames = listOf("symbol"),
+            isText = true
     ),
     STRING(
-        typeNames = listOf("string", "char", "varchar", "character", "character_varying"),
-        isText = true
+            typeNames = listOf("string", "char", "varchar", "character", "character_varying"),
+            isText = true
     ),
     CLOB(
-        typeNames = listOf("clob"),
-        isLob = true
+            typeNames = listOf("clob"),
+            isLob = true
     ),
     BLOB(
-        typeNames = listOf("blob"),
-        isLob = true
+            typeNames = listOf("blob"),
+            isLob = true
     ),
     LIST(
-        typeNames = listOf("list"),
-        isSequence = true,
-        isRangedFrom = true
+            typeNames = listOf("list"),
+            isSequence = true,
+            isRangedFrom = true
     ),
     SEXP(
-        typeNames = listOf("sexp"),
-        isSequence = true
+            typeNames = listOf("sexp"),
+            isSequence = true
     ),
     STRUCT(
-        typeNames = listOf("struct", "tuple")
+            typeNames = listOf("struct", "tuple")
     ),
     BAG(
-        typeNames = listOf("bag"),
-        isSequence = true,
-        isRangedFrom = true
+            typeNames = listOf("bag"),
+            isSequence = true,
+            isRangedFrom = true
     );
 
 
@@ -116,10 +110,10 @@
 
     /** Whether or not the given type is in the same type grouping as another. */
     fun isDirectlyComparableTo(other: ExprValueType): Boolean =
-        (this == other)
-            || (isNumber && other.isNumber)
-            || (isText && other.isText)
-            || (isLob && other.isLob)
+            (this == other)
+                    || (isNumber && other.isNumber)
+                    || (isText && other.isText)
+                    || (isLob && other.isLob)
 
     companion object {
         init {
@@ -142,101 +136,101 @@
         }
 
         private val ION_TYPE_MAP = enumValues<IonType>().asSequence()
-            .map {
-                val ourType = when (it) {
-                    IonType.DATAGRAM -> BAG
-                    else             -> valueOf(it.name)
-                }
-                Pair(it, ourType)
-            }.toMap()
+                .map {
+                    val ourType = when (it) {
+                        IonType.DATAGRAM -> BAG
+                        else             -> valueOf(it.name)
+                    }
+                    Pair(it, ourType)
+                }.toMap()
 
         /** Maps an [IonType] to an [ExprType]. */
         fun fromIonType(ionType: IonType): ExprValueType = ION_TYPE_MAP[ionType]!!
 
         private val LEX_TYPE_MAP = mapOf(
-            *CORE_TYPE_NAME_ARITY_MAP.keys.map {
-                val type = try {
-                    ExprValueType.valueOf(it.toUpperCase())
-                } catch (e: IllegalArgumentException) {
-                    // no direct type mapping
-                    when (it) {
-                        "boolean"                                    -> BOOL
-                        "smallint", "integer", "integer4",
-                        "integer8"                                   -> INT
-                        "real", "double_precision"                   -> FLOAT
-                        "numeric"                                    -> DECIMAL
-                        "character", "character_varying"             -> STRING
-                        "tuple"                                      -> STRUCT
-                        else                                         -> throw IllegalStateException("No ExprValueType handler for $it")
+                *CORE_TYPE_NAME_ARITY_MAP.keys.map {
+                    val type = try {
+                        ExprValueType.valueOf(it.toUpperCase())
+                    } catch (e: IllegalArgumentException) {
+                        // no direct type mapping
+                        when (it) {
+                            "boolean"                                    -> BOOL
+                            "smallint", "integer", "integer4",
+                            "integer8"                                   -> INT
+                            "real", "double_precision"                   -> FLOAT
+                            "numeric"                                    -> DECIMAL
+                            "character", "character_varying"             -> STRING
+                            "tuple"                                      -> STRUCT
+                            else                                         -> throw IllegalStateException("No ExprValueType handler for $it")
+                        }
                     }
-                }
-
-                Pair(it, type)
-            }.toTypedArray()
+
+                    Pair(it, type)
+                }.toTypedArray()
         )
 
 
         fun fromTypeName(name: String): ExprValueType = LEX_TYPE_MAP[name]
-                                                        ?: throw EvaluationException(
-                                                            "No such value type for $name",
-                                                            ErrorCode.LEXER_INVALID_NAME,
-                                                            internal = true)
+                ?: throw EvaluationException(
+                        "No such value type for $name",
+                        ErrorCode.LEXER_INVALID_NAME,
+                        internal = true)
 
         fun fromSqlDataType(sqlDataType: PartiqlAst.Type) = fromSqlDataTypeOrNull(sqlDataType)
-            ?: throw EvaluationException(
-                "No such ExprValueType for ${sqlDataType.javaClass.name}",
-                ErrorCode.SEMANTIC_UNION_TYPE_INVALID,
-                internal = true
-            )
+                ?: throw EvaluationException(
+                        "No such ExprValueType for ${sqlDataType.javaClass.name}",
+                        ErrorCode.SEMANTIC_UNION_TYPE_INVALID,
+                        internal = true
+                )
 
         fun fromSqlDataTypeOrNull(sqlDataType: PartiqlAst.Type) = when (sqlDataType) {
-            is BooleanType -> BOOL
-            is MissingType -> MISSING
-            is NullType -> NULL
-            is SmallintType -> INT
-            is Integer4Type -> INT
-            is Integer8Type -> INT
-            is IntegerType -> INT
-            is FloatType -> FLOAT
-            is RealType -> FLOAT
-            is DoublePrecisionType -> FLOAT
-            is DecimalType -> DECIMAL
-            is NumericType -> DECIMAL
-            is TimestampType -> TIMESTAMP
-            is CharacterType -> STRING
-            is CharacterVaryingType -> STRING
-            is StringType -> STRING
-            is SymbolType -> SYMBOL
-            is ClobType -> CLOB
-            is BlobType -> BLOB
-            is StructType -> STRUCT
-            is TupleType -> STRUCT
-            is ListType -> LIST
-            is SexpType -> SEXP
-            is BagType -> BAG
-            is AnyType -> null
-            is DateType -> DATE
-            is TimeType,
-            is TimeWithTimeZoneType -> TIME
-            is CustomType -> null
+            is PartiqlAst.Type.BooleanType -> BOOL
+            is PartiqlAst.Type.MissingType -> MISSING
+            is PartiqlAst.Type.NullType -> NULL
+            is PartiqlAst.Type.SmallintType -> INT
+            is PartiqlAst.Type.Integer4Type -> INT
+            is PartiqlAst.Type.Integer8Type -> INT
+            is PartiqlAst.Type.IntegerType -> INT
+            is PartiqlAst.Type.FloatType -> FLOAT
+            is PartiqlAst.Type.RealType -> FLOAT
+            is PartiqlAst.Type.DoublePrecisionType -> FLOAT
+            is PartiqlAst.Type.DecimalType -> DECIMAL
+            is PartiqlAst.Type.NumericType -> DECIMAL
+            is PartiqlAst.Type.TimestampType -> TIMESTAMP
+            is PartiqlAst.Type.CharacterType -> STRING
+            is PartiqlAst.Type.CharacterVaryingType -> STRING
+            is PartiqlAst.Type.StringType -> STRING
+            is PartiqlAst.Type.SymbolType -> SYMBOL
+            is PartiqlAst.Type.ClobType -> CLOB
+            is PartiqlAst.Type.BlobType -> BLOB
+            is PartiqlAst.Type.StructType -> STRUCT
+            is PartiqlAst.Type.TupleType -> STRUCT
+            is PartiqlAst.Type.ListType -> LIST
+            is PartiqlAst.Type.SexpType -> SEXP
+            is PartiqlAst.Type.BagType -> BAG
+            is PartiqlAst.Type.AnyType -> null
+            is PartiqlAst.Type.DateType -> DATE
+            is PartiqlAst.Type.TimeType,
+            is PartiqlAst.Type.TimeWithTimeZoneType -> TIME
+            is PartiqlAst.Type.CustomType -> null
             // TODO: Remove these hardcoded nodes from the PIG domain once [https://github.com/partiql/partiql-lang-kotlin/issues/510] is resolved.
-            is EsBoolean,
-            is EsInteger,
-            is EsText,
-            is EsAny,
-            is EsFloat,
-            is RsBigint,
-            is RsBoolean,
-            is RsDoublePrecision,
-            is RsInteger,
-            is RsReal,
-            is RsVarcharMax,
-            is SparkBoolean,
-            is SparkDouble,
-            is SparkFloat,
-            is SparkInteger,
-            is SparkLong,
-            is SparkShort -> error("$this node should not be present in PartiQLAST. Consider transforming the AST using CustomTypeVisitorTransform.")
+            is PartiqlAst.Type.EsBoolean,
+            is PartiqlAst.Type.EsInteger,
+            is PartiqlAst.Type.EsText,
+            is PartiqlAst.Type.EsAny,
+            is PartiqlAst.Type.EsFloat,
+            is PartiqlAst.Type.RsBigint,
+            is PartiqlAst.Type.RsBoolean,
+            is PartiqlAst.Type.RsDoublePrecision,
+            is PartiqlAst.Type.RsInteger,
+            is PartiqlAst.Type.RsReal,
+            is PartiqlAst.Type.RsVarcharMax,
+            is PartiqlAst.Type.SparkBoolean,
+            is PartiqlAst.Type.SparkDouble,
+            is PartiqlAst.Type.SparkFloat,
+            is PartiqlAst.Type.SparkInteger,
+            is PartiqlAst.Type.SparkLong,
+            is PartiqlAst.Type.SparkShort -> error("$this node should not be present in PartiQLAST. Consider transforming the AST using CustomTypeVisitorTransform.")
         }
     }
 }