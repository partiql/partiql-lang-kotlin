/*
 * Copyright 2019 Amazon.com, Inc. or its affiliates.  All rights reserved.
 *
 * Licensed under the Apache License, Version 2.0 (the "License").
 *  You may not use this file except in compliance with the License.
 * A copy of the License is located at:
 *
 *      http://aws.amazon.com/apache2.0/
 *
 *  or in the "license" file accompanying this file. This file is distributed on an "AS IS" BASIS,
 *  WITHOUT WARRANTIES OR CONDITIONS OF ANY KIND, either express or implied. See the License for the specific
 *  language governing permissions and limitations under the License.
 */

package org.partiql.lang.eval

import com.amazon.ionelement.api.MetaContainer
import org.partiql.lang.SqlException
import org.partiql.lang.ast.SourceLocationMeta
import org.partiql.lang.errors.ErrorCode
import org.partiql.lang.errors.Property
import org.partiql.lang.errors.PropertyValueMap
import org.partiql.lang.types.FunctionSignature
import org.partiql.lang.util.err
import org.partiql.lang.util.propertyValueMapOf
import org.partiql.lang.util.to

/** Error for evaluation problems. */
open class EvaluationException(
    message: String,
    errorCode: ErrorCode,
    errorContext: PropertyValueMap? = null,
    cause: Throwable? = null,
<<<<<<< HEAD
    internal: Boolean
) : SqlException(message, errorCode, errorContext, internal, cause) {
=======
    override val internal: Boolean
) : SqlException(message, errorCode, errorContext, cause) {
>>>>>>> cccfeb08

    constructor(
        cause: Throwable,
        errorCode: ErrorCode,
        errorContext: PropertyValueMap? = null,
        internal: Boolean
    ) : this(
        message = cause.message ?: "<NO MESSAGE>",
        errorCode = errorCode,
        errorContext = errorContext,
        internal = internal,
        cause = cause
    )
}

/**
 * Shorthand for throwing function evaluation. Separated from [err] to avoid loosing the context unintentionally
 */
internal fun errNoContext(message: String, errorCode: ErrorCode, internal: Boolean): Nothing = err(message, errorCode, null, internal)

/** Shorthand for throwing evaluation with context with an error code.. */
internal fun err(message: String, errorCode: ErrorCode, errorContext: PropertyValueMap?, internal: Boolean): Nothing =
    throw EvaluationException(message, errorCode, errorContext, internal = internal)

internal fun expectedArgTypeErrorMsg(types: List<ExprValueType>): String = when (types.size) {
    0 -> throw IllegalStateException("Should have at least one expected argument type. ")
    1 -> types[0].toString()
    else -> {
        val window = types.size - 1
        val (most, last) = types.windowed(window, window, true)
        most.joinToString(", ") + ", or ${last.first()}"
    }
}

/** Throw an [ErrorCode.EVALUATOR_INCORRECT_TYPE_OF_ARGUMENTS_TO_FUNC_CALL] error */
internal fun errInvalidArgumentType(
    signature: FunctionSignature,
    position: Int,
    expectedTypes: List<ExprValueType>,
    actualType: ExprValueType
): Nothing {

    val expectedTypeMsg = expectedArgTypeErrorMsg(expectedTypes)

    val errorContext = propertyValueMapOf(
        Property.FUNCTION_NAME to signature.name,
        Property.EXPECTED_ARGUMENT_TYPES to expectedTypeMsg,
        Property.ARGUMENT_POSITION to position,
        Property.ACTUAL_ARGUMENT_TYPES to actualType.toString()
    )

    err(
        message = "Invalid type for argument $position of ${signature.name}.",
        errorCode = ErrorCode.EVALUATOR_INCORRECT_TYPE_OF_ARGUMENTS_TO_FUNC_CALL,
        errorContext = errorContext,
        internal = false
    )
}

internal fun errIntOverflow(intSizeInBytes: Int, errorContext: PropertyValueMap? = null): Nothing {
    throw EvaluationException(
        message = "Int overflow or underflow",
        errorCode = ErrorCode.EVALUATOR_INTEGER_OVERFLOW,
        errorContext = (errorContext ?: PropertyValueMap()).also {
            it[Property.INT_SIZE_IN_BYTES] = intSizeInBytes
        },
        internal = false
    )
}

fun errorContextFrom(location: SourceLocationMeta?): PropertyValueMap {
    val errorContext = PropertyValueMap()
    if (location != null) {
        fillErrorContext(errorContext, location)
    }
    return errorContext
}

fun fillErrorContext(errorContext: PropertyValueMap, location: SourceLocationMeta?) {
    if (location != null) {
        errorContext[Property.LINE_NUMBER] = location.lineNum
        errorContext[Property.COLUMN_NUMBER] = location.charOffset
    }
}

fun fillErrorContext(errorContext: PropertyValueMap, metaContainer: MetaContainer) {
    val location = metaContainer[SourceLocationMeta.TAG] as? SourceLocationMeta
    if (location != null) {
        fillErrorContext(errorContext, location)
    }
}

/**
 * Returns the [SourceLocationMeta] as an error context if the [SourceLocationMeta.TAG] exists in the passed
 * [metaContainer]. Otherwise, returns an empty map.
 */
fun errorContextFrom(metaContainer: MetaContainer?): PropertyValueMap {
    if (metaContainer == null) {
        return PropertyValueMap()
    }
    val location = metaContainer[SourceLocationMeta.TAG] as? SourceLocationMeta
    return if (location != null) {
        errorContextFrom(location)
    } else {
        PropertyValueMap()
    }
}<|MERGE_RESOLUTION|>--- conflicted
+++ resolved
@@ -31,13 +31,8 @@
     errorCode: ErrorCode,
     errorContext: PropertyValueMap? = null,
     cause: Throwable? = null,
-<<<<<<< HEAD
-    internal: Boolean
-) : SqlException(message, errorCode, errorContext, internal, cause) {
-=======
     override val internal: Boolean
 ) : SqlException(message, errorCode, errorContext, cause) {
->>>>>>> cccfeb08
 
     constructor(
         cause: Throwable,
