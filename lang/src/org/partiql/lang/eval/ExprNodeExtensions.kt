/*
 * Copyright 2019 Amazon.com, Inc. or its affiliates.  All rights reserved.
 *
 * Licensed under the Apache License, Version 2.0 (the "License").
 *  You may not use this file except in compliance with the License.
 * A copy of the License is located at:
 *
 *      http://aws.amazon.com/apache2.0/
 *
 *  or in the "license" file accompanying this file. This file is distributed on an "AS IS" BASIS,
 *  WITHOUT WARRANTIES OR CONDITIONS OF ANY KIND, either express or implied. See the License for the specific
 *  language governing permissions and limitations under the License.
 */

package org.partiql.lang.eval

import com.amazon.ion.IonString
import org.partiql.lang.ast.ExprNode
import org.partiql.lang.ast.Literal
import org.partiql.lang.ast.MetaContainer
import org.partiql.lang.ast.Path
import org.partiql.lang.ast.PathComponentExpr
<<<<<<< HEAD
import org.partiql.lang.ast.VariableReference

=======
import org.partiql.lang.ast.Typed
import org.partiql.lang.ast.TypedOp
import org.partiql.lang.ast.VariableReference
>>>>>>> fb799246

/**
 * Determines an appropriate column name for the given [ExprNode].
 *
 * - If [this] is a [VariableReference], returns the name of the variable.
 * - If [this] is a [Path], invokes [Path.extractColumnAlias] to determine the alias.
 * - If [this] is a cast expression, invokes [Typed.extractColumnAlias] to determine the alias.
 *
 * Otherwise, returns the column index prefixed with `_`.
 */
internal fun ExprNode.extractColumnAlias(idx: Int): String =
    when (this) {
        is VariableReference -> this.id
        is Path -> this.extractColumnAlias(idx)
        is Typed -> this.extractColumnAlias(idx)
        else -> syntheticColumnName(idx)
    }
<<<<<<< HEAD
    is Path -> {
        this.extractColumnAlias(idx)
=======

/**
 * Extracts a name for [Typed] CAST expressions and generates a synthetic column name for CAN_CAST and IS
 * expressions.
 */
private fun Typed.extractColumnAlias(idx: Int): String {
    return when (this.op) {
        TypedOp.CAST -> this.expr.extractColumnAlias(idx)
        TypedOp.CAN_CAST, TypedOp.CAN_LOSSLESS_CAST, TypedOp.IS -> syntheticColumnName(idx)
>>>>>>> fb799246
    }
}

/**
 * Returns the name of the last component if it is a string literal, otherwise returns the
 * column index prefixed with `_`.
 */
private fun Path.extractColumnAlias(idx: Int): String {
    val (_, components, _: MetaContainer) = this
    return when (val nameOrigin = components.last()) {
        is PathComponentExpr -> {
            val maybeLiteral = nameOrigin.expr
            when {
                maybeLiteral is Literal && maybeLiteral.ionValue is IonString -> maybeLiteral.ionValue.stringValue()
                else                                                          -> syntheticColumnName(idx)
            }
        }
        else -> syntheticColumnName(idx)
    }
}
<|MERGE_RESOLUTION|>--- conflicted
+++ resolved
@@ -20,14 +20,9 @@
 import org.partiql.lang.ast.MetaContainer
 import org.partiql.lang.ast.Path
 import org.partiql.lang.ast.PathComponentExpr
-<<<<<<< HEAD
 import org.partiql.lang.ast.VariableReference
-
-=======
 import org.partiql.lang.ast.Typed
 import org.partiql.lang.ast.TypedOp
-import org.partiql.lang.ast.VariableReference
->>>>>>> fb799246
 
 /**
  * Determines an appropriate column name for the given [ExprNode].
@@ -45,10 +40,6 @@
         is Typed -> this.extractColumnAlias(idx)
         else -> syntheticColumnName(idx)
     }
-<<<<<<< HEAD
-    is Path -> {
-        this.extractColumnAlias(idx)
-=======
 
 /**
  * Extracts a name for [Typed] CAST expressions and generates a synthetic column name for CAN_CAST and IS
@@ -58,7 +49,6 @@
     return when (this.op) {
         TypedOp.CAST -> this.expr.extractColumnAlias(idx)
         TypedOp.CAN_CAST, TypedOp.CAN_LOSSLESS_CAST, TypedOp.IS -> syntheticColumnName(idx)
->>>>>>> fb799246
     }
 }
 
