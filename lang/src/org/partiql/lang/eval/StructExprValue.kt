/*
 * Copyright 2019 Amazon.com, Inc. or its affiliates.  All rights reserved.
 *
 * Licensed under the Apache License, Version 2.0 (the "License").
 *  You may not use this file except in compliance with the License.
 * A copy of the License is located at:
 *
 *      http://aws.amazon.com/apache2.0/
 *
 *  or in the "license" file accompanying this file. This file is distributed on an "AS IS" BASIS,
 *  WITHOUT WARRANTIES OR CONDITIONS OF ANY KIND, either express or implied. See the License for the specific
 *  language governing permissions and limitations under the License.
 */

package org.partiql.lang.eval

<<<<<<< HEAD
import com.amazon.ion.IonStruct
import com.amazon.ion.IonSystem
import org.partiql.lang.util.seal
=======
import com.amazon.ion.*
import org.partiql.lang.errors.ErrorCode
import org.partiql.lang.util.*
import java.util.*

>>>>>>> fb799246

/** Indicates if a struct is ordered or not. */
enum class StructOrdering {
    UNORDERED,
    ORDERED
}

/**
 * Provides a [ExprValueType.STRUCT] implementation lazily backed by a sequence.
 */
internal open class StructExprValue(
        private val ion: IonSystem,
        private val ordering: StructOrdering,
        private val sequence: Sequence<ExprValue>
) : BaseExprValue() {

    override val type = ExprValueType.STRUCT

    override val ionValue by lazy {
        createMutableValue().seal()
    }

    /**
     * [SequenceExprValue] may call this function to get a mutable instance of the IonValue that it can add
     * directly to its lazily constructed list.  This is a performance optimization--otherwise the value would be
     * cloned twice: once by this class's implementation of [ionValue], and again before adding the value to its list.
     *
     * Note: it is not possible to add a sealed (non-mutuable) [IonValue] as a child of a container.
     */
    internal fun createMutableValue(): IonStruct {
        return ion.newEmptyStruct().apply {
            sequence.forEach {
                val nameVal = it.name
                if (nameVal != null && nameVal.type.isText && it.type != ExprValueType.MISSING) {
                    val name = nameVal.stringValue()
                    add(name, it.ionValue.clone())
                }
            }
        }
    }

    /** The backing data structured for operations that require materialization. */
    private data class Materialized(val bindings: Bindings<ExprValue>,
                                    val ordinalBindings: OrdinalBindings,
                                    val orderedBindNames: OrderedBindNames?)

    private val materialized by lazy {
        val bindMap = HashMap<String, ExprValue>()
        val bindList = ArrayList<ExprValue>()
        val bindNames = ArrayList<String>()
        sequence.forEach {
            val name = it.name?.stringValue() ?: errNoContext("Expected non-null name for lazy struct", errorCode = ErrorCode.EVALUATOR_UNEXPECTED_VALUE, internal = false)
            bindMap.putIfAbsent(name, it)
            if (ordering == StructOrdering.ORDERED) {
                bindList.add(it)
                bindNames.add(name)
            }
        }

        val bindings = Bindings.ofMap(bindMap)
        val ordinalBindings = OrdinalBindings.ofList(bindList)
        val orderedBindNames = when(ordering) {
            StructOrdering.ORDERED -> object : OrderedBindNames {
                override val orderedNames = bindNames
            }
            StructOrdering.UNORDERED -> null
        }

        Materialized(bindings, ordinalBindings, orderedBindNames)
    }

    override val bindings: Bindings<ExprValue>
        get() = materialized.bindings

    override val ordinalBindings: OrdinalBindings
        get() = materialized.ordinalBindings

    @Suppress("UNCHECKED_CAST")
    override fun <T> provideFacet(type: Class<T>?): T? = when (type) {
        OrderedBindNames::class.java -> when(ordering){
            StructOrdering.ORDERED -> materialized.orderedBindNames
            else -> null
        } as T?
        else -> null
    }

    override fun iterator() = sequence.iterator()
}
<|MERGE_RESOLUTION|>--- conflicted
+++ resolved
@@ -14,17 +14,10 @@
 
 package org.partiql.lang.eval
 
-<<<<<<< HEAD
 import com.amazon.ion.IonStruct
 import com.amazon.ion.IonSystem
 import org.partiql.lang.util.seal
-=======
-import com.amazon.ion.*
 import org.partiql.lang.errors.ErrorCode
-import org.partiql.lang.util.*
-import java.util.*
-
->>>>>>> fb799246
 
 /** Indicates if a struct is ordered or not. */
 enum class StructOrdering {
