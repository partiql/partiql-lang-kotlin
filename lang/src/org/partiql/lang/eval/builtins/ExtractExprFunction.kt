/*
 * Copyright 2019 Amazon.com, Inc. or its affiliates.  All rights reserved.
 *
 * Licensed under the Apache License, Version 2.0 (the "License").
 *  You may not use this file except in compliance with the License.
 * A copy of the License is located at:
 *
 *      http://aws.amazon.com/apache2.0/
 *
 *  or in the "license" file accompanying this file. This file is distributed on an "AS IS" BASIS,
 *  WITHOUT WARRANTIES OR CONDITIONS OF ANY KIND, either express or implied. See the License for the specific
 *  language governing permissions and limitations under the License.
 */

package org.partiql.lang.eval.builtins

import com.amazon.ion.Timestamp
import org.partiql.lang.errors.ErrorCode
import org.partiql.lang.eval.EvaluationSession
import org.partiql.lang.eval.ExprFunction
import org.partiql.lang.eval.ExprValue
import org.partiql.lang.eval.ExprValueFactory
import org.partiql.lang.eval.ExprValueType
import org.partiql.lang.eval.dateTimePartValue
import org.partiql.lang.eval.dateValue
import org.partiql.lang.eval.errNoContext
import org.partiql.lang.eval.isUnknown
import org.partiql.lang.eval.time.Time
import org.partiql.lang.eval.timeValue
import org.partiql.lang.eval.timestampValue
import org.partiql.lang.syntax.DateTimePart
import org.partiql.lang.types.AnyOfType
import org.partiql.lang.types.FunctionSignature
import org.partiql.lang.types.StaticType
import java.math.BigDecimal
import java.time.LocalDate

private const val SECONDS_PER_MINUTE = 60

/**
 * Extracts a date part from a datetime type and returns a [DecimalExprValue] where date part is one of the following keywords:
 * `year, month, day, hour, minute, second, timestamp_hour, timestamp_minute`.
 * Datetime type can be one of DATE, TIME or TIMESTAMP
 * **Note** that the allowed date parts for `EXTRACT` is not the same as `DATE_ADD`
 *
 * Extract does not propagate null for its first parameter, the date part. From the SQL92 spec only the date part
 * keywords are allowed as first argument
 *
 * `EXTRACT(<date part> FROM <datetime_type>)`
 */
internal class ExtractExprFunction(val valueFactory: ExprValueFactory) : ExprFunction {
    override val signature = FunctionSignature(
        name = "extract",
        requiredParameters = listOf(
            StaticType.SYMBOL,
            AnyOfType(
                setOf(
                    StaticType.TIMESTAMP,
                    StaticType.TIME,
                    StaticType.DATE
                )
            )
        ),
        returnType = StaticType.DECIMAL
    )

    // IonJava Timestamp.localOffset is the offset in minutes, e.g.: `+01:00 = 60` and `-1:20 = -80`
    private fun Timestamp.hourOffset() = (localOffset ?: 0) / SECONDS_PER_MINUTE

    private fun Timestamp.minuteOffset() = (localOffset ?: 0) % SECONDS_PER_MINUTE

    override fun callWithRequired(session: EvaluationSession, required: List<ExprValue>): ExprValue {
        return when {
            required[1].isUnknown() -> valueFactory.nullValue
<<<<<<< HEAD
            else -> eval(session, required)
=======
            else -> eval(required)
>>>>>>> cccfeb08
        }
    }

    private fun Timestamp.extractedValue(dateTimePart: DateTimePart): BigDecimal {
        return when (dateTimePart) {
            DateTimePart.YEAR -> year
            DateTimePart.MONTH -> month
            DateTimePart.DAY -> day
            DateTimePart.HOUR -> hour
            DateTimePart.MINUTE -> minute
            DateTimePart.SECOND -> second
            DateTimePart.TIMEZONE_HOUR -> hourOffset()
            DateTimePart.TIMEZONE_MINUTE -> minuteOffset()
        }.toBigDecimal()
    }

    private fun LocalDate.extractedValue(dateTimePart: DateTimePart): BigDecimal {
        return when (dateTimePart) {
            DateTimePart.YEAR -> year
            DateTimePart.MONTH -> monthValue
            DateTimePart.DAY -> dayOfMonth
            DateTimePart.TIMEZONE_HOUR,
            DateTimePart.TIMEZONE_MINUTE -> errNoContext(
                "Timestamp unit ${dateTimePart.name.toLowerCase()} not supported for DATE type",
                ErrorCode.EVALUATOR_INVALID_ARGUMENTS_FOR_FUNC_CALL,
                internal = false
            )
            DateTimePart.HOUR, DateTimePart.MINUTE, DateTimePart.SECOND -> 0
        }.toBigDecimal()
    }

    private fun Time.extractedValue(dateTimePart: DateTimePart): BigDecimal {
        return when (dateTimePart) {
            DateTimePart.HOUR -> localTime.hour.toBigDecimal()
            DateTimePart.MINUTE -> localTime.minute.toBigDecimal()
            DateTimePart.SECOND -> secondsWithFractionalPart
            DateTimePart.TIMEZONE_HOUR -> timezoneHour?.toBigDecimal() ?: errNoContext(
                "Time unit ${dateTimePart.name.toLowerCase()} not supported for TIME type without TIME ZONE",
                ErrorCode.EVALUATOR_INVALID_ARGUMENTS_FOR_FUNC_CALL,
                internal = false
            )
            DateTimePart.TIMEZONE_MINUTE -> timezoneMinute?.toBigDecimal() ?: errNoContext(
                "Time unit ${dateTimePart.name.toLowerCase()} not supported for TIME type without TIME ZONE",
                ErrorCode.EVALUATOR_INVALID_ARGUMENTS_FOR_FUNC_CALL,
                internal = false
            )
            DateTimePart.YEAR, DateTimePart.MONTH, DateTimePart.DAY -> errNoContext(
                "Time unit ${dateTimePart.name.toLowerCase()} not supported for TIME type.",
                ErrorCode.EVALUATOR_INVALID_ARGUMENTS_FOR_FUNC_CALL,
                internal = false
            )
        }
    }

<<<<<<< HEAD
    private fun eval(session: EvaluationSession, args: List<ExprValue>): ExprValue {
=======
    private fun eval(args: List<ExprValue>): ExprValue {
>>>>>>> cccfeb08
        val dateTimePart = args[0].dateTimePartValue()
        val extractedValue = when (args[1].type) {
            ExprValueType.TIMESTAMP -> args[1].timestampValue().extractedValue(dateTimePart)
            ExprValueType.DATE -> args[1].dateValue().extractedValue(dateTimePart)
            ExprValueType.TIME -> args[1].timeValue().extractedValue(dateTimePart)
            else -> errNoContext(
                "Expected date, time or timestamp: ${args[1]}",
                ErrorCode.EVALUATOR_INVALID_ARGUMENTS_FOR_FUNC_CALL,
                internal = false
            )
        }

        return valueFactory.newDecimal(extractedValue)
    }
}<|MERGE_RESOLUTION|>--- conflicted
+++ resolved
@@ -72,11 +72,7 @@
     override fun callWithRequired(session: EvaluationSession, required: List<ExprValue>): ExprValue {
         return when {
             required[1].isUnknown() -> valueFactory.nullValue
-<<<<<<< HEAD
-            else -> eval(session, required)
-=======
             else -> eval(required)
->>>>>>> cccfeb08
         }
     }
 
@@ -131,11 +127,7 @@
         }
     }
 
-<<<<<<< HEAD
-    private fun eval(session: EvaluationSession, args: List<ExprValue>): ExprValue {
-=======
     private fun eval(args: List<ExprValue>): ExprValue {
->>>>>>> cccfeb08
         val dateTimePart = args[0].dateTimePartValue()
         val extractedValue = when (args[1].type) {
             ExprValueType.TIMESTAMP -> args[1].timestampValue().extractedValue(dateTimePart)
