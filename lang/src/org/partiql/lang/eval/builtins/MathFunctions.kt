package org.partiql.lang.eval.builtins

<<<<<<< HEAD
import com.amazon.ion.Decimal
=======
>>>>>>> a255bc7f
import org.partiql.lang.errors.ErrorCode
import org.partiql.lang.eval.EvaluationSession
import org.partiql.lang.eval.ExprFunction
import org.partiql.lang.eval.ExprValue
import org.partiql.lang.eval.ExprValueFactory
import org.partiql.lang.eval.errIntOverflow
import org.partiql.lang.eval.errNoContext
<<<<<<< HEAD
import org.partiql.lang.eval.intValue
=======
>>>>>>> a255bc7f
import org.partiql.lang.eval.numberValue
import org.partiql.lang.types.FunctionSignature
import org.partiql.lang.types.StaticType
import org.partiql.lang.util.bigDecimalOf
import org.partiql.lang.util.compareTo
<<<<<<< HEAD
import org.partiql.lang.util.isZero
=======
import org.partiql.lang.util.div
import org.partiql.lang.util.plus
import org.partiql.lang.util.times
>>>>>>> a255bc7f
import org.partiql.lang.util.unaryMinus
import java.lang.Double.NEGATIVE_INFINITY
import java.lang.Double.NaN
import java.lang.Double.POSITIVE_INFINITY
import java.math.BigDecimal
import java.math.BigInteger
import java.math.RoundingMode

/**
 * A place to keep supported mathematical functions. We are missing many in comparison to PostgresQL.
 * https://www.postgresql.org/docs/14/functions-math.html
 */
object MathFunctions {

    fun create(valueFactory: ExprValueFactory): List<ExprFunction> = listOf(
        UnaryNumeric("ceil", valueFactory) { ceil(it) },
        UnaryNumeric("ceiling", valueFactory) { ceil(it) },
        UnaryNumeric("floor", valueFactory) { floor(it) },
        RoundFunction(valueFactory)
    )
}

/**
 * A convenience class to wrap `(Number) -> Number` as a PartiQL ExprFunction.
 *
 * @property identifier Symbol for the given function
 * @property valueFactory Used to create the output ExprValue
 * @property function Function to invoke for the given signature
 */
private class UnaryNumeric(
    private val identifier: String,
    private val valueFactory: ExprValueFactory,
    private val function: (Number) -> Number,
) : ExprFunction {

    override val signature = FunctionSignature(
        identifier,
        listOf(StaticType.NUMERIC),
        returnType = StaticType.NUMERIC,
    )

    override fun callWithRequired(session: EvaluationSession, required: List<ExprValue>): ExprValue =
        function.invoke(required.first().numberValue()).exprValue(valueFactory)
}

private fun ceil(n: Number): Number = when (n) {
    POSITIVE_INFINITY, NEGATIVE_INFINITY, NaN -> n
    // support for numbers that are larger than 64 bits.
    else -> transformIntType(bigDecimalOf(n).setScale(0, RoundingMode.CEILING).toBigIntegerExact())
}

private fun floor(n: Number): Number = when (n) {
    POSITIVE_INFINITY, NEGATIVE_INFINITY, NaN -> n
    else -> transformIntType(bigDecimalOf(n).setScale(0, RoundingMode.FLOOR).toBigIntegerExact())
}

// wrapper for transform function result to corresponding integer type
private fun transformIntType(n: BigInteger): Number = when (n) {
    in Int.MIN_VALUE.toBigInteger()..Int.MAX_VALUE.toBigInteger() -> n.toInt()
    in Long.MIN_VALUE.toBigInteger()..Long.MAX_VALUE.toBigInteger() -> n.toLong()
    /**
     * currently kotlin-lang-ParitQL did not support integer value bigger than 64 bits.
     */
    else -> errIntOverflow(8)
}

// wrapper for converting result to expression value
private fun Number.exprValue(valueFactory: ExprValueFactory): ExprValue = when (this) {
    is Int -> valueFactory.newInt(this)
    is Long -> valueFactory.newInt(this)
    is Double, is Float -> valueFactory.newFloat(this.toDouble())
    is BigDecimal -> valueFactory.newDecimal(this)
    else -> errNoContext(
        "Cannot convert number to expression value: $this",
        errorCode = ErrorCode.EVALUATOR_INVALID_CONVERSION,
        internal = true
    )
<<<<<<< HEAD
}

/**
 * | source  | targetScale | output      | description|
 * | Integer | omitted/0   | Integer     | round to the nearest Integer
 * | Integer | > 0         | Decimal     | transform to Decimal
 * | Integer | < 0         | Integer     | round to [targetScale] decimal places
 * | Inexact | omitted/0   | Integer     | round to the nearest Integer
 * | Inexact | > 0         | Not allowed | allowing this potentially introduce accuracy loss
 * | Inexact | < 0         | Integer     | round to [targetScale] decimal places
 * | Exact   | omitted/0   | Integer     | round to the nearest Integer
 * | Exact   | > 0         | Decimal     | round to [targetScale] decimal places
 * | Exact   | < 0         | Integer     | round to [targetScale] decimal places
 **/
internal class RoundFunction(val valueFactory: ExprValueFactory) : ExprFunction {
    override val signature = FunctionSignature(
        name = "round",
        requiredParameters = listOf(StaticType.NUMERIC),
        returnType = StaticType.NUMERIC,
        optionalParameter = StaticType.unionOf(StaticType.INT2, StaticType.INT4, StaticType.INT8, StaticType.INT)
    )

    override fun callWithOptional(session: EvaluationSession, required: List<ExprValue>, opt: ExprValue): ExprValue {
        return round(required.first().numberValue(), opt.intValue()).exprValue(valueFactory)
    }

    override fun callWithRequired(session: EvaluationSession, required: List<ExprValue>): ExprValue {
        return round(required.first().numberValue(), 0).exprValue(valueFactory)
    }

    private fun round(source: Number, targetScale: Int): Number =
        when (source) {
            POSITIVE_INFINITY, NEGATIVE_INFINITY, NaN -> source
            is Int, is Long -> roundInt(source, targetScale)
            is Double, is Float -> roundInexact(source, targetScale)
            else -> roundExact(source, targetScale)
        }

    private fun roundInt(source: Number, targetScale: Int): Number = when (targetScale) {
        // target scale is 0, no need to round
        0 -> source
        // target source is less than 0, we round this to integer
        in -Int.MAX_VALUE..-1 -> transformIntType(roundToDecimal(source, targetScale).toBigIntegerExact())
        // target source is bigger than 0
        // not really rounding this, just transform it to decimal with required scale
        else -> bigDecimalOf(source).setScale(targetScale)
    }

    private fun roundInexact(source: Number, targetScale: Int) = when (targetScale) {
        // target scale is 0, we around this to Integer
        0 -> transformIntType(roundToDecimal(source, targetScale).toBigIntegerExact())
        // target source is less than 0, we round this to integer
        in -Int.MAX_VALUE..-1 -> transformIntType(roundToDecimal(source, targetScale).toBigIntegerExact())
        // target source is bigger than 0, we do not round this because it may introduce accuracy issues if target scale is higher than the original accuracy
        else -> errNoContext(
            message = "Round Function with specified target scale other than 0 requires the source to be exact",
            // should I go with "FEATURE NOT SUPPORT YET"?
            errorCode = ErrorCode.EVALUATOR_INVALID_ARGUMENTS_FOR_FUNC_CALL,
            internal = true
        )
    }

    private fun roundExact(source: Number, targetScale: Int) = when (targetScale) {
        // target scale is 0, we around this to Integer
        0 -> transformIntType(roundToDecimal(source, targetScale).toBigIntegerExact())
        // target source is less than 0, we round this to integer
        in -Int.MAX_VALUE..-1 -> transformIntType(roundToDecimal(source, targetScale).toBigIntegerExact())
        // target source is bigger than 0, we round this to big decimal
        else -> roundToDecimal(source, targetScale)
    }

    // round decimal number to given target scale
    private fun roundToDecimal(source: Number, targetScale: Int): BigDecimal {
        return if (source >= 0.0) {
            roundHelper(source, targetScale)
        } else {
            -(roundHelper(-source, targetScale)) as BigDecimal
        }
    }

    private fun roundHelper(positiveSource: Number, targetScale: Int) = bigDecimalOf(positiveSource).multiply(
        (
            BigDecimal.ONE
                .scaleByPowerOfTen(targetScale)
            )
    ).add(bigDecimalOf(0.5)).setScale(0, RoundingMode.FLOOR).multiply(
        BigDecimal.ONE.scaleByPowerOfTen(-targetScale)
    )

    // During the implementation of the round function, I figured that the unaryMinus could potentially introduce some edge cases.
    operator fun Number.unaryMinus(): Number {
        return when (this) {
            // For some reasons most of the extended operator for numbers do not have int
            // if approved, could add the int case to those operator functions.
            is Int -> -this
            // this is an unfortunate edge case
            // taking bytes for example, bytes has 8 bits, signed byte ranges from -128 to 127, using two's complement
            // that is -128 ->   10000000
            // to negate it, we flip all the bits then +1
            // filp them we have 01111111
            // add one(place value) we have   10000000
            // which is again -128
            is Long -> if (this == Long.MIN_VALUE) BigInteger.valueOf(Long.MAX_VALUE).add(BigInteger.ONE) else -this
            is BigInteger -> this.negate()
            is Double -> -this
            is BigDecimal -> if (this.isZero()) {
                Decimal.negativeZero(this.scale())
            } else {
                this.negate()
            }
            else -> throw IllegalStateException()
        }
    }
=======
>>>>>>> a255bc7f
}<|MERGE_RESOLUTION|>--- conflicted
+++ resolved
@@ -1,9 +1,6 @@
 package org.partiql.lang.eval.builtins
 
-<<<<<<< HEAD
 import com.amazon.ion.Decimal
-=======
->>>>>>> a255bc7f
 import org.partiql.lang.errors.ErrorCode
 import org.partiql.lang.eval.EvaluationSession
 import org.partiql.lang.eval.ExprFunction
@@ -11,23 +8,13 @@
 import org.partiql.lang.eval.ExprValueFactory
 import org.partiql.lang.eval.errIntOverflow
 import org.partiql.lang.eval.errNoContext
-<<<<<<< HEAD
 import org.partiql.lang.eval.intValue
-=======
->>>>>>> a255bc7f
 import org.partiql.lang.eval.numberValue
 import org.partiql.lang.types.FunctionSignature
 import org.partiql.lang.types.StaticType
 import org.partiql.lang.util.bigDecimalOf
 import org.partiql.lang.util.compareTo
-<<<<<<< HEAD
 import org.partiql.lang.util.isZero
-=======
-import org.partiql.lang.util.div
-import org.partiql.lang.util.plus
-import org.partiql.lang.util.times
->>>>>>> a255bc7f
-import org.partiql.lang.util.unaryMinus
 import java.lang.Double.NEGATIVE_INFINITY
 import java.lang.Double.NaN
 import java.lang.Double.POSITIVE_INFINITY
@@ -104,7 +91,6 @@
         errorCode = ErrorCode.EVALUATOR_INVALID_CONVERSION,
         internal = true
     )
-<<<<<<< HEAD
 }
 
 /**
@@ -218,6 +204,4 @@
             else -> throw IllegalStateException()
         }
     }
-=======
->>>>>>> a255bc7f
 }