/*
 * Copyright 2019 Amazon.com, Inc. or its affiliates.  All rights reserved.
 *
 * Licensed under the Apache License, Version 2.0 (the "License").
 *  You may not use this file except in compliance with the License.
 * A copy of the License is located at:
 *
 *      http://aws.amazon.com/apache2.0/
 *
 *  or in the "license" file accompanying this file. This file is distributed on an "AS IS" BASIS,
 *  WITHOUT WARRANTIES OR CONDITIONS OF ANY KIND, either express or implied. See the License for the specific
 *  language governing permissions and limitations under the License.
 */

@file:Suppress("DEPRECATION") // We don't need warnings about ExprNode deprecation.

package org.partiql.lang.eval

import com.amazon.ion.IntegerSize
import com.amazon.ion.IonInt
import com.amazon.ion.IonSexp
import com.amazon.ion.IonString
import com.amazon.ion.IonValue
import com.amazon.ion.Timestamp
import com.amazon.ionelement.api.MetaContainer
import com.amazon.ionelement.api.ionBool
import com.amazon.ionelement.api.toIonValue
import org.partiql.lang.ast.AggregateCallSiteListMeta
import org.partiql.lang.ast.AggregateRegisterIdMeta
import org.partiql.lang.ast.AstDeserializerBuilder
import org.partiql.lang.ast.AstVersion
import org.partiql.lang.ast.ExprNode
import org.partiql.lang.ast.IonElementMetaContainer
import org.partiql.lang.ast.IsCountStarMeta
import org.partiql.lang.ast.SourceLocationMeta
import org.partiql.lang.ast.UniqueNameMeta
import org.partiql.lang.ast.sourceLocation
import org.partiql.lang.ast.toAstStatement
import org.partiql.lang.ast.toPartiQlMetaContainer
import org.partiql.lang.domains.PartiqlAst
import org.partiql.lang.domains.staticType
import org.partiql.lang.domains.toBindingCase
import org.partiql.lang.errors.ErrorCode
import org.partiql.lang.errors.Property
import org.partiql.lang.errors.PropertyValueMap
import org.partiql.lang.errors.UNBOUND_QUOTED_IDENTIFIER_HINT
import org.partiql.lang.eval.binding.Alias
import org.partiql.lang.eval.binding.localsBinder
import org.partiql.lang.eval.builtins.storedprocedure.StoredProcedure
import org.partiql.lang.eval.like.parsePattern
import org.partiql.lang.eval.time.Time
import org.partiql.lang.eval.visitors.PartiqlAstSanityValidator
import org.partiql.lang.syntax.SqlParser
import org.partiql.lang.types.AnyOfType
import org.partiql.lang.types.AnyType
import org.partiql.lang.types.FunctionSignature
import org.partiql.lang.types.IntType
import org.partiql.lang.types.SingleType
import org.partiql.lang.types.StaticType
import org.partiql.lang.types.TypedOpParameter
import org.partiql.lang.types.UnknownArguments
import org.partiql.lang.types.UnsupportedTypeCheckException
import org.partiql.lang.types.toTypedOpParameter
import org.partiql.lang.util.bigDecimalOf
import org.partiql.lang.util.checkThreadInterrupted
import org.partiql.lang.util.codePointSequence
import org.partiql.lang.util.div
import org.partiql.lang.util.drop
import org.partiql.lang.util.foldLeftProduct
import org.partiql.lang.util.interruptibleFold
import org.partiql.lang.util.isZero
import org.partiql.lang.util.minus
import org.partiql.lang.util.plus
import org.partiql.lang.util.rem
import org.partiql.lang.util.stringValue
import org.partiql.lang.util.take
import org.partiql.lang.util.times
import org.partiql.lang.util.timestampValue
import org.partiql.lang.util.totalMinutes
import org.partiql.lang.util.unaryMinus
import org.partiql.pig.runtime.SymbolPrimitive
import java.math.BigDecimal
import java.util.LinkedList
import java.util.Stack
import java.util.TreeSet
import java.util.regex.Pattern

/**
 * A thunk with no parameters other than the current environment.
 *
 * See https://en.wikipedia.org/wiki/Thunk
 *
 * This name was chosen because it is a thunk that accepts an instance of `Environment`.
 */
private typealias ThunkEnv = Thunk<Environment>

/**
 * A thunk taking a single [T] argument and the current environment.
 *
 * See https://en.wikipedia.org/wiki/Thunk
 *
 * This name was chosen because it is a thunk that accepts an instance of `Environment` and an [ExprValue] as
 * its arguments.
 */
private typealias ThunkEnvValue<T> = ThunkValue<Environment, T>

/**
 * A basic compiler that converts an instance of [PartiqlAst] to an [Expression].
 *
 * This implementation produces a "compiled" form consisting of context-threaded
 * code in the form of a tree of [ThunkEnv]s.  An overview of this technique can be found
 * [here][1].
 *
 * **Note:** *threaded* in this context is used in how the code gets *threaded* together for
 * interpretation and **not** the concurrency primitive. That is to say this code is NOT thread
 * safe.
 *
 * [1]: https://www.complang.tuwien.ac.at/anton/lvas/sem06w/fest.pdf
 *
 * Note that this is not implemented in the pattern of a typical visitor pattern.  The visitor pattern isn't a good
 * match for all scenarios.  It's great for simple needs such as the types of checks performed or simple transformations
 * such as partial evaluation and transforming variable references to De Bruijn indices, however a compiler needs
 * much finer grain of control over exactly how and when each node is walked, visited, and transformed.
 *
 * @param functions A map of functions keyed by function name that will be available during compilation.
 * @param compileOptions Various options that effect how the source code is compiled.
 */
internal class EvaluatingCompiler(
    private val valueFactory: ExprValueFactory,
    private val functions: Map<String, ExprFunction>,
    private val customTypedOpParameters: Map<String, TypedOpParameter>,
    private val procedures: Map<String, StoredProcedure>,
    private val compileOptions: CompileOptions = CompileOptions.standard()
) {
    private val errorSignaler = compileOptions.typingMode.createErrorSignaler(valueFactory)
    private val thunkFactory = compileOptions.typingMode.createThunkFactory<Environment>(compileOptions.thunkOptions, valueFactory)

    private val compilationContextStack = Stack<CompilationContext>()

    private val currentCompilationContext: CompilationContext
        get() = compilationContextStack.peek() ?: throw EvaluationException(
            "compilationContextStack was empty.", ErrorCode.EVALUATOR_UNEXPECTED_VALUE, internal = true
        )

    // Note: please don't make this inline -- it messes up [EvaluationException] stack traces and
    // isn't a huge benefit because this is only used at SQL-compile time anyway.
    private fun <R> nestCompilationContext(
        expressionContext: ExpressionContext,
        fromSourceNames: Set<String>,
        block: () -> R
    ): R {
        compilationContextStack.push(
            when {
                compilationContextStack.empty() -> CompilationContext(expressionContext, fromSourceNames)
                else -> compilationContextStack.peek().createNested(
                    expressionContext,
                    fromSourceNames
                )
            }
        )

        try {
            return block()
        } finally {
            compilationContextStack.pop()
        }
    }

    private fun Number.exprValue(): ExprValue = when (this) {
        is Int -> valueFactory.newInt(this)
        is Long -> valueFactory.newInt(this)
        is Double -> valueFactory.newFloat(this)
        is BigDecimal -> valueFactory.newDecimal(this)
        else -> errNoContext(
            "Cannot convert number to expression value: $this",
            errorCode = ErrorCode.EVALUATOR_INVALID_CONVERSION,
            internal = true
        )
    }

    private fun Boolean.exprValue(): ExprValue = valueFactory.newBoolean(this)
    private fun String.exprValue(): ExprValue = valueFactory.newString(this)

    /** Represents an instance of a compiled `GROUP BY` expression and alias. */
    private class CompiledGroupByItem(val alias: ExprValue, val uniqueId: String?, val thunk: ThunkEnv)

    /**
     * Represents a memoized binding [BindingName] and an [ExprValue] of the same name.
     * Used during evaluation og `GROUP BY`.
     */
    private data class FromSourceBindingNamePair(val bindingName: BindingName, val nameExprValue: ExprValue)

    /** Represents an instance of a compiled `ORDER BY` expression, orderingSpec and nulls type. */
    private class CompiledOrderByItem(val comparator: NaturalExprValueComparators, val thunk: ThunkEnv)

    /**
     * Base class for [ExprAggregator] instances which accumulate values and perform a final computation.
     */
    private inner class Accumulator(
        var current: ExprValue?,
        val nextFunc: (ExprValue?, ExprValue) -> ExprValue,
        val valueFilter: (ExprValue) -> Boolean = { _ -> true }
    ) : ExprAggregator {

        override fun next(value: ExprValue) {
            // skip the accumulation function if the value is unknown or if the value is filtered out
            if (value.isNotUnknown() && valueFilter.invoke(value)) {
                current = nextFunc(current, value)
            }
        }

        override fun compute() = current ?: valueFactory.nullValue
    }

    private fun comparisonAccumulator(comparator: NaturalExprValueComparators): (ExprValue?, ExprValue) -> ExprValue =
        { left, right ->
            when {
                left == null || comparator.compare(left, right) > 0 -> right
                else -> left
            }
        }

    /** Dispatch table for built-in aggregate functions. */
    private val builtinAggregates: Map<Pair<String, PartiqlAst.SetQuantifier>, ExprAggregatorFactory> =
        run {
            fun checkIsNumberType(funcName: String, value: ExprValue) {
                if (!value.type.isNumber) {
                    errNoContext(
                        message = "Aggregate function $funcName expects arguments of NUMBER type but the following value was provided: ${value.ionValue}, with type of ${value.type}",
                        errorCode = ErrorCode.EVALUATOR_INVALID_ARGUMENTS_FOR_AGG_FUNCTION,
                        internal = false
                    )
                }
            }

            val countAccFunc: (ExprValue?, ExprValue) -> ExprValue = { accumulated, _ -> (accumulated!!.longValue() + 1L).exprValue() }
            val sumAccFunc: (ExprValue?, ExprValue) -> ExprValue = { accumulated, nextItem ->
                checkIsNumberType("SUM", nextItem)
                accumulated?.let { (it.numberValue() + nextItem.numberValue()).exprValue() } ?: nextItem
            }
            val minAccFunc = comparisonAccumulator(NaturalExprValueComparators.NULLS_LAST_ASC)
            val maxAccFunc = comparisonAccumulator(NaturalExprValueComparators.NULLS_LAST_DESC)
            val avgAggregateGenerator = { filter: (ExprValue) -> Boolean ->
                object : ExprAggregator {
                    var sum: Number? = null
                    var count = 0L

                    override fun next(value: ExprValue) {
                        if (value.isNotUnknown() && filter.invoke(value)) {
                            checkIsNumberType("AVG", value)
                            sum = sum?.let { it + value.numberValue() } ?: value.numberValue()
                            count++
                        }
                    }

                    override fun compute() =
                        sum?.let { (it / bigDecimalOf(count)).exprValue() }
                            ?: this@EvaluatingCompiler.valueFactory.nullValue
                }
            }
            val allFilter: (ExprValue) -> Boolean = { _ -> true }
            // each distinct ExprAggregator must get its own createUniqueExprValueFilter()
            mapOf(
                Pair("count", PartiqlAst.SetQuantifier.All()) to ExprAggregatorFactory.over {
                    Accumulator((0L).exprValue(), countAccFunc, allFilter)
                },

                Pair("count", PartiqlAst.SetQuantifier.Distinct()) to ExprAggregatorFactory.over {
                    Accumulator((0L).exprValue(), countAccFunc, createUniqueExprValueFilter())
                },

                Pair("sum", PartiqlAst.SetQuantifier.All()) to ExprAggregatorFactory.over {
                    Accumulator(null, sumAccFunc, allFilter)
                },

                Pair("sum", PartiqlAst.SetQuantifier.Distinct()) to ExprAggregatorFactory.over {
                    Accumulator(null, sumAccFunc, createUniqueExprValueFilter())
                },

                Pair("avg", PartiqlAst.SetQuantifier.All()) to ExprAggregatorFactory.over {
                    avgAggregateGenerator(allFilter)
                },

                Pair("avg", PartiqlAst.SetQuantifier.Distinct()) to ExprAggregatorFactory.over {
                    avgAggregateGenerator(createUniqueExprValueFilter())
                },

                Pair("max", PartiqlAst.SetQuantifier.All()) to ExprAggregatorFactory.over {
                    Accumulator(null, maxAccFunc, allFilter)
                },

                Pair("max", PartiqlAst.SetQuantifier.Distinct()) to ExprAggregatorFactory.over {
                    Accumulator(null, maxAccFunc, createUniqueExprValueFilter())
                },

                Pair("min", PartiqlAst.SetQuantifier.All()) to ExprAggregatorFactory.over {
                    Accumulator(null, minAccFunc, allFilter)
                },

                Pair("min", PartiqlAst.SetQuantifier.Distinct()) to ExprAggregatorFactory.over {
                    Accumulator(null, minAccFunc, createUniqueExprValueFilter())
                }
            )
        }

    @Deprecated("ExprNode is deprecated. Please use PIG generated AST. ")
    fun compile(exprNode: ExprNode): Expression = compile(exprNode.toAstStatement())

    /**
     * Compiles a [PartiqlAst.Statement] tree to an [Expression].
     *
     * Checks [Thread.interrupted] before every expression and sub-expression is compiled
     * and throws [InterruptedException] if [Thread.interrupted] it has been set in the
     * hope that long-running compilations may be aborted by the caller.
     */
    fun compile(originalAst: PartiqlAst.Statement): Expression {
        val visitorTransform = compileOptions.visitorTransformMode.createVisitorTransform()
        val transformedAst = visitorTransform.transformStatement(originalAst)
        val partiqlAstSanityValidator = PartiqlAstSanityValidator()

        partiqlAstSanityValidator.validate(transformedAst, compileOptions)

        val thunk = nestCompilationContext(ExpressionContext.NORMAL, emptySet()) {
            compileAstStatement(transformedAst)
        }

        return object : Expression {
            override fun eval(session: EvaluationSession): ExprValue {

                val env = Environment(
                    session = session,
                    locals = session.globals,
                    current = session.globals
                )

                return thunk(env)
            }
        }
    }

    /**
     * Compiles the given source expression into a bound [Expression].
     */
    @Deprecated("Please use CompilerPipeline instead")
    fun compile(source: String): Expression {
        val parser = SqlParser(valueFactory.ion)
        val ast = parser.parseAstStatement(source)
        return compile(ast)
    }

    /**
     * Evaluates a V0 s-exp based AST against a global set of bindings.
     */
    @Deprecated("Please use CompilerPipeline.compile(PartiqlAst.Statement).eval(EvaluationSession) instead.")
    fun eval(ast: IonSexp, session: EvaluationSession): ExprValue {
        val exprNode = AstDeserializerBuilder(valueFactory.ion).build().deserialize(ast, AstVersion.V0)
        return compile(exprNode.toAstStatement()).eval(session)
    }

    /**
     * Evaluates an instance of [PartiqlAst.Statement] against a global set of bindings.
     */
    fun eval(ast: PartiqlAst.Statement, session: EvaluationSession): ExprValue = compile(ast).eval(session)

    /**
     * Compiles the specified [PartiqlAst.Statement] into a [ThunkEnv].
     *
     * This function will [InterruptedException] if [Thread.interrupted] has been set.
     */
    private fun compileAstStatement(ast: PartiqlAst.Statement): ThunkEnv {
        checkThreadInterrupted()
        return when (ast) {
            is PartiqlAst.Statement.Query -> compileAstExpr(ast.expr)
            is PartiqlAst.Statement.Ddl -> compileDdl(ast)
            is PartiqlAst.Statement.Dml -> compileDml(ast)
            is PartiqlAst.Statement.Exec -> compileExec(ast)
        }
    }

    private fun compileAstExpr(expr: PartiqlAst.Expr): ThunkEnv {
        val metas = expr.metas

        return when (expr) {
            is PartiqlAst.Expr.Lit -> compileLit(expr, metas)
            is PartiqlAst.Expr.Missing -> compileMissing(metas)
            is PartiqlAst.Expr.Id -> compileId(expr, metas)
            is PartiqlAst.Expr.SimpleCase -> compileSimpleCase(expr, metas)
            is PartiqlAst.Expr.SearchedCase -> compileSearchedCase(expr, metas)
            is PartiqlAst.Expr.Path -> compilePath(expr, metas)
            is PartiqlAst.Expr.Struct -> compileStruct(expr, metas)
            is PartiqlAst.Expr.Select -> compileSelect(expr, metas)
            is PartiqlAst.Expr.CallAgg -> compileCallAgg(expr, metas)
            is PartiqlAst.Expr.Parameter -> compileParameter(expr, metas)
            is PartiqlAst.Expr.Date -> compileDate(expr, metas)
            is PartiqlAst.Expr.LitTime -> compileLitTime(expr, metas)

            // arithmetic operations
            is PartiqlAst.Expr.Plus -> compilePlus(expr, metas)
            is PartiqlAst.Expr.Times -> compileTimes(expr, metas)
            is PartiqlAst.Expr.Minus -> compileMinus(expr, metas)
            is PartiqlAst.Expr.Divide -> compileDivide(expr, metas)
            is PartiqlAst.Expr.Modulo -> compileModulo(expr, metas)

            // comparison operators
            is PartiqlAst.Expr.And -> compileAnd(expr, metas)
            is PartiqlAst.Expr.Between -> compileBetween(expr, metas)
            is PartiqlAst.Expr.Eq -> compileEq(expr, metas)
            is PartiqlAst.Expr.Gt -> compileGt(expr, metas)
            is PartiqlAst.Expr.Gte -> compileGte(expr, metas)
            is PartiqlAst.Expr.Lt -> compileLt(expr, metas)
            is PartiqlAst.Expr.Lte -> compileLte(expr, metas)
            is PartiqlAst.Expr.Like -> compileLike(expr, metas)
            is PartiqlAst.Expr.InCollection -> compileIn(expr, metas)

            // logical operators
            is PartiqlAst.Expr.Ne -> compileNe(expr, metas)
            is PartiqlAst.Expr.Or -> compileOr(expr, metas)

            // unary
            is PartiqlAst.Expr.Not -> compileNot(expr, metas)
            is PartiqlAst.Expr.Pos -> compilePos(expr, metas)
            is PartiqlAst.Expr.Neg -> compileNeg(expr, metas)

            // other operators
            is PartiqlAst.Expr.Concat -> compileConcat(expr, metas)
            is PartiqlAst.Expr.Call -> compileCall(expr, metas)
            is PartiqlAst.Expr.NullIf -> compileNullIf(expr, metas)
            is PartiqlAst.Expr.Coalesce -> compileCoalesce(expr, metas)

            // "typed" operators (RHS is a data type and not an expression)
            is PartiqlAst.Expr.Cast -> compileCast(expr, metas)
            is PartiqlAst.Expr.IsType -> compileIs(expr, metas)
            is PartiqlAst.Expr.CanCast -> compileCanCast(expr, metas)
            is PartiqlAst.Expr.CanLosslessCast -> compileCanLosslessCast(expr, metas)

            // sequence constructors
            is PartiqlAst.Expr.List -> compileSeq(ExprValueType.LIST, expr.values, metas)
            is PartiqlAst.Expr.Sexp -> compileSeq(ExprValueType.SEXP, expr.values, metas)
            is PartiqlAst.Expr.Bag -> compileSeq(ExprValueType.BAG, expr.values, metas)

            // bag operators
            is PartiqlAst.Expr.BagOp -> compileBagOp(expr, metas)
        }
    }

    private fun compileAstExprs(args: List<PartiqlAst.Expr>) = args.map { compileAstExpr(it) }

    private fun compileNullIf(expr: PartiqlAst.Expr.NullIf, metas: MetaContainer): ThunkEnv {
        val expr1Thunk = compileAstExpr(expr.expr1)
        val expr2Thunk = compileAstExpr(expr.expr2)

        // Note: NULLIF does not propagate the unknown values and .exprEquals  provides the correct semantics.
        return thunkFactory.thunkEnv(metas) { env ->
            val expr1Value = expr1Thunk(env)
            val expr2Value = expr2Thunk(env)
            when {
                expr1Value.exprEquals(expr2Value) -> valueFactory.nullValue
                else -> expr1Value
            }
        }
    }

    private fun compileCoalesce(expr: PartiqlAst.Expr.Coalesce, metas: MetaContainer): ThunkEnv {
        val argThunks = compileAstExprs(expr.args)

        return thunkFactory.thunkEnv(metas) { env ->
            var nullFound = false
            var knownValue: ExprValue? = null
            for (thunk in argThunks) {
                val argValue = thunk(env)
                if (argValue.isNotUnknown()) {
                    knownValue = argValue
                    // No need to execute remaining thunks to save computation as first non-unknown value is found
                    break
                }
                if (argValue.type == ExprValueType.NULL) {
                    nullFound = true
                }
            }
            when (knownValue) {
                null -> when {
                    compileOptions.typingMode == TypingMode.PERMISSIVE && !nullFound -> valueFactory.missingValue
                    else -> valueFactory.nullValue
                }
                else -> knownValue
            }
        }
    }

    /**
     * Returns a function that accepts an [ExprValue] as an argument and returns true it is `NULL`, `MISSING`, or
     * within the range specified by [range].
     */
    private fun integerValueValidator(
        range: LongRange
    ): (ExprValue) -> Boolean = { value ->
        when (value.type) {
            ExprValueType.NULL, ExprValueType.MISSING -> true
            ExprValueType.INT -> {
                val longValue: Long = value.scalar.numberValue()?.toLong()
                    ?: error(
                        "ExprValue.numberValue() must not be `NULL` when its type is INT." +
                            "This indicates that the ExprValue instance has a bug."
                    )

                // PRO-TIP:  make sure to use the `Long` primitive type here with `.contains` otherwise
                // Kotlin will use the version of `.contains` that treats [range] as a collection, and it will
                // be very slow!
                range.contains(longValue)
            }
            else -> error(
                "IntegerValueValidator can only accept ExprValue with type INT, NULL, and MISSING."
            )
        }
    }

    /**
     *  For operators which could return integer type, check integer overflow in case of [TypingMode.PERMISSIVE].
     */
    private fun resolveArithmeticOverflow(computeThunk: ThunkEnv, metas: MetaContainer): ThunkEnv =
        when (val staticTypes = metas.staticType?.type?.getTypes()) {
            // No staticType, can't validate integer size.
            null -> computeThunk
            else -> {
                when (compileOptions.typingMode) {
                    TypingMode.LEGACY -> {
                        // integer size constraints have not been tested under [TypingMode.LEGACY] because the
                        // [StaticTypeInferenceVisitorTransform] doesn't support being used with legacy mode yet.
                        // throw an exception in case we encounter this untested scenario. This might work fine, but I
                        // wouldn't bet on it.
                        val hasConstrainedInteger = staticTypes.any {
                            it is IntType && it.rangeConstraint != IntType.IntRangeConstraint.UNCONSTRAINED
                        }
                        if (hasConstrainedInteger) {
                            TODO("Legacy mode doesn't support integer size constraints yet.")
                        } else {
                            computeThunk
                        }
                    }

                    TypingMode.PERMISSIVE -> {
                        val biggestIntegerType = staticTypes.filterIsInstance<IntType>().maxBy {
                            it.rangeConstraint.numBytes
                        }
                        when (biggestIntegerType) {
                            // static type contains one or more IntType
                            is IntType -> {
                                val validator = integerValueValidator(biggestIntegerType.rangeConstraint.validRange)
                                thunkFactory.thunkEnv(metas) { env ->
                                    val naryResult = computeThunk(env)
<<<<<<< HEAD
                                    // validation shall only happen when the result is INT/MISS/NULL
=======
                                    // validation shall only happen when the result is INT/MISSING/NULL
>>>>>>> f96186e4
                                    // this is important as StaticType may contain a mixture of multiple types
                                    when (val type = naryResult.type) {
                                        ExprValueType.INT, ExprValueType.MISSING, ExprValueType.NULL -> errorSignaler.errorIf(
                                            !validator(naryResult),
                                            ErrorCode.EVALUATOR_INTEGER_OVERFLOW,
                                            { ErrorDetails(metas, "Integer overflow", errorContextFrom(metas)) },
                                            { naryResult }
                                        )

                                        else -> {
                                            if (staticTypes.all { it is IntType }) {
                                                error(
                                                    "The expression's static type was supposed to be INT but instead it was $type" +
                                                        "This may indicate the presence of a bug in the type inferencer."
                                                )
                                            } else {
                                                naryResult
                                            }
                                        }
                                    }
                                }
                            }
                            // If there is no IntType StaticType, can't validate the integer size either.
                            null -> computeThunk
                            else -> computeThunk
                        }
                    }
                }
            }
        }

    private fun compilePlus(expr: PartiqlAst.Expr.Plus, metas: MetaContainer): ThunkEnv {
        if (expr.operands.size < 2) {
            error("Internal Error: PartiqlAst.Expr.Plus must have at least 2 arguments")
        }

        val argThunks = compileAstExprs(expr.operands)

        val computeThunk = thunkFactory.thunkFold(metas, argThunks) { lValue, rValue ->
            (lValue.numberValue() + rValue.numberValue()).exprValue()
        }

        return resolveArithmeticOverflow(computeThunk, metas)
    }

    private fun compileMinus(expr: PartiqlAst.Expr.Minus, metas: MetaContainer): ThunkEnv {
        if (expr.operands.size < 2) {
            error("Internal Error: PartiqlAst.Expr.Minus must have at least 2 arguments")
        }

        val argThunks = compileAstExprs(expr.operands)

        val computeThunk = thunkFactory.thunkFold(metas, argThunks) { lValue, rValue ->
            (lValue.numberValue() - rValue.numberValue()).exprValue()
        }

        return resolveArithmeticOverflow(computeThunk, metas)
    }

    private fun compilePos(expr: PartiqlAst.Expr.Pos, metas: MetaContainer): ThunkEnv {
        val exprThunk = compileAstExpr(expr.expr)

        val computeThunk = thunkFactory.thunkEnvOperands(metas, exprThunk) { _, value ->
            // Invoking .numberValue() here makes this essentially just a type check
            value.numberValue()
            // Original value is returned unmodified.
            value
        }

        return resolveArithmeticOverflow(computeThunk, metas)
    }

    private fun compileNeg(expr: PartiqlAst.Expr.Neg, metas: MetaContainer): ThunkEnv {
        val exprThunk = compileAstExpr(expr.expr)

        val computeThunk = thunkFactory.thunkEnvOperands(metas, exprThunk) { _, value ->
            (-value.numberValue()).exprValue()
        }

        return resolveArithmeticOverflow(computeThunk, metas)
    }

    private fun compileTimes(expr: PartiqlAst.Expr.Times, metas: MetaContainer): ThunkEnv {
        val argThunks = compileAstExprs(expr.operands)

        val computeThunk = thunkFactory.thunkFold(metas, argThunks) { lValue, rValue ->
            (lValue.numberValue() * rValue.numberValue()).exprValue()
        }

        return resolveArithmeticOverflow(computeThunk, metas)
    }

    private fun compileDivide(expr: PartiqlAst.Expr.Divide, metas: MetaContainer): ThunkEnv {
        val argThunks = compileAstExprs(expr.operands)

        val computeThunk = thunkFactory.thunkFold(metas, argThunks) { lValue, rValue ->
            val denominator = rValue.numberValue()

            errorSignaler.errorIf(
                denominator.isZero(),
                ErrorCode.EVALUATOR_DIVIDE_BY_ZERO,
                { ErrorDetails(metas, "/ by zero") }
            ) {
                try {
                    (lValue.numberValue() / denominator).exprValue()
                } catch (e: ArithmeticException) {
                    // Setting the internal flag as true as it is not clear what
                    // ArithmeticException may be thrown by the above
                    throw EvaluationException(
                        cause = e,
                        errorCode = ErrorCode.EVALUATOR_ARITHMETIC_EXCEPTION,
                        internal = true
                    )
                }
            }
        }

        return resolveArithmeticOverflow(computeThunk, metas)
    }

    private fun compileModulo(expr: PartiqlAst.Expr.Modulo, metas: MetaContainer): ThunkEnv {
        val argThunks = compileAstExprs(expr.operands)

        val computeThunk = thunkFactory.thunkFold(metas, argThunks) { lValue, rValue ->
            val denominator = rValue.numberValue()
            if (denominator.isZero()) {
                err("% by zero", ErrorCode.EVALUATOR_MODULO_BY_ZERO, null, false)
            }

            (lValue.numberValue() % denominator).exprValue()
        }

        return resolveArithmeticOverflow(computeThunk, metas)
    }

    private fun compileEq(expr: PartiqlAst.Expr.Eq, metas: MetaContainer): ThunkEnv {
        val argThunks = compileAstExprs(expr.operands)

        return thunkFactory.thunkAndMap(metas, argThunks) { lValue, rValue ->
            (lValue.exprEquals(rValue))
        }
    }

    private fun compileNe(expr: PartiqlAst.Expr.Ne, metas: MetaContainer): ThunkEnv {
        val argThunks = compileAstExprs(expr.operands)

        return thunkFactory.thunkFold(metas, argThunks) { lValue, rValue ->
            ((!lValue.exprEquals(rValue)).exprValue())
        }
    }

    private fun compileLt(expr: PartiqlAst.Expr.Lt, metas: MetaContainer): ThunkEnv {
        val argThunks = compileAstExprs(expr.operands)

        return thunkFactory.thunkAndMap(metas, argThunks) { lValue, rValue -> lValue < rValue }
    }

    private fun compileLte(expr: PartiqlAst.Expr.Lte, metas: MetaContainer): ThunkEnv {
        val argThunks = compileAstExprs(expr.operands)

        return thunkFactory.thunkAndMap(metas, argThunks) { lValue, rValue -> lValue <= rValue }
    }

    private fun compileGt(expr: PartiqlAst.Expr.Gt, metas: MetaContainer): ThunkEnv {
        val argThunks = compileAstExprs(expr.operands)

        return thunkFactory.thunkAndMap(metas, argThunks) { lValue, rValue -> lValue > rValue }
    }

    private fun compileGte(expr: PartiqlAst.Expr.Gte, metas: MetaContainer): ThunkEnv {
        val argThunks = compileAstExprs(expr.operands)

        return thunkFactory.thunkAndMap(metas, argThunks) { lValue, rValue -> lValue >= rValue }
    }

    private fun compileBetween(expr: PartiqlAst.Expr.Between, metas: MetaContainer): ThunkEnv {
        val valueThunk = compileAstExpr(expr.value)
        val fromThunk = compileAstExpr(expr.from)
        val toThunk = compileAstExpr(expr.to)

        return thunkFactory.thunkEnvOperands(metas, valueThunk, fromThunk, toThunk) { _, v, f, t ->
            (v >= f && v <= t).exprValue()
        }
    }

    /**
     * `IN` can *almost* be thought of has being syntactic sugar for the `OR` operator.
     *
     * `a IN (b, c, d)` is equivalent to `a = b OR a = c OR a = d`.  On deep inspection, there
     * are important implications to this regarding propagation of unknown values.  Specifically, the
     * presence of any unknown in `b`, `c`, or `d` will result in unknown propagation iif `a` does not
     * equal `b`, `c`, or `d`. i.e.:
     *
     *     - `1 in (null, 2, 3)` -> `null`
     *     - `2 in (null, 2, 3)` -> `true`
     *     - `2 in (1, 2, 3)` -> `true`
     *     - `0 in (1, 2, 4)` -> `false`
     *
     * `IN` is varies from the `OR` operator in that this behavior holds true when other types of expressions are
     * used on the right side of `IN` such as sub-queries and variables whose value is that of a list or bag.
     */
    private fun compileIn(expr: PartiqlAst.Expr.InCollection, metas: MetaContainer): ThunkEnv {
        val args = expr.operands
        val leftThunk = compileAstExpr(args[0])
        val rightOp = args[1]

        fun isOptimizedCase(values: List<PartiqlAst.Expr>): Boolean =
            values.all { it is PartiqlAst.Expr.Lit && !it.value.isNull }

        fun optimizedCase(values: List<PartiqlAst.Expr>): ThunkEnv {
            // Put all the literals in the sequence into a pre-computed map to be checked later by the thunk.
            // If the left-hand value is one of these we can short-circuit with a result of TRUE.
            // This is the fastest possible case and allows for hundreds of literal values (or more) in the
            // sequence without a huge performance penalty.
            // NOTE: we cannot use a [HashSet<>] here because [ExprValue] does not implement [Object.hashCode] or
            // [Object.equals].
            val precomputedLiteralsMap = values
                .filterIsInstance<PartiqlAst.Expr.Lit>()
                .mapTo(TreeSet<ExprValue>(DEFAULT_COMPARATOR)) {
                    valueFactory.newFromIonValue(
                        it.value.toIonValue(
                            valueFactory.ion
                        )
                    )
                }

            // the compiled thunk simply checks if the left side is contained on the right side.
            // thunkEnvOperands takes care of unknown propagation for the left side; for the right,
            // this unknown propagation does not apply since we've eliminated the possibility of unknowns above.
            return thunkFactory.thunkEnvOperands(metas, leftThunk) { _, leftValue ->
                precomputedLiteralsMap.contains(leftValue).exprValue()
            }
        }

        return when {
            // We can significantly optimize this if rightArg is a sequence constructor which is composed of entirely
            // of non-null literal values.
            rightOp is PartiqlAst.Expr.List && isOptimizedCase(rightOp.values) -> optimizedCase(rightOp.values)
            rightOp is PartiqlAst.Expr.Bag && isOptimizedCase(rightOp.values) -> optimizedCase(rightOp.values)
            rightOp is PartiqlAst.Expr.Sexp && isOptimizedCase(rightOp.values) -> optimizedCase(rightOp.values)
            // The unoptimized case...
            else -> {
                val rightThunk = compileAstExpr(rightOp)

                // Legacy mode:
                //      Returns FALSE when the right side of IN is not a sequence
                //      Returns NULL if the right side is MISSING or any value on the right side is MISSING
                // Permissive mode:
                //      Returns MISSING when the right side of IN is not a sequence
                //      Returns MISSING if the right side is MISSING or any value on the right side is MISSING
                val (propagateMissingAs, propagateNotASeqAs) = with(valueFactory) {
                    when (compileOptions.typingMode) {
                        TypingMode.LEGACY -> nullValue to newBoolean(false)
                        TypingMode.PERMISSIVE -> missingValue to missingValue
                    }
                }

                // Note that standard unknown propagation applies to the left and right operands. Both [TypingMode]s
                // are handled by [ThunkFactory.thunkEnvOperands] and that additional rules for unknown propagation are
                // implemented within the thunk for the values within the sequence on the right side of IN.
                thunkFactory.thunkEnvOperands(metas, leftThunk, rightThunk) { _, leftValue, rightValue ->
                    var nullSeen = false
                    var missingSeen = false

                    when {
                        rightValue.type == ExprValueType.MISSING -> propagateMissingAs
                        !rightValue.type.isSequence -> propagateNotASeqAs
                        else -> {
                            rightValue.forEach {
                                when (it.type) {
                                    ExprValueType.NULL -> nullSeen = true
                                    ExprValueType.MISSING -> missingSeen = true
                                    // short-circuit to TRUE on the first matching value
                                    else -> if (it.exprEquals(leftValue)) {
                                        return@thunkEnvOperands valueFactory.newBoolean(true)
                                    }
                                }
                            }
                            // If we make it here then there was no match. Propagate MISSING, NULL or return false.
                            // Note that if both MISSING and NULL was encountered, MISSING takes precedence.
                            when {
                                missingSeen -> propagateMissingAs
                                nullSeen -> valueFactory.nullValue
                                else -> valueFactory.newBoolean(false)
                            }
                        }
                    }
                }
            }
        }
    }

    private fun compileNot(expr: PartiqlAst.Expr.Not, metas: MetaContainer): ThunkEnv {
        val argThunk = compileAstExpr(expr.expr)

        return thunkFactory.thunkEnvOperands(metas, argThunk) { _, value ->
            (!value.booleanValue()).exprValue()
        }
    }

    private fun compileAnd(expr: PartiqlAst.Expr.And, metas: MetaContainer): ThunkEnv {
        val argThunks = compileAstExprs(expr.operands)

        // can't use the null propagation supplied by [ThunkFactory.thunkEnv] here because AND short-circuits on
        // false values and *NOT* on NULL or MISSING
        return when (compileOptions.typingMode) {
            TypingMode.LEGACY -> thunkFactory.thunkEnv(metas) thunk@{ env ->
                var hasUnknowns = false
                argThunks.forEach { currThunk ->
                    val currValue = currThunk(env)
                    when {
                        currValue.isUnknown() -> hasUnknowns = true
                        // Short circuit only if we encounter a known false value.
                        !currValue.booleanValue() -> return@thunk valueFactory.newBoolean(false)
                    }
                }

                when (hasUnknowns) {
                    true -> valueFactory.nullValue
                    false -> valueFactory.newBoolean(true)
                }
            }
            TypingMode.PERMISSIVE -> thunkFactory.thunkEnv(metas) thunk@{ env ->
                var hasNull = false
                var hasMissing = false
                argThunks.forEach { currThunk ->
                    val currValue = currThunk(env)
                    when (currValue.type) {
                        // Short circuit only if we encounter a known false value.
                        ExprValueType.BOOL -> if (!currValue.booleanValue()) return@thunk valueFactory.newBoolean(false)
                        ExprValueType.NULL -> hasNull = true
                        // type mismatch, return missing
                        else -> hasMissing = true
                    }
                }

                when {
                    hasMissing -> valueFactory.missingValue
                    hasNull -> valueFactory.nullValue
                    else -> valueFactory.newBoolean(true)
                }
            }
        }
    }

    private fun compileOr(expr: PartiqlAst.Expr.Or, metas: MetaContainer): ThunkEnv {
        val argThunks = compileAstExprs(expr.operands)

        // can't use the null propagation supplied by [ThunkFactory.thunkEnv] here because OR short-circuits on
        // true values and *NOT* on NULL or MISSING
        return when (compileOptions.typingMode) {
            TypingMode.LEGACY ->
                thunkFactory.thunkEnv(metas) thunk@{ env ->
                    var hasUnknowns = false
                    argThunks.forEach { currThunk ->
                        val currValue = currThunk(env)
                        // How null-propagation works for OR is rather weird according to the SQL-92 spec.
                        // Nulls are propagated like other expressions only when none of the terms are TRUE.
                        // If any one of them is TRUE, then the entire expression evaluates to TRUE, i.e.:
                        //     NULL OR TRUE -> TRUE
                        //     NULL OR FALSE -> NULL
                        // (strange but true)
                        when {
                            currValue.isUnknown() -> hasUnknowns = true
                            currValue.booleanValue() -> return@thunk valueFactory.newBoolean(true)
                        }
                    }

                    when (hasUnknowns) {
                        true -> valueFactory.nullValue
                        false -> valueFactory.newBoolean(false)
                    }
                }
            TypingMode.PERMISSIVE -> thunkFactory.thunkEnv(metas) thunk@{ env ->
                var hasNull = false
                var hasMissing = false
                argThunks.forEach { currThunk ->
                    val currValue = currThunk(env)
                    when (currValue.type) {
                        // Short circuit only if we encounter a known true value.
                        ExprValueType.BOOL -> if (currValue.booleanValue()) return@thunk valueFactory.newBoolean(true)
                        ExprValueType.NULL -> hasNull = true
                        else -> hasMissing = true // type mismatch, return missing.
                    }
                }

                when {
                    hasMissing -> valueFactory.missingValue
                    hasNull -> valueFactory.nullValue
                    else -> valueFactory.newBoolean(false)
                }
            }
        }
    }

    private fun compileConcat(expr: PartiqlAst.Expr.Concat, metas: MetaContainer): ThunkEnv {
        val argThunks = compileAstExprs(expr.operands)

        return thunkFactory.thunkFold(metas, argThunks) { lValue, rValue ->
            val lType = lValue.type
            val rType = rValue.type

            if (lType.isText && rType.isText) {
                // null/missing propagation is handled before getting here
                (lValue.stringValue() + rValue.stringValue()).exprValue()
            } else {
                err(
                    "Wrong argument type for ||",
                    ErrorCode.EVALUATOR_CONCAT_FAILED_DUE_TO_INCOMPATIBLE_TYPE,
                    errorContextFrom(metas).also {
                        it[Property.ACTUAL_ARGUMENT_TYPES] = listOf(lType, rType).toString()
                    },
                    internal = false
                )
            }
        }
    }

    private fun compileCall(expr: PartiqlAst.Expr.Call, metas: MetaContainer): ThunkEnv {
        val funcArgThunks = compileAstExprs(expr.args)
        val func = functions[expr.funcName.text] ?: err(
            "No such function: ${expr.funcName.text}",
            ErrorCode.EVALUATOR_NO_SUCH_FUNCTION,
            errorContextFrom(metas).also {
                it[Property.FUNCTION_NAME] = expr.funcName.text
            },
            internal = false
        )

        // Check arity
        if (funcArgThunks.size !in func.signature.arity) {
            val errorContext = errorContextFrom(metas).also {
                it[Property.FUNCTION_NAME] = func.signature.name
                it[Property.EXPECTED_ARITY_MIN] = func.signature.arity.first
                it[Property.EXPECTED_ARITY_MAX] = func.signature.arity.last
                it[Property.ACTUAL_ARITY] = funcArgThunks.size
            }

            val message = when {
                func.signature.arity.first == 1 && func.signature.arity.last == 1 ->
                    "${func.signature.name} takes a single argument, received: ${funcArgThunks.size}"
                func.signature.arity.first == func.signature.arity.last ->
                    "${func.signature.name} takes exactly ${func.signature.arity.first} arguments, received: ${funcArgThunks.size}"
                else ->
                    "${func.signature.name} takes between ${func.signature.arity.first} and " +
                        "${func.signature.arity.last} arguments, received: ${funcArgThunks.size}"
            }

            throw EvaluationException(
                message,
                ErrorCode.EVALUATOR_INCORRECT_NUMBER_OF_ARGUMENTS_TO_FUNC_CALL,
                errorContext,
                internal = false
            )
        }

        fun checkArgumentTypes(signature: FunctionSignature, args: List<ExprValue>): Arguments {
            fun checkArgumentType(formalStaticType: StaticType, actualArg: ExprValue, position: Int) {
                val formalExprValueTypeDomain = formalStaticType.typeDomain

                val actualExprValueType = actualArg.type
                val actualStaticType = StaticType.fromExprValue(actualArg)

                if (!actualStaticType.isSubTypeOf(formalStaticType)) {
                    errInvalidArgumentType(
                        signature = signature,
                        position = position,
                        expectedTypes = formalExprValueTypeDomain.toList(),
                        actualType = actualExprValueType
                    )
                }
            }

            val required = args.take(signature.requiredParameters.size)
            val rest = args.drop(signature.requiredParameters.size)

            signature.requiredParameters.zip(required).forEachIndexed { idx, (expected, actual) ->
                checkArgumentType(expected, actual, idx + 1)
            }

            return if (signature.optionalParameter != null && rest.isNotEmpty()) {
                val opt = rest.last()
                checkArgumentType(signature.optionalParameter, opt, required.size + 1)
                RequiredWithOptional(required, opt)
            } else if (signature.variadicParameter != null) {
                rest.forEachIndexed { idx, arg ->
                    checkArgumentType(signature.variadicParameter.type, arg, required.size + 1 + idx)
                }
                RequiredWithVariadic(required, rest)
            } else {
                RequiredArgs(required)
            }
        }

        val computeThunk = when (func.signature.unknownArguments) {
            UnknownArguments.PROPAGATE -> thunkFactory.thunkEnvOperands(metas, funcArgThunks) { env, values ->
                val checkedArgs = checkArgumentTypes(func.signature, values)
                func.call(env.session, checkedArgs)
            }
            UnknownArguments.PASS_THRU -> thunkFactory.thunkEnv(metas) { env ->
                val funcArgValues = funcArgThunks.map { it(env) }
                val checkedArgs = checkArgumentTypes(func.signature, funcArgValues)
                func.call(env.session, checkedArgs)
            }
        }

        return resolveArithmeticOverflow(computeThunk, metas)
    }

    private fun compileLit(expr: PartiqlAst.Expr.Lit, metas: MetaContainer): ThunkEnv {
        val value = valueFactory.newFromIonValue(expr.value.toIonValue(valueFactory.ion))

        return thunkFactory.thunkEnv(metas) { value }
    }

    private fun compileMissing(metas: MetaContainer): ThunkEnv =
        thunkFactory.thunkEnv(metas) { valueFactory.missingValue }

    private fun compileId(expr: PartiqlAst.Expr.Id, metas: MetaContainer): ThunkEnv {
        val uniqueNameMeta = metas[UniqueNameMeta.TAG] as? UniqueNameMeta
        val fromSourceNames = currentCompilationContext.fromSourceNames

        return when (uniqueNameMeta) {
            null -> {
                val bindingName = BindingName(expr.name.text, expr.case.toBindingCase())
                val evalVariableReference = when (compileOptions.undefinedVariable) {
                    UndefinedVariableBehavior.ERROR ->
                        thunkFactory.thunkEnv(metas) { env ->
                            when (val value = env.current[bindingName]) {
                                null -> {
                                    if (fromSourceNames.any { bindingName.isEquivalentTo(it) }) {
                                        throw EvaluationException(
                                            "Variable not in GROUP BY or aggregation function: ${bindingName.name}",
                                            ErrorCode.EVALUATOR_VARIABLE_NOT_INCLUDED_IN_GROUP_BY,
                                            errorContextFrom(metas).also {
                                                it[Property.BINDING_NAME] = bindingName.name
                                            },
                                            internal = false
                                        )
                                    } else {
                                        val (errorCode, hint) = when (expr.case) {
                                            is PartiqlAst.CaseSensitivity.CaseSensitive ->
                                                Pair(
                                                    ErrorCode.EVALUATOR_QUOTED_BINDING_DOES_NOT_EXIST,
                                                    " $UNBOUND_QUOTED_IDENTIFIER_HINT"
                                                )
                                            is PartiqlAst.CaseSensitivity.CaseInsensitive ->
                                                Pair(ErrorCode.EVALUATOR_BINDING_DOES_NOT_EXIST, "")
                                        }
                                        throw EvaluationException(
                                            "No such binding: ${bindingName.name}.$hint",
                                            errorCode,
                                            errorContextFrom(metas).also {
                                                it[Property.BINDING_NAME] = bindingName.name
                                            },
                                            internal = false
                                        )
                                    }
                                }
                                else -> value
                            }
                        }
                    UndefinedVariableBehavior.MISSING ->
                        thunkFactory.thunkEnv(metas) { env ->
                            env.current[bindingName] ?: valueFactory.missingValue
                        }
                }

                when (expr.qualifier) {
                    is PartiqlAst.ScopeQualifier.Unqualified -> evalVariableReference
                    is PartiqlAst.ScopeQualifier.LocalsFirst -> thunkFactory.thunkEnv(metas) { env ->
                        evalVariableReference(env.flipToLocals())
                    }
                }
            }
            else -> {
                val bindingName = BindingName(uniqueNameMeta.uniqueName, BindingCase.SENSITIVE)

                thunkFactory.thunkEnv(metas) { env ->
                    // Unique identifiers are generated by the compiler and should always resolve.  If they
                    // don't for some reason we have a bug.
                    env.current[bindingName] ?: err(
                        "Uniquely named binding \"${bindingName.name}\" does not exist for some reason",
                        ErrorCode.INTERNAL_ERROR,
                        errorContextFrom(metas),
                        internal = true
                    )
                }
            }
        }
    }

    private fun compileParameter(expr: PartiqlAst.Expr.Parameter, metas: MetaContainer): ThunkEnv {
        val ordinal = expr.index.value.toInt()
        val index = ordinal - 1

        return { env ->
            val params = env.session.parameters
            if (params.size <= index) {
                throw EvaluationException(
                    "Unbound parameter for ordinal: $ordinal",
                    ErrorCode.EVALUATOR_UNBOUND_PARAMETER,
                    errorContextFrom(metas).also {
                        it[Property.EXPECTED_PARAMETER_ORDINAL] = ordinal
                        it[Property.BOUND_PARAMETER_COUNT] = params.size
                    },
                    internal = false
                )
            }

            params[index]
        }
    }

    /**
     * Returns a lambda that implements the `IS` operator type check according to the current
     * [TypedOpBehavior].
     */
    private fun makeIsCheck(
        staticType: SingleType,
        typedOpParameter: TypedOpParameter,
        metas: MetaContainer
    ): (ExprValue) -> Boolean {
        val exprValueType = staticType.runtimeType

        // The "simple" type match function only looks at the [ExprValueType] of the [ExprValue]
        // and invokes the custom [validationThunk] if one exists.
        val simpleTypeMatchFunc = { expValue: ExprValue ->
            val isTypeMatch = when (exprValueType) {
                // MISSING IS NULL and NULL IS MISSING
                ExprValueType.NULL -> expValue.type.isUnknown
                else -> expValue.type == exprValueType
            }
            (isTypeMatch && typedOpParameter.validationThunk?.let { it(expValue) } != false)
        }

        return when (compileOptions.typedOpBehavior) {
            TypedOpBehavior.LEGACY -> simpleTypeMatchFunc
            TypedOpBehavior.HONOR_PARAMETERS -> { expValue: ExprValue ->
                staticType.allTypes.any {
                    val matchesStaticType = try {
                        it.isInstance(expValue)
                    } catch (e: UnsupportedTypeCheckException) {
                        err(
                            e.message!!,
                            ErrorCode.UNIMPLEMENTED_FEATURE,
                            errorContextFrom(metas),
                            internal = true
                        )
                    }

                    when {
                        !matchesStaticType -> false
                        else -> when (val validator = typedOpParameter.validationThunk) {
                            null -> true
                            else -> validator(expValue)
                        }
                    }
                }
            }
        }
    }

    private fun compileIs(expr: PartiqlAst.Expr.IsType, metas: MetaContainer): ThunkEnv {
        val expThunk = compileAstExpr(expr.value)
        val typedOpParameter = expr.type.toTypedOpParameter(customTypedOpParameters)
        if (typedOpParameter.staticType is AnyType) {
            return thunkFactory.thunkEnv(metas) { valueFactory.newBoolean(true) }
        }
        if (compileOptions.typedOpBehavior == TypedOpBehavior.HONOR_PARAMETERS && expr.type is PartiqlAst.Type.FloatType && expr.type.precision != null) {
            err(
                "FLOAT precision parameter is unsupported",
                ErrorCode.SEMANTIC_FLOAT_PRECISION_UNSUPPORTED,
                errorContextFrom(expr.type.metas),
                internal = false
            )
        }

        val typeMatchFunc = when (val staticType = typedOpParameter.staticType) {
            is SingleType -> makeIsCheck(staticType, typedOpParameter, metas)
            is AnyOfType -> staticType.types.map { childType ->
                when (childType) {
                    is SingleType -> makeIsCheck(childType, typedOpParameter, metas)
                    else -> err(
                        "Union type cannot have ANY or nested AnyOf type for IS",
                        ErrorCode.SEMANTIC_UNION_TYPE_INVALID,
                        errorContextFrom(metas),
                        internal = true
                    )
                }
            }.let { typeMatchFuncs ->
                { expValue: ExprValue -> typeMatchFuncs.any { func -> func(expValue) } }
            }
            is AnyType -> throw IllegalStateException("Unexpected ANY type in IS compilation")
        }

        return thunkFactory.thunkEnv(metas) { env ->
            val expValue = expThunk(env)
            typeMatchFunc(expValue).exprValue()
        }
    }

    private fun compileCastHelper(value: PartiqlAst.Expr, asType: PartiqlAst.Type, metas: MetaContainer): ThunkEnv {
        val expThunk = compileAstExpr(value)
        val typedOpParameter = asType.toTypedOpParameter(customTypedOpParameters)
        if (typedOpParameter.staticType is AnyType) {
            return expThunk
        }
        if (compileOptions.typedOpBehavior == TypedOpBehavior.HONOR_PARAMETERS && asType is PartiqlAst.Type.FloatType && asType.precision != null) {
            err(
                "FLOAT precision parameter is unsupported",
                ErrorCode.SEMANTIC_FLOAT_PRECISION_UNSUPPORTED,
                errorContextFrom(asType.metas),
                internal = false
            )
        }

        fun typeOpValidate(
            value: ExprValue,
            castOutput: ExprValue,
            typeName: String,
            locationMeta: SourceLocationMeta?
        ) {
            if (typedOpParameter.validationThunk?.let { it(castOutput) } == false) {
                val errorContext = PropertyValueMap().also {
                    it[Property.CAST_FROM] = value.type.toString()
                    it[Property.CAST_TO] = typeName
                }

                locationMeta?.let { fillErrorContext(errorContext, it) }

                throw EvaluationException(
                    "Validation failure for $asType",
                    ErrorCode.EVALUATOR_CAST_FAILED,
                    errorContext,
                    internal = false
                )
            }
        }

        fun singleTypeCastFunc(singleType: SingleType): CastFunc {
            val locationMeta = metas.sourceLocationMeta
            return { value ->
                val castOutput = value.cast(
                    singleType,
                    valueFactory,
                    compileOptions.typedOpBehavior,
                    locationMeta,
                    compileOptions.defaultTimezoneOffset
                )
                typeOpValidate(value, castOutput, singleType.runtimeType.toString(), locationMeta)
                castOutput
            }
        }

        fun compileSingleTypeCast(singleType: SingleType): ThunkEnv {
            val castFunc = singleTypeCastFunc(singleType)
            // We do not use thunkFactory here because we want to explicitly avoid
            // the optional evaluation-time type check for CAN_CAST below.
            // Can cast needs  that returns false if an
            // exception is thrown during a normal cast operation.
            return { env ->
                val valueToCast = expThunk(env)
                castFunc(valueToCast)
            }
        }

        fun compileCast(type: StaticType): ThunkEnv = when (type) {
            is SingleType -> compileSingleTypeCast(type)
            is AnyOfType -> {
                val locationMeta = metas.sourceLocationMeta
                val castTable = AnyOfCastTable(type, metas, valueFactory, ::singleTypeCastFunc);

                // We do not use thunkFactory here because we want to explicitly avoid
                // the optional evaluation-time type check for CAN_CAST below.
                // note that this would interfere with the error handling for can_cast that returns false if an
                // exception is thrown during a normal cast operation.
                { env ->
                    val sourceValue = expThunk(env)
                    castTable.cast(sourceValue).also {
                        // TODO put the right type name here
                        typeOpValidate(sourceValue, it, "<UNION TYPE>", locationMeta)
                    }
                }
            }
            is AnyType -> throw IllegalStateException("Unreachable code")
        }

        return compileCast(typedOpParameter.staticType)
    }

    private fun compileCast(expr: PartiqlAst.Expr.Cast, metas: MetaContainer): ThunkEnv =
        thunkFactory.thunkEnv(metas, compileCastHelper(expr.value, expr.asType, metas))

    private fun compileCanCast(expr: PartiqlAst.Expr.CanCast, metas: MetaContainer): ThunkEnv {
        val typedOpParameter = expr.asType.toTypedOpParameter(customTypedOpParameters)
        if (typedOpParameter.staticType is AnyType) {
            return thunkFactory.thunkEnv(metas) { valueFactory.newBoolean(true) }
        }

        val expThunk = compileAstExpr(expr.value)

        // TODO consider making this more efficient by not directly delegating to CAST
        // TODO consider also making the operand not double evaluated (e.g. having expThunk memoize)
        val castThunkEnv = compileCastHelper(expr.value, expr.asType, expr.metas)
        return thunkFactory.thunkEnv(metas) { env ->
            val sourceValue = expThunk(env)
            try {
                when {
                    // NULL/MISSING can cast to anything as themselves
                    sourceValue.isUnknown() -> valueFactory.newBoolean(true)
                    else -> {
                        val castedValue = castThunkEnv(env)
                        when {
                            // NULL/MISSING from cast is a permissive way to signal failure
                            castedValue.isUnknown() -> valueFactory.newBoolean(false)
                            else -> valueFactory.newBoolean(true)
                        }
                    }
                }
            } catch (e: EvaluationException) {
                if (e.internal) {
                    throw e
                }
                valueFactory.newBoolean(false)
            }
        }
    }

    private fun compileCanLosslessCast(expr: PartiqlAst.Expr.CanLosslessCast, metas: MetaContainer): ThunkEnv {
        val typedOpParameter = expr.asType.toTypedOpParameter(customTypedOpParameters)
        if (typedOpParameter.staticType is AnyType) {
            return thunkFactory.thunkEnv(metas) { valueFactory.newBoolean(true) }
        }

        val expThunk = compileAstExpr(expr.value)

        // TODO consider making this more efficient by not directly delegating to CAST
        val castThunkEnv = compileCastHelper(expr.value, expr.asType, expr.metas)
        return thunkFactory.thunkEnv(metas) { env ->
            val sourceValue = expThunk(env)
            val sourceType = StaticType.fromExprValue(sourceValue)

            fun roundTrip(): ExprValue {
                val castedValue = castThunkEnv(env)

                val locationMeta = metas.sourceLocationMeta
                fun castFunc(singleType: SingleType) =
                    { value: ExprValue ->
                        value.cast(
                            singleType,
                            valueFactory,
                            compileOptions.typedOpBehavior,
                            locationMeta,
                            compileOptions.defaultTimezoneOffset
                        )
                    }

                val roundTripped = when (sourceType) {
                    is SingleType -> castFunc(sourceType)(castedValue)
                    is AnyOfType -> {
                        val castTable = AnyOfCastTable(sourceType, metas, valueFactory, ::castFunc)
                        castTable.cast(sourceValue)
                    }
                    // Should not be possible
                    is AnyType -> throw IllegalStateException("ANY type is not configured correctly in compiler")
                }

                val lossless = sourceValue.exprEquals(roundTripped)
                return valueFactory.newBoolean(lossless)
            }

            try {
                when (sourceValue.type) {
                    // NULL can cast to anything as itself
                    ExprValueType.NULL -> valueFactory.newBoolean(true)

                    // Short-circuit timestamp -> date roundtrip if precision isn't [Timestamp.Precision.DAY] or
                    //   [Timestamp.Precision.MONTH] or [Timestamp.Precision.YEAR]
                    ExprValueType.TIMESTAMP -> when (typedOpParameter.staticType) {
                        StaticType.DATE -> when (sourceValue.ionValue.timestampValue().precision) {
                            Timestamp.Precision.DAY, Timestamp.Precision.MONTH, Timestamp.Precision.YEAR -> roundTrip()
                            else -> valueFactory.newBoolean(false)
                        }
                        StaticType.TIME -> valueFactory.newBoolean(false)
                        else -> roundTrip()
                    }

                    // For all other cases, attempt a round-trip of the value through the source and dest types
                    else -> roundTrip()
                }
            } catch (e: EvaluationException) {
                if (e.internal) {
                    throw e
                }
                valueFactory.newBoolean(false)
            }
        }
    }

    private fun compileSimpleCase(expr: PartiqlAst.Expr.SimpleCase, metas: MetaContainer): ThunkEnv {
        val valueThunk = compileAstExpr(expr.expr)
        val branchThunks = expr.cases.pairs.map { Pair(compileAstExpr(it.first), compileAstExpr(it.second)) }
        val elseThunk = when (expr.default) {
            null -> thunkFactory.thunkEnv(metas) { valueFactory.nullValue }
            else -> compileAstExpr(expr.default)
        }

        return thunkFactory.thunkEnv(metas) thunk@{ env ->
            val caseValue = valueThunk(env)
            // if the case value is unknown then we can short-circuit to the elseThunk directly
            when {
                caseValue.isUnknown() -> elseThunk(env)
                else -> {
                    branchThunks.forEach { bt ->
                        val branchValue = bt.first(env)
                        // Just skip any branch values that are unknown, which we consider the same as false here.
                        when {
                            branchValue.isUnknown() -> { /* intentionally blank */
                            }
                            else -> {
                                if (caseValue.exprEquals(branchValue)) {
                                    return@thunk bt.second(env)
                                }
                            }
                        }
                    }
                }
            }
            elseThunk(env)
        }
    }

    private fun compileSearchedCase(expr: PartiqlAst.Expr.SearchedCase, metas: MetaContainer): ThunkEnv {
        val branchThunks = expr.cases.pairs.map { compileAstExpr(it.first) to compileAstExpr(it.second) }
        val elseThunk = when (expr.default) {
            null -> thunkFactory.thunkEnv(metas) { valueFactory.nullValue }
            else -> compileAstExpr(expr.default)
        }

        return when (compileOptions.typingMode) {
            TypingMode.LEGACY -> thunkFactory.thunkEnv(metas) thunk@{ env ->
                branchThunks.forEach { bt ->
                    val conditionValue = bt.first(env)
                    // Any unknown value is considered the same as false.
                    // Note that .booleanValue() here will throw an EvaluationException if
                    // the data type is not boolean.
                    // TODO:  .booleanValue does not have access to metas, so the EvaluationException is reported to be
                    // at the line & column of the CASE statement, not the predicate, unfortunately.
                    if (conditionValue.isNotUnknown() && conditionValue.booleanValue()) {
                        return@thunk bt.second(env)
                    }
                }
                elseThunk(env)
            }
            // Permissive mode propagates data type mismatches as MISSING, which is
            // equivalent to false for searched CASE predicates.  To simplify this,
            // all we really need to do is consider any non-boolean result from the
            // predicate to be false.
            TypingMode.PERMISSIVE -> thunkFactory.thunkEnv(metas) thunk@{ env ->
                branchThunks.forEach { bt ->
                    val conditionValue = bt.first(env)
                    if (conditionValue.type == ExprValueType.BOOL && conditionValue.booleanValue()) {
                        return@thunk bt.second(env)
                    }
                }
                elseThunk(env)
            }
        }
    }

    private fun compileStruct(expr: PartiqlAst.Expr.Struct, metas: MetaContainer): ThunkEnv {
        class StructFieldThunks(val nameThunk: ThunkEnv, val valueThunk: ThunkEnv)

        val fieldThunks = expr.fields.map {
            StructFieldThunks(compileAstExpr(it.first), compileAstExpr(it.second))
        }

        return when (compileOptions.typingMode) {
            TypingMode.LEGACY -> thunkFactory.thunkEnv(metas) { env ->
                val seq = fieldThunks.map {
                    val nameValue = it.nameThunk(env)
                    if (!nameValue.type.isText) {
                        // Evaluation time error where variable reference might be evaluated to non-text struct field.
                        err(
                            "Found struct field key to be of type ${nameValue.type}",
                            ErrorCode.EVALUATOR_NON_TEXT_STRUCT_FIELD_KEY,
                            errorContextFrom(metas.sourceLocationMeta).also { pvm ->
                                pvm[Property.ACTUAL_TYPE] = nameValue.type.toString()
                            },
                            internal = false
                        )
                    }
                    it.valueThunk(env).namedValue(nameValue)
                }.asSequence()
                createStructExprValue(seq, StructOrdering.ORDERED)
            }
            TypingMode.PERMISSIVE -> thunkFactory.thunkEnv(metas) { env ->
                val seq = fieldThunks.map { it.valueThunk(env).namedValue(it.nameThunk(env)) }.asSequence()
                    .filter {
                        // fields with non-text keys are filtered out of the struct
                        val keyType = it.name?.type
                        keyType != null && keyType.isText
                    }
                createStructExprValue(seq, StructOrdering.ORDERED)
            }
        }
    }

    private fun compileSeq(seqType: ExprValueType, itemExprs: List<PartiqlAst.Expr>, metas: MetaContainer): ThunkEnv {
        require(seqType.isSequence) { "seqType must be a sequence!" }

        val itemThunks = compileAstExprs(itemExprs)

        val makeItemThunkSequence = when (seqType) {
            ExprValueType.BAG -> { env: Environment ->
                itemThunks.asSequence().map { itemThunk ->
                    // call to unnamedValue() makes sure we don't expose any underlying value name/ordinal
                    itemThunk(env).unnamedValue()
                }
            }
            else -> { env: Environment ->
                itemThunks.asSequence().mapIndexed { i, itemThunk -> itemThunk(env).namedValue(i.exprValue()) }
            }
        }

        return thunkFactory.thunkEnv(metas) { env ->
            // todo:  use valueFactory.newSequence() instead.
            SequenceExprValue(
                valueFactory.ion,
                seqType,
                makeItemThunkSequence(env)
            )
        }
    }

    private fun compileBagOp(node: PartiqlAst.Expr.BagOp, metas: MetaContainer): ThunkEnv {
        val lhs = compileAstExpr(node.operands[0])
        val rhs = compileAstExpr(node.operands[1])
        val op = ExprValueBagOp.create(node.op, metas)
        return thunkFactory.thunkEnv(metas) { env ->
            val l = lhs(env)
            val r = rhs(env)
            val result = when (node.quantifier) {
                is PartiqlAst.SetQuantifier.All -> op.eval(l, r)
                is PartiqlAst.SetQuantifier.Distinct -> op.eval(l, r).distinct()
            }
            valueFactory.newBag(result)
        }
    }

    private fun evalLimit(limitThunk: ThunkEnv, env: Environment, limitLocationMeta: SourceLocationMeta?): Long {
        val limitExprValue = limitThunk(env)

        if (limitExprValue.type != ExprValueType.INT) {
            err(
                "LIMIT value was not an integer",
                ErrorCode.EVALUATOR_NON_INT_LIMIT_VALUE,
                errorContextFrom(limitLocationMeta).also {
                    it[Property.ACTUAL_TYPE] = limitExprValue.type.toString()
                },
                internal = false
            )
        }

        // `Number.toLong()` (used below) does *not* cause an overflow exception if the underlying [Number]
        // implementation (i.e. Decimal or BigInteger) exceeds the range that can be represented by Longs.
        // This can cause very confusing behavior if the user specifies a LIMIT value that exceeds
        // Long.MAX_VALUE, because no results will be returned from their query.  That no overflow exception
        // is thrown is not a problem as long as PartiQL's restriction of integer values to +/- 2^63 remains.
        // We throw an exception here if the value exceeds the supported range (say if we change that
        // restriction or if a custom [ExprValue] is provided which exceeds that value).
        val limitIonValue = limitExprValue.ionValue as IonInt
        if (limitIonValue.integerSize == IntegerSize.BIG_INTEGER) {
            err(
                "IntegerSize.BIG_INTEGER not supported for LIMIT values",
                ErrorCode.INTERNAL_ERROR,
                errorContextFrom(limitLocationMeta),
                internal = true
            )
        }

        val limitValue = limitExprValue.numberValue().toLong()

        if (limitValue < 0) {
            err(
                "negative LIMIT",
                ErrorCode.EVALUATOR_NEGATIVE_LIMIT,
                errorContextFrom(limitLocationMeta),
                internal = false
            )
        }

        // we can't use the Kotlin's Sequence<T>.take(n) for this since it accepts only an integer.
        // this references [Sequence<T>.take(count: Long): Sequence<T>] defined in [org.partiql.util].
        return limitValue
    }

    private fun evalOffset(offsetThunk: ThunkEnv, env: Environment, offsetLocationMeta: SourceLocationMeta?): Long {
        val offsetExprValue = offsetThunk(env)

        if (offsetExprValue.type != ExprValueType.INT) {
            err(
                "OFFSET value was not an integer",
                ErrorCode.EVALUATOR_NON_INT_OFFSET_VALUE,
                errorContextFrom(offsetLocationMeta).also {
                    it[Property.ACTUAL_TYPE] = offsetExprValue.type.toString()
                },
                internal = false
            )
        }

        // `Number.toLong()` (used below) does *not* cause an overflow exception if the underlying [Number]
        // implementation (i.e. Decimal or BigInteger) exceeds the range that can be represented by Longs.
        // This can cause very confusing behavior if the user specifies a OFFSET value that exceeds
        // Long.MAX_VALUE, because no results will be returned from their query.  That no overflow exception
        // is thrown is not a problem as long as PartiQL's restriction of integer values to +/- 2^63 remains.
        // We throw an exception here if the value exceeds the supported range (say if we change that
        // restriction or if a custom [ExprValue] is provided which exceeds that value).
        val offsetIonValue = offsetExprValue.ionValue as IonInt
        if (offsetIonValue.integerSize == IntegerSize.BIG_INTEGER) {
            err(
                "IntegerSize.BIG_INTEGER not supported for OFFSET values",
                ErrorCode.INTERNAL_ERROR,
                errorContextFrom(offsetLocationMeta),
                internal = true
            )
        }

        val offsetValue = offsetExprValue.numberValue().toLong()

        if (offsetValue < 0) {
            err(
                "negative OFFSET",
                ErrorCode.EVALUATOR_NEGATIVE_OFFSET,
                errorContextFrom(offsetLocationMeta),
                internal = false
            )
        }

        return offsetValue
    }

    private fun compileSelect(selectExpr: PartiqlAst.Expr.Select, metas: MetaContainer): ThunkEnv {

        // Get all the FROM source aliases and LET bindings for binding error checks
        val fold = object : PartiqlAst.VisitorFold<Set<String>>() {
            /** Store all the visited FROM source aliases in the accumulator */
            override fun visitFromSourceScan(node: PartiqlAst.FromSource.Scan, accumulator: Set<String>): Set<String> {
                val aliases = listOfNotNull(node.asAlias?.text, node.atAlias?.text, node.byAlias?.text)
                return accumulator + aliases.toSet()
            }

            override fun visitLetBinding(node: PartiqlAst.LetBinding, accumulator: Set<String>): Set<String> {
                val aliases = listOfNotNull(node.name.text)
                return accumulator + aliases
            }

            /** Prevents visitor from recursing into nested select statements */
            override fun walkExprSelect(node: PartiqlAst.Expr.Select, accumulator: Set<String>): Set<String> {
                return accumulator
            }
        }

        val allFromSourceAliases = fold.walkFromSource(selectExpr.from, emptySet())
            .union(selectExpr.fromLet?.let { fold.walkLet(selectExpr.fromLet, emptySet()) } ?: emptySet())

        return nestCompilationContext(ExpressionContext.NORMAL, emptySet()) {
            val fromSourceThunks = compileFromSources(selectExpr.from)
            val letSourceThunks = selectExpr.fromLet?.let { compileLetSources(it) }
            val sourceThunks = compileQueryWithoutProjection(selectExpr, fromSourceThunks, letSourceThunks)

            val orderByThunk = selectExpr.order?.let { compileOrderByExpression(selectExpr.order.sortSpecs) }
            val orderByLocationMeta = selectExpr.order?.metas?.sourceLocation

            val offsetThunk = selectExpr.offset?.let { compileAstExpr(it) }
            val offsetLocationMeta = selectExpr.offset?.metas?.sourceLocation

            val limitThunk = selectExpr.limit?.let { compileAstExpr(it) }
            val limitLocationMeta = selectExpr.limit?.metas?.sourceLocation

            fun <T> rowsWithOffsetAndLimit(rows: Sequence<T>, env: Environment): Sequence<T> {
                val rowsWithOffset = when (offsetThunk) {
                    null -> rows
                    else -> rows.drop(evalOffset(offsetThunk, env, offsetLocationMeta))
                }
                return when (limitThunk) {
                    null -> rowsWithOffset
                    else -> rowsWithOffset.take(evalLimit(limitThunk, env, limitLocationMeta))
                }
            }

            // Returns a thunk that invokes [sourceThunks], and invokes [projectionThunk] to perform the projection.
            fun getQueryThunk(selectProjectionThunk: ThunkEnvValue<List<ExprValue>>): ThunkEnv {
                val groupByItems = selectExpr.group?.keyList?.keys ?: listOf()
                val groupAsName = selectExpr.group?.groupAsAlias

                val aggregateListMeta = metas[AggregateCallSiteListMeta.TAG] as AggregateCallSiteListMeta?
                val hasAggregateCallSites = aggregateListMeta?.aggregateCallSites?.any() ?: false

                val queryThunk = when {
                    groupByItems.isEmpty() && !hasAggregateCallSites ->
                        // Grouping is not needed -- simply project the results from the FROM clause directly.
                        thunkFactory.thunkEnv(metas) { env ->

                            val orderedRows = when (orderByThunk) {
                                null -> sourceThunks(env)
                                else -> evalOrderBy(sourceThunks(env), orderByThunk, orderByLocationMeta)
                            }

                            val projectedRows = orderedRows.map { (joinedValues, projectEnv) ->
                                selectProjectionThunk(projectEnv, joinedValues)
                            }

                            val quantifiedRows = when (selectExpr.setq ?: PartiqlAst.SetQuantifier.All()) {
                                // wrap the ExprValue to use ExprValue.equals as the equality
                                is PartiqlAst.SetQuantifier.Distinct -> projectedRows.filter(createUniqueExprValueFilter())
                                is PartiqlAst.SetQuantifier.All -> projectedRows
                            }.let { rowsWithOffsetAndLimit(it, env) }

                            // if order by is specified, return list otherwise bag
                            when (orderByThunk) {
                                null -> valueFactory.newBag(
                                    quantifiedRows.map {
                                        // TODO make this expose the ordinal for ordered sequences
                                        // make sure we don't expose the underlying value's name out of a SELECT
                                        it.unnamedValue()
                                    }
                                )
                                else -> valueFactory.newList(quantifiedRows.map { it.unnamedValue() })
                            }
                        }
                    else -> {
                        // Grouping is needed

                        class CompiledAggregate(val factory: ExprAggregatorFactory, val argThunk: ThunkEnv)

                        // These aggregate call sites are collected in [AggregateSupportVisitorTransform].
                        val compiledAggregates = aggregateListMeta?.aggregateCallSites?.map { it ->
                            val funcName = it.funcName.text
                            CompiledAggregate(
                                factory = getAggregatorFactory(
                                    funcName,
                                    it.setq,
                                    it.metas
                                ),
                                argThunk = compileAstExpr(it.arg)
                            )
                        }

                        // This closure will be invoked to create and initialize a [RegisterBank] for new [Group]s.
                        val createRegisterBank: () -> RegisterBank = when (aggregateListMeta) {
                            // If there are no aggregates, create an empty register bank
                            null -> { -> // -> here forces this block to be a lambda
                                RegisterBank(0)
                            }
                            else -> { ->
                                RegisterBank(aggregateListMeta.aggregateCallSites.size).apply {
                                    // set up aggregate registers
                                    compiledAggregates?.forEachIndexed { index, ca ->
                                        set(index, ca.factory.create())
                                    }
                                }
                            }
                        }

                        when {
                            groupByItems.isEmpty() -> { // There are aggregates but no group by items
                                // Create a closure that groups all the rows in the FROM source into a single group.
                                thunkFactory.thunkEnv(metas) { env ->
                                    // Evaluate the FROM clause
                                    val orderedRows = when (orderByThunk) {
                                        null -> sourceThunks(env)
                                        else -> evalOrderBy(sourceThunks(env), orderByThunk, orderByLocationMeta)
                                    }

                                    val fromProductions: Sequence<FromProduction> =
                                        rowsWithOffsetAndLimit(orderedRows, env)
                                    val registers = createRegisterBank()

                                    // note: the group key can be anything here because we only ever have a single
                                    // group when aggregates are used without GROUP BY expression
                                    val syntheticGroup = Group(valueFactory.nullValue, registers)

                                    // iterate over the values from the FROM clause and populate our
                                    // aggregate register values.
                                    fromProductions.forEach { fromProduction ->
                                        compiledAggregates?.forEachIndexed { index, ca ->
                                            registers[index].aggregator.next(ca.argThunk(fromProduction.env))
                                        }
                                    }

                                    // generate the final group projection
                                    val groupResult = selectProjectionThunk(
                                        env.copy(currentGroup = syntheticGroup),
                                        listOf(syntheticGroup.key)
                                    )

                                    // if order by is specified, return list otherwise bag
                                    when (orderByThunk) {
                                        null -> valueFactory.newBag(listOf(groupResult).asSequence())
                                        else -> valueFactory.newList(listOf(groupResult).asSequence())
                                    }
                                }
                            }
                            else -> {
                                // There are GROUP BY expressions and possibly aggregates. (The most complex scenario.)

                                val compiledGroupByItems = compileGroupByExpressions(groupByItems)

                                val groupKeyThunk = compileGroupKeyThunk(compiledGroupByItems, metas)

                                // Memoize a [BindingName] and an [ExprValue] containing the name of each FromSource
                                // otherwise we would be re-creating them for every row.
                                val fromSourceBindingNames = fromSourceThunks.map {
                                    FromSourceBindingNamePair(
                                        BindingName(it.alias.asName, BindingCase.SENSITIVE),
                                        it.alias.asName.exprValue()
                                    )
                                }

                                val havingThunk = selectExpr.having?.let { compileAstExpr(it) }

                                val filterHavingAndProject: (Environment, Group) -> ExprValue? =
                                    createFilterHavingAndProjectClosure(havingThunk, selectProjectionThunk)

                                val getGroupEnv: (Environment, Group) -> Environment =
                                    createGetGroupEnvClosure(groupAsName)

                                thunkFactory.thunkEnv(metas) { env ->
                                    // Execute the FROM clause
                                    val fromProductions: Sequence<FromProduction> = sourceThunks(env)

                                    // For each "row" in the output of the FROM clause
                                    fromProductions.forEach { fromProduction ->

                                        // Determine the group key for this value
                                        val groupKey = groupKeyThunk(fromProduction.env)

                                        // look up existing group using group key (this is slow)
                                        // We can't do that yet because ExprValue does not implement .hashCode()
                                        // and .equals()
                                        val group: Group = env.groups.getOrPut(groupKey) {
                                            // An existing group was not found so create a new one
                                            Group(groupKey, createRegisterBank())
                                        }

                                        compiledAggregates!!.forEachIndexed { index, ca ->
                                            group.registers[index].aggregator.next(ca.argThunk(fromProduction.env))
                                        }

                                        groupAsName.run {
                                            val seq = fromSourceBindingNames.asSequence().map { pair ->
                                                (
                                                    fromProduction.env.current[pair.bindingName] ?: errNoContext(
                                                        "Could not resolve from source binding name during group as variable mapping",
                                                        errorCode = ErrorCode.INTERNAL_ERROR,
                                                        internal = true
                                                    )
                                                    ).namedValue(pair.nameExprValue)
                                            }.asSequence()

                                            group.groupValues.add(createStructExprValue(seq, StructOrdering.UNORDERED))
                                        }
                                    }

                                    val groupByEnvValuePairs = env.groups.mapNotNull { g -> getGroupEnv(env, g.value) to g.value }.asSequence()
                                    val orderedGroupEnvPairs = when (orderByThunk) {
                                        null -> groupByEnvValuePairs
                                        else -> evalOrderBy(groupByEnvValuePairs, orderByThunk, orderByLocationMeta)
                                    }

                                    // generate the final group by projection
                                    val projectedRows = orderedGroupEnvPairs.mapNotNull { (groupByEnv, groupValue) ->
                                        filterHavingAndProject(groupByEnv, groupValue)
                                    }.asSequence().let { rowsWithOffsetAndLimit(it, env) }

                                    // if order by is specified, return list otherwise bag
                                    when (orderByThunk) {
                                        null -> valueFactory.newBag(projectedRows)
                                        else -> valueFactory.newList(projectedRows)
                                    }
                                }
                            }
                        }
                    }
                } // do normal map/filter

                return thunkFactory.thunkEnv(metas) { env ->
                    queryThunk(env.nestQuery())
                }
            } // end of getQueryThunk(...)

            when (val project = selectExpr.project) {
                is PartiqlAst.Projection.ProjectValue -> {
                    nestCompilationContext(ExpressionContext.NORMAL, allFromSourceAliases) {
                        val valueThunk = compileAstExpr(project.value)
                        getQueryThunk(
                            thunkFactory.thunkEnvValueList(project.metas) { env, _ ->
                                valueThunk(
                                    env
                                )
                            }
                        )
                    }
                }
                is PartiqlAst.Projection.ProjectPivot -> {
                    val asExpr = project.value
                    val atExpr = project.key
                    nestCompilationContext(ExpressionContext.NORMAL, allFromSourceAliases) {
                        val asThunk = compileAstExpr(asExpr)
                        val atThunk = compileAstExpr(atExpr)
                        thunkFactory.thunkEnv(metas) { env ->
                            val sourceValue = rowsWithOffsetAndLimit(sourceThunks(env).asSequence(), env)
                            val seq = sourceValue
                                .map { (_, env) -> Pair(asThunk(env), atThunk(env)) }
                                .filter { (name, _) -> name.type.isText }
                                .map { (name, value) -> value.namedValue(name) }
                            createStructExprValue(seq, StructOrdering.UNORDERED)
                        }
                    }
                }
                is PartiqlAst.Projection.ProjectList -> {
                    val items = project.projectItems
                    nestCompilationContext(ExpressionContext.SELECT_LIST, allFromSourceAliases) {
                        val projectionThunk: ThunkEnvValue<List<ExprValue>> =
                            when {
                                items.filterIsInstance<PartiqlAst.Projection.ProjectStar>().any() -> {
                                    errNoContext(
                                        "Encountered a PartiqlAst.Projection.ProjectStar--did SelectStarVisitorTransform execute?",
                                        errorCode = ErrorCode.INTERNAL_ERROR,
                                        internal = true
                                    )
                                }
                                else -> {
                                    val projectionElements =
                                        compileSelectListToProjectionElements(project)

                                    val ordering = if (items.none { it is PartiqlAst.ProjectItem.ProjectAll })
                                        StructOrdering.ORDERED
                                    else
                                        StructOrdering.UNORDERED

                                    thunkFactory.thunkEnvValueList(project.metas) { env, _ ->
                                        val columns = mutableListOf<ExprValue>()
                                        for (element in projectionElements) {
                                            when (element) {
                                                is SingleProjectionElement -> {
                                                    val eval = element.thunk(env)
                                                    columns.add(eval.namedValue(element.name))
                                                }
                                                is MultipleProjectionElement -> {
                                                    for (projThunk in element.thunks) {
                                                        val value = projThunk(env)
                                                        if (value.type == ExprValueType.MISSING) continue

                                                        val children = value.asSequence()
                                                        if (!children.any() || value.type.isSequence) {
                                                            val name = syntheticColumnName(columns.size).exprValue()
                                                            columns.add(value.namedValue(name))
                                                        } else {
                                                            val valuesToProject =
                                                                when (compileOptions.projectionIteration) {
                                                                    ProjectionIterationBehavior.FILTER_MISSING -> {
                                                                        value.filter { it.type != ExprValueType.MISSING }
                                                                    }
                                                                    ProjectionIterationBehavior.UNFILTERED -> value
                                                                }
                                                            for (childValue in valuesToProject) {
                                                                val namedFacet = childValue.asFacet(Named::class.java)
                                                                val name = namedFacet?.name
                                                                    ?: syntheticColumnName(columns.size).exprValue()
                                                                columns.add(childValue.namedValue(name))
                                                            }
                                                        }
                                                    }
                                                }
                                            }
                                        }
                                        createStructExprValue(columns.asSequence(), ordering)
                                    }
                                }
                            }
                        getQueryThunk(projectionThunk)
                    } // nestCompilationContext(ExpressionContext.SELECT_LIST)
                } // is SelectProjectionList
                is PartiqlAst.Projection.ProjectStar -> error("Internal Error: PartiqlAst.Projection.ProjectStar can only be wrapped in PartiqlAst.Projection.ProjectList")
            }
        }
    }

    private fun compileGroupByExpressions(groupByItems: List<PartiqlAst.GroupKey>): List<CompiledGroupByItem> =
        groupByItems.map {
            val alias = it.asAlias
                ?: errNoContext(
                    "GroupByItem.asName was not specified",
                    errorCode = ErrorCode.INTERNAL_ERROR,
                    internal = true
                )
            val uniqueName =
                (alias.metas.toPartiQlMetaContainer().find(UniqueNameMeta.TAG) as UniqueNameMeta?)?.uniqueName

            CompiledGroupByItem(alias.text.exprValue(), uniqueName, compileAstExpr(it.expr))
        }

    /**
     * Create a thunk that uses the compiled GROUP BY expressions to create the group key.
     */
    private fun compileGroupKeyThunk(compiledGroupByItems: List<CompiledGroupByItem>, selectMetas: MetaContainer) =
        thunkFactory.thunkEnv(selectMetas) { env ->
            val uniqueNames = HashMap<String, ExprValue>(compiledGroupByItems.size, 1f)
            val keyValues = compiledGroupByItems.map { cgbi ->
                val value = cgbi.thunk(env).namedValue(cgbi.alias)
                if (cgbi.uniqueId != null) {
                    uniqueNames[cgbi.uniqueId] = value
                }
                value
            }
            GroupKeyExprValue(valueFactory.ion, keyValues.asSequence(), uniqueNames)
        }

    private fun compileOrderByExpression(sortSpecs: List<PartiqlAst.SortSpec>): List<CompiledOrderByItem> =
        sortSpecs.map {
            it.orderingSpec
                ?: errNoContext(
                    "SortSpec.orderingSpec was not specified",
                    errorCode = ErrorCode.INTERNAL_ERROR,
                    internal = true
                )

            it.nullsSpec
                ?: errNoContext(
                    "SortSpec.nullsSpec was not specified",
                    errorCode = ErrorCode.INTERNAL_ERROR,
                    internal = true
                )

            val comparator = when (it.orderingSpec) {
                is PartiqlAst.OrderingSpec.Asc ->
                    when (it.nullsSpec) {
                        is PartiqlAst.NullsSpec.NullsFirst -> NaturalExprValueComparators.NULLS_FIRST_ASC
                        is PartiqlAst.NullsSpec.NullsLast -> NaturalExprValueComparators.NULLS_LAST_ASC
                    }
                is PartiqlAst.OrderingSpec.Desc ->
                    when (it.nullsSpec) {
                        is PartiqlAst.NullsSpec.NullsFirst -> NaturalExprValueComparators.NULLS_FIRST_DESC
                        is PartiqlAst.NullsSpec.NullsLast -> NaturalExprValueComparators.NULLS_LAST_DESC
                    }
            }

            CompiledOrderByItem(comparator, compileAstExpr(it.expr))
        }

    private fun <T> evalOrderBy(
        rows: Sequence<T>,
        orderByItems: List<CompiledOrderByItem>,
        offsetLocationMeta: SourceLocationMeta?
    ): Sequence<T> {
        val initialComparator: Comparator<T>? = null
        val resultComparator = orderByItems.interruptibleFold(initialComparator) { intermediateComparator, orderByItem ->
            if (intermediateComparator == null) {
                return@interruptibleFold compareBy<T, ExprValue>(orderByItem.comparator) { row ->
                    val env = resolveEnvironment(row, offsetLocationMeta)
                    orderByItem.thunk(env)
                }
            }

            return@interruptibleFold intermediateComparator.thenBy(orderByItem.comparator) { row ->
                val env = resolveEnvironment(row, offsetLocationMeta)
                orderByItem.thunk(env)
            }
        } ?: err(
            "Order BY comparator cannot be null",
            ErrorCode.EVALUATOR_ORDER_BY_NULL_COMPARATOR,
            null,
            internal = true
        )

        return rows.sortedWith(resultComparator)
    }

    private fun <T> resolveEnvironment(envWrapper: T, offsetLocationMeta: SourceLocationMeta?): Environment {
        return when (envWrapper) {
            is FromProduction -> envWrapper.env
            is Pair<*, *> -> {
                if (envWrapper.first is Environment) {
                    envWrapper.first as Environment
                } else if (envWrapper.second is Environment) {
                    envWrapper.second as Environment
                } else {
                    err(
                        "Environment cannot be resolved from pair",
                        ErrorCode.EVALUATOR_ENVIRONMENT_CANNOT_BE_RESOLVED,
                        errorContextFrom(offsetLocationMeta),
                        internal = true
                    )
                }
            }
            else -> err(
                "Environment cannot be resolved",
                ErrorCode.EVALUATOR_ENVIRONMENT_CANNOT_BE_RESOLVED,
                errorContextFrom(offsetLocationMeta),
                internal = true
            )
        }
    }

    /**
     * Returns a closure which creates an [Environment] for the specified [Group].
     * If a GROUP AS name was specified, also nests that [Environment] in another that
     * has a binding for the GROUP AS name.
     */
    private fun createGetGroupEnvClosure(groupAsName: SymbolPrimitive?): (Environment, Group) -> Environment =
        when {
            groupAsName != null -> { groupByEnv, currentGroup ->
                val groupAsBindings = Bindings.buildLazyBindings<ExprValue> {
                    addBinding(groupAsName.text) {
                        valueFactory.newBag(currentGroup.groupValues.asSequence())
                    }
                }

                groupByEnv.nest(currentGroup.key.bindings, newGroup = currentGroup)
                    .nest(groupAsBindings)
            }
            else -> { groupByEnv, currentGroup ->
                groupByEnv.nest(currentGroup.key.bindings, newGroup = currentGroup)
            }
        }

    /**
     * Returns a closure which performs the final projection and returns the
     * result.  If a HAVING clause was included, a different closure is returned
     * that evaluates the HAVING clause and performs filtering.
     */
    private fun createFilterHavingAndProjectClosure(
        havingThunk: ThunkEnv?,
        selectProjectionThunk: ThunkEnvValue<List<ExprValue>>
    ): (Environment, Group) -> ExprValue? =
        when {
            havingThunk != null -> { groupByEnv, currentGroup ->
                // Create a closure that executes the HAVING clause and returns null if the
                // HAVING criteria is not met
                val havingClauseResult = havingThunk(groupByEnv)
                if (havingClauseResult.isNotUnknown() && havingClauseResult.booleanValue()) {
                    selectProjectionThunk(groupByEnv, listOf(currentGroup.key))
                } else {
                    null
                }
            }
            else -> { groupByEnv, currentGroup ->
                // Create a closure that simply performs the final projection and
                // returns the result.
                selectProjectionThunk(groupByEnv, listOf(currentGroup.key))
            }
        }

    private fun compileCallAgg(expr: PartiqlAst.Expr.CallAgg, metas: MetaContainer): ThunkEnv {
        if (metas.containsKey(IsCountStarMeta.TAG) && currentCompilationContext.expressionContext != ExpressionContext.SELECT_LIST) {
            err(
                "COUNT(*) is not allowed in this context",
                ErrorCode.EVALUATOR_COUNT_START_NOT_ALLOWED,
                errorContextFrom(metas),
                internal = false
            )
        }

        val aggFactory = getAggregatorFactory(expr.funcName.text.toLowerCase(), expr.setq, metas)

        val argThunk = nestCompilationContext(ExpressionContext.AGG_ARG, emptySet()) {
            compileAstExpr(expr.arg)
        }

        return when (currentCompilationContext.expressionContext) {
            ExpressionContext.AGG_ARG -> {
                err(
                    "The arguments of an aggregate function cannot contain aggregate functions",
                    ErrorCode.EVALUATOR_INVALID_ARGUMENTS_FOR_AGG_FUNCTION,
                    errorContextFrom(metas),
                    internal = false
                )
            }
            ExpressionContext.NORMAL ->
                thunkFactory.thunkEnv(metas) { env ->
                    val aggregator = aggFactory.create()
                    val argValue = argThunk(env)
                    argValue.forEach {
                        aggregator.next(it)
                    }
                    aggregator.compute()
                }
            ExpressionContext.SELECT_LIST -> {
                val registerIdMeta = metas[AggregateRegisterIdMeta.TAG] as AggregateRegisterIdMeta
                val registerId = registerIdMeta.registerId
                thunkFactory.thunkEnv(metas) { env ->
                    // Note: env.currentGroup must be set by caller.
                    val registers = env.currentGroup?.registers
                        ?: err(
                            "No current group or current group has no registers",
                            ErrorCode.INTERNAL_ERROR,
                            errorContextFrom(metas),
                            internal = true
                        )

                    registers[registerId].aggregator.compute()
                }
            }
        }
    }

    private fun getAggregatorFactory(
        funcName: String,
        setQuantifier: PartiqlAst.SetQuantifier,
        metas: MetaContainer
    ): ExprAggregatorFactory {
        val key = funcName.toLowerCase() to setQuantifier

        return builtinAggregates[key] ?: err(
            "No such function: $funcName",
            ErrorCode.EVALUATOR_NO_SUCH_FUNCTION,
            errorContextFrom(metas).also { it[Property.FUNCTION_NAME] = funcName },
            internal = false
        )
    }

    private fun compileFromSources(
        fromSource: PartiqlAst.FromSource,
        sources: MutableList<CompiledFromSource> = ArrayList(),
        joinExpansion: JoinExpansion = JoinExpansion.INNER,
        conditionThunk: ThunkEnv? = null
    ): List<CompiledFromSource> {
        val metas = fromSource.metas

        fun addAliases(
            thunk: ThunkEnv,
            asName: String?,
            atName: String?,
            byName: String?,
            metas: IonElementMetaContainer
        ) {
            sources.add(
                CompiledFromSource(
                    alias = Alias(
                        asName = asName ?: err(
                            "PartiqlAst.FromSource.Scan.variables.asName was null", ErrorCode.INTERNAL_ERROR,
                            errorContextFrom(metas), internal = true
                        ),
                        atName = atName,
                        byName = byName
                    ),
                    thunk = thunk,
                    joinExpansion = joinExpansion,
                    filter = conditionThunk
                )
            )
        }

        when (fromSource) {
            is PartiqlAst.FromSource.Scan -> {
                val thunk = compileAstExpr(fromSource.expr)
                addAliases(
                    thunk,
                    fromSource.asAlias?.text,
                    fromSource.atAlias?.text,
                    fromSource.byAlias?.text,
                    fromSource.metas
                )
            }
            is PartiqlAst.FromSource.Unpivot -> {
                val exprThunk = compileAstExpr(fromSource.expr)
                val thunk = thunkFactory.thunkEnv(metas) { env -> exprThunk(env).unpivot() }
                addAliases(
                    thunk,
                    fromSource.asAlias?.text,
                    fromSource.atAlias?.text,
                    fromSource.byAlias?.text,
                    fromSource.metas
                )
            }
            is PartiqlAst.FromSource.Join -> {
                val joinOp = fromSource.type
                val left = fromSource.left
                val right = fromSource.right
                val condition = fromSource.predicate

                val leftSources = compileFromSources(left)
                sources.addAll(leftSources)

                val joinExpansionInner = when (joinOp) {
                    is PartiqlAst.JoinType.Inner -> JoinExpansion.INNER
                    is PartiqlAst.JoinType.Left -> JoinExpansion.OUTER
                    is PartiqlAst.JoinType.Right,
                    is PartiqlAst.JoinType.Full ->
                        err(
                            "RIGHT and FULL JOIN not supported",
                            ErrorCode.EVALUATOR_FEATURE_NOT_SUPPORTED_YET,
                            errorContextFrom(metas).also {
                                it[Property.FEATURE_NAME] = "RIGHT and FULL JOIN"
                            },
                            internal = false
                        )
                }
                val conditionThunkInner = condition?.let { compileAstExpr(it) }
                    ?: compileAstExpr(PartiqlAst.build { lit(ionBool(true)) })

                // The right side of a FromSourceJoin can never be another FromSourceJoin -- the parser will currently
                // never construct an AST in that fashion.

                // TODO:  do we need to modify the AST to include this enforce this as a constraint?

                // How to modify the ast so it properly constrains the right side
                // of FromSourceJoin?

                // This means that the call to compileFromSources below can only ever yield one
                // additional FromClauseSource, which must contain the JoinExpansion and join
                // condition of this current node, so here we pass those down to the next level
                // of recursion.
                compileFromSources(right, sources, joinExpansionInner, conditionThunkInner)
            }
        }

        return sources
    }

    private fun compileLetSources(letSource: PartiqlAst.Let): List<CompiledLetSource> =
        letSource.letBindings.map {
            CompiledLetSource(name = it.name.text, thunk = compileAstExpr(it.expr))
        }

    /**
     * Compiles the clauses of the SELECT or PIVOT into a thunk that does not generate
     * the final projection.
     */
    private fun compileQueryWithoutProjection(
        ast: PartiqlAst.Expr.Select,
        compiledSources: List<CompiledFromSource>,
        compiledLetSources: List<CompiledLetSource>?
    ): (Environment) -> Sequence<FromProduction> {

        val localsBinder = compiledSources.map { it.alias }.localsBinder(valueFactory.missingValue)
        val whereThunk = ast.where?.let { compileAstExpr(it) }

        return { rootEnv ->
            val fromEnv = rootEnv.flipToGlobalsFirst()
            // compute the join over the data sources
            var seq = compiledSources
                .foldLeftProduct({ env: Environment -> env }) { bindEnv: (Environment) -> Environment, source: CompiledFromSource ->
                    fun correlatedBind(value: ExprValue): Pair<(Environment) -> Environment, ExprValue> {
                        // add the correlated binding environment thunk
                        val alias = source.alias
                        val nextBindEnv = { env: Environment ->
                            val childEnv = bindEnv(env)
                            childEnv.nest(
                                Bindings.buildLazyBindings {
                                    addBinding(alias.asName) { value }
                                    if (alias.atName != null)
                                        addBinding(alias.atName) {
                                            value.name ?: valueFactory.missingValue
                                        }
                                    if (alias.byName != null)
                                        addBinding(alias.byName) {
                                            value.address ?: valueFactory.missingValue
                                        }
                                },
                                Environment.CurrentMode.GLOBALS_THEN_LOCALS
                            )
                        }
                        return Pair(nextBindEnv, value)
                    }

                    var iter = source.thunk(bindEnv(fromEnv))
                        .rangeOver()
                        .asSequence()
                        .map { correlatedBind(it) }
                        .iterator()

                    val filter = source.filter
                    if (filter != null) {
                        // evaluate the ON-clause (before calculating the outer join NULL)
                        // TODO add facet for ExprValue to directly evaluate theta-joins
                        iter = iter
                            .asSequence()
                            .filter { (bindEnv: (Environment) -> Environment, _) ->
                                // make sure we operate with lexical scoping
                                val filterEnv = bindEnv(rootEnv).flipToLocals()
                                val filterResult = filter(filterEnv)
                                if (filterResult.isUnknown()) {
                                    false
                                } else {
                                    filterResult.booleanValue()
                                }
                            }
                            .iterator()
                    }

                    if (!iter.hasNext()) {
                        iter = when (source.joinExpansion) {
                            JoinExpansion.OUTER -> listOf(correlatedBind(valueFactory.nullValue)).iterator()
                            JoinExpansion.INNER -> iter
                        }
                    }

                    iter
                }
                .asSequence()
                .map { joinedValues ->
                    // bind the joined value to the bindings for the filter/project
                    FromProduction(joinedValues, fromEnv.nest(localsBinder.bindLocals(joinedValues)))
                }
            // Nest LET bindings in the FROM environment
            if (compiledLetSources != null) {
                seq = seq.map { fromProduction ->
                    val parentEnv = fromProduction.env

                    val letEnv: Environment = compiledLetSources.fold(parentEnv) { accEnvironment, curLetSource ->
                        val letValue = curLetSource.thunk(accEnvironment)
                        val binding = Bindings.over { bindingName ->
                            when {
                                bindingName.isEquivalentTo(curLetSource.name) -> letValue
                                else -> null
                            }
                        }
                        accEnvironment.nest(newLocals = binding)
                    }
                    fromProduction.copy(env = letEnv)
                }
            }
            if (whereThunk != null) {
                seq = seq.filter { (_, env) ->
                    val whereClauseResult = whereThunk(env)
                    when (whereClauseResult.isUnknown()) {
                        true -> false
                        false -> whereClauseResult.booleanValue()
                    }
                }
            }
            seq
        }
    }

    private fun compileSelectListToProjectionElements(
        selectList: PartiqlAst.Projection.ProjectList
    ): List<ProjectionElement> =
        selectList.projectItems.mapIndexed { idx, it ->
            when (it) {
                is PartiqlAst.ProjectItem.ProjectExpr -> {
                    val alias = it.asAlias?.text ?: it.expr.extractColumnAlias(idx)
                    val thunk = compileAstExpr(it.expr)
                    SingleProjectionElement(valueFactory.newString(alias), thunk)
                }
                is PartiqlAst.ProjectItem.ProjectAll -> {
                    MultipleProjectionElement(listOf(compileAstExpr(it.expr)))
                }
            }
        }

    private fun compilePath(expr: PartiqlAst.Expr.Path, metas: MetaContainer): ThunkEnv {
        val rootThunk = compileAstExpr(expr.root)
        val remainingComponents = LinkedList<PartiqlAst.PathStep>()

        expr.steps.forEach { remainingComponents.addLast(it) }

        val componentThunk = compilePathComponents(remainingComponents, metas)

        return thunkFactory.thunkEnv(metas) { env ->
            val rootValue = rootThunk(env)
            componentThunk(env, rootValue)
        }
    }

    private fun compilePathComponents(
        remainingComponents: LinkedList<PartiqlAst.PathStep>,
        pathMetas: MetaContainer
    ): ThunkEnvValue<ExprValue> {

        val componentThunks = ArrayList<ThunkEnvValue<ExprValue>>()

        while (!remainingComponents.isEmpty()) {
            val pathComponent = remainingComponents.removeFirst()
            val componentMetas = pathComponent.metas
            componentThunks.add(
                when (pathComponent) {
                    is PartiqlAst.PathStep.PathExpr -> {
                        val indexExpr = pathComponent.index
                        val caseSensitivity = pathComponent.case
                        when {
                            // If indexExpr is a literal string, there is no need to evaluate it--just compile a
                            // thunk that directly returns a bound value
                            indexExpr is PartiqlAst.Expr.Lit && indexExpr.value.toIonValue(valueFactory.ion) is IonString -> {
                                val lookupName = BindingName(
                                    indexExpr.value.toIonValue(valueFactory.ion).stringValue()!!,
                                    caseSensitivity.toBindingCase()
                                )
                                thunkFactory.thunkEnvValue(componentMetas) { _, componentValue ->
                                    componentValue.bindings[lookupName] ?: valueFactory.missingValue
                                }
                            }
                            else -> {
                                val indexThunk = compileAstExpr(indexExpr)
                                thunkFactory.thunkEnvValue(componentMetas) { env, componentValue ->
                                    val indexValue = indexThunk(env)
                                    when {
                                        indexValue.type == ExprValueType.INT -> {
                                            componentValue.ordinalBindings[indexValue.numberValue().toInt()]
                                        }
                                        indexValue.type.isText -> {
                                            val lookupName =
                                                BindingName(indexValue.stringValue(), caseSensitivity.toBindingCase())
                                            componentValue.bindings[lookupName]
                                        }
                                        else -> {
                                            when (compileOptions.typingMode) {
                                                TypingMode.LEGACY -> err(
                                                    "Cannot convert index to int/string: $indexValue",
                                                    ErrorCode.EVALUATOR_INVALID_CONVERSION,
                                                    errorContextFrom(componentMetas),
                                                    internal = false
                                                )
                                                TypingMode.PERMISSIVE -> valueFactory.missingValue
                                            }
                                        }
                                    } ?: valueFactory.missingValue
                                }
                            }
                        }
                    }
                    is PartiqlAst.PathStep.PathUnpivot -> {
                        when {
                            !remainingComponents.isEmpty() -> {
                                val tempThunk = compilePathComponents(remainingComponents, pathMetas)
                                thunkFactory.thunkEnvValue(componentMetas) { env, componentValue ->
                                    val mapped = componentValue.unpivot()
                                        .flatMap { tempThunk(env, it).rangeOver() }
                                        .asSequence()
                                    valueFactory.newBag(mapped)
                                }
                            }
                            else ->
                                thunkFactory.thunkEnvValue(componentMetas) { _, componentValue ->
                                    valueFactory.newBag(componentValue.unpivot().asSequence())
                                }
                        }
                    }
                    // this is for `path[*].component`
                    is PartiqlAst.PathStep.PathWildcard -> {
                        when {
                            !remainingComponents.isEmpty() -> {
                                val hasMoreWildCards =
                                    remainingComponents.filterIsInstance<PartiqlAst.PathStep.PathWildcard>().any()
                                val tempThunk = compilePathComponents(remainingComponents, pathMetas)

                                when {
                                    !hasMoreWildCards -> thunkFactory.thunkEnvValue(componentMetas) { env, componentValue ->
                                        val mapped = componentValue
                                            .rangeOver()
                                            .map { tempThunk(env, it) }
                                            .asSequence()

                                        valueFactory.newBag(mapped)
                                    }
                                    else -> thunkFactory.thunkEnvValue(componentMetas) { env, componentValue ->
                                        val mapped = componentValue
                                            .rangeOver()
                                            .flatMap {
                                                val tempValue = tempThunk(env, it)
                                                tempValue
                                            }
                                            .asSequence()

                                        valueFactory.newBag(mapped)
                                    }
                                }
                            }
                            else -> {
                                thunkFactory.thunkEnvValue(componentMetas) { _, componentValue ->
                                    val mapped = componentValue.rangeOver().asSequence()
                                    valueFactory.newBag(mapped)
                                }
                            }
                        }
                    }
                }
            )
        }
        return when (componentThunks.size) {
            1 -> componentThunks.first()
            else -> thunkFactory.thunkEnvValue(pathMetas) { env, rootValue ->
                componentThunks.fold(rootValue) { componentValue, componentThunk ->
                    componentThunk(env, componentValue)
                }
            }
        }
    }

    /**
     * Given an AST node that represents a `LIKE` predicate, return an ExprThunk that evaluates a `LIKE` predicate.
     *
     * Three cases
     *
     * 1. All arguments are literals, then compile and run the pattern
     * 1. Search pattern and escape pattern are literals, compile the pattern. Running the pattern deferred to evaluation time.
     * 1. Pattern or escape (or both) are *not* literals, compile and running of pattern deferred to evaluation time.
     *
     * ```
     * <valueExpr> LIKE <patternExpr> [ESCAPE <escapeExpr>]
     * ```
     *
     * @return a thunk that when provided with an environment evaluates the `LIKE` predicate
     */
    private fun compileLike(expr: PartiqlAst.Expr.Like, metas: MetaContainer): ThunkEnv {
        val valueExpr = expr.value
        val patternExpr = expr.pattern
        val escapeExpr = expr.escape

        val patternLocationMeta = patternExpr.metas.toPartiQlMetaContainer().sourceLocation
        val escapeLocationMeta = escapeExpr?.metas?.toPartiQlMetaContainer()?.sourceLocation

        // This is so that null short-circuits can be supported.
        fun getRegexPattern(pattern: ExprValue, escape: ExprValue?): (() -> Pattern)? {
            val patternArgs = listOfNotNull(pattern, escape)
            when {
                patternArgs.any { it.type.isUnknown } -> return null
                patternArgs.any { !it.type.isText } -> return {
                    err(
                        "LIKE expression must be given non-null strings as input",
                        ErrorCode.EVALUATOR_LIKE_INVALID_INPUTS,
                        errorContextFrom(metas).also {
                            it[Property.LIKE_PATTERN] = pattern.ionValue.toString()
                            if (escape != null) it[Property.LIKE_ESCAPE] = escape.ionValue.toString()
                        },
                        internal = false
                    )
                }
                else -> {
                    val (patternString: String, escapeChar: Int?) =
                        checkPattern(pattern.ionValue, patternLocationMeta, escape?.ionValue, escapeLocationMeta)
                    val likeRegexPattern = when {
                        patternString.isEmpty() -> Pattern.compile("")
                        else -> parsePattern(patternString, escapeChar)
                    }
                    return { likeRegexPattern }
                }
            }
        }

        fun matchRegexPattern(value: ExprValue, likePattern: (() -> Pattern)?): ExprValue {
            return when {
                likePattern == null || value.type.isUnknown -> valueFactory.nullValue
                !value.type.isText -> err(
                    "LIKE expression must be given non-null strings as input",
                    ErrorCode.EVALUATOR_LIKE_INVALID_INPUTS,
                    errorContextFrom(metas).also {
                        it[Property.LIKE_VALUE] = value.ionValue.toString()
                    },
                    internal = false
                )
                else -> valueFactory.newBoolean(likePattern().matcher(value.stringValue()).matches())
            }
        }

        val valueThunk = compileAstExpr(valueExpr)

        // If the pattern and escape expressions are literals then we can compile the pattern now and
        // re-use it with every execution. Otherwise, we must re-compile the pattern every time.
        return when {
            patternExpr is PartiqlAst.Expr.Lit && (escapeExpr == null || escapeExpr is PartiqlAst.Expr.Lit) -> {
                val patternParts = getRegexPattern(
                    valueFactory.newFromIonValue(patternExpr.value.toIonValue(valueFactory.ion)),
                    (escapeExpr as? PartiqlAst.Expr.Lit)?.value?.toIonValue(valueFactory.ion)
                        ?.let { valueFactory.newFromIonValue(it) }
                )

                // If valueExpr is also a literal then we can evaluate this at compile time and return a constant.
                if (valueExpr is PartiqlAst.Expr.Lit) {
                    val resultValue = matchRegexPattern(
                        valueFactory.newFromIonValue(valueExpr.value.toIonValue(valueFactory.ion)),
                        patternParts
                    )
                    return thunkFactory.thunkEnv(metas) { resultValue }
                } else {
                    thunkFactory.thunkEnvOperands(metas, valueThunk) { _, value ->
                        matchRegexPattern(value, patternParts)
                    }
                }
            }
            else -> {
                val patternThunk = compileAstExpr(patternExpr)
                when (escapeExpr) {
                    null -> {
                        // thunk that re-compiles the DFA every evaluation without a custom escape sequence
                        thunkFactory.thunkEnvOperands(metas, valueThunk, patternThunk) { _, value, pattern ->
                            val pps = getRegexPattern(pattern, null)
                            matchRegexPattern(value, pps)
                        }
                    }
                    else -> {
                        // thunk that re-compiles the pattern every evaluation but *with* a custom escape sequence
                        val escapeThunk = compileAstExpr(escapeExpr)
                        thunkFactory.thunkEnvOperands(
                            metas,
                            valueThunk,
                            patternThunk,
                            escapeThunk
                        ) { _, value, pattern, escape ->
                            val pps = getRegexPattern(pattern, escape)
                            matchRegexPattern(value, pps)
                        }
                    }
                }
            }
        }
    }

    /**
     * Given the pattern and optional escape character in a `LIKE` predicate as [IonValue]s
     * check their validity based on the SQL92 spec and return a triple that contains in order
     *
     * - the search pattern as a string
     * - the escape character, possibly `null`
     * - the length of the search pattern. The length of the search pattern is either
     *   - the length of the string representing the search pattern when no escape character is used
     *   - the length of the string representing the search pattern without counting uses of the escape character
     *     when an escape character is used
     *
     * A search pattern is valid when
     * 1. pattern is not null
     * 1. pattern contains characters where `_` means any 1 character and `%` means any string of length 0 or more
     * 1. if the escape character is specified then pattern can be deterministically partitioned into character groups where
     *     1. A length 1 character group consists of any character other than the ESCAPE character
     *     1. A length 2 character group consists of the ESCAPE character followed by either `_` or `%` or the ESCAPE character itself
     *
     * @param pattern search pattern
     * @param escape optional escape character provided in the `LIKE` predicate
     *
     * @return a triple that contains in order the search pattern as a [String], optionally the code point for the escape character if one was provided
     * and the size of the search pattern excluding uses of the escape character
     */
    private fun checkPattern(
        pattern: IonValue,
        patternLocationMeta: SourceLocationMeta?,
        escape: IonValue?,
        escapeLocationMeta: SourceLocationMeta?
    ): Pair<String, Int?> {

        val patternString = pattern.stringValue()
            ?: err(
                "Must provide a non-null value for PATTERN in a LIKE predicate: $pattern",
                ErrorCode.EVALUATOR_LIKE_PATTERN_INVALID_ESCAPE_SEQUENCE,
                errorContextFrom(patternLocationMeta),
                internal = false
            )

        escape?.let {
            val escapeCharString = checkEscapeChar(escape, escapeLocationMeta)
            val escapeCharCodePoint = escapeCharString.codePointAt(0) // escape is a string of length 1
            val validEscapedChars = setOf('_'.toInt(), '%'.toInt(), escapeCharCodePoint)
            val iter = patternString.codePointSequence().iterator()

            while (iter.hasNext()) {
                val current = iter.next()
                if (current == escapeCharCodePoint && (!iter.hasNext() || !validEscapedChars.contains(iter.next()))) {
                    err(
                        "Invalid escape sequence : $patternString",
                        ErrorCode.EVALUATOR_LIKE_PATTERN_INVALID_ESCAPE_SEQUENCE,
                        errorContextFrom(patternLocationMeta).apply {
                            set(Property.LIKE_PATTERN, patternString)
                            set(Property.LIKE_ESCAPE, escapeCharString)
                        },
                        internal = false
                    )
                }
            }
            return Pair(patternString, escapeCharCodePoint)
        }
        return Pair(patternString, null)
    }

    /**
     * Given an [IonValue] to be used as the escape character in a `LIKE` predicate check that it is
     * a valid character based on the SQL Spec.
     *
     *
     * A value is a valid escape when
     * 1. it is 1 character long, and,
     * 1. Cannot be null (SQL92 spec marks this cases as *unknown*)
     *
     * @param escape value provided as an escape character for a `LIKE` predicate
     *
     * @return the escape character as a [String] or throws an exception when the input is invalid
     */
    private fun checkEscapeChar(escape: IonValue, locationMeta: SourceLocationMeta?): String {
        val escapeChar = escape.stringValue() ?: err(
            "Must provide a value when using ESCAPE in a LIKE predicate: $escape",
            ErrorCode.EVALUATOR_LIKE_PATTERN_INVALID_ESCAPE_SEQUENCE,
            errorContextFrom(locationMeta),
            internal = false
        )
        when (escapeChar) {
            "" -> {
                err(
                    "Cannot use empty character as ESCAPE character in a LIKE predicate: $escape",
                    ErrorCode.EVALUATOR_LIKE_PATTERN_INVALID_ESCAPE_SEQUENCE,
                    errorContextFrom(locationMeta),
                    internal = false
                )
            }
            else -> {
                if (escapeChar.trim().length != 1) {
                    err(
                        "Escape character must have size 1 : $escapeChar",
                        ErrorCode.EVALUATOR_LIKE_PATTERN_INVALID_ESCAPE_SEQUENCE,
                        errorContextFrom(locationMeta),
                        internal = false
                    )
                }
            }
        }
        return escapeChar
    }

    private fun compileDdl(node: PartiqlAst.Statement.Ddl): ThunkEnv =
        { _ ->
            err(
                "DDL operations are not supported yet",
                ErrorCode.EVALUATOR_FEATURE_NOT_SUPPORTED_YET,
                errorContextFrom(node.metas).also {
                    it[Property.FEATURE_NAME] = "DDL Operations"
                },
                internal = false
            )
        }

    private fun compileDml(node: PartiqlAst.Statement.Dml): ThunkEnv =
        { _ ->
            err(
                "DML operations are not supported yet",
                ErrorCode.EVALUATOR_FEATURE_NOT_SUPPORTED_YET,
                errorContextFrom(node.metas).also {
                    it[Property.FEATURE_NAME] = "DML Operations"
                },
                internal = false
            )
        }

    private fun compileExec(node: PartiqlAst.Statement.Exec): ThunkEnv {
        val metas = node.metas
        val procedureName = node.procedureName.text
        val procedure = procedures[procedureName] ?: err(
            "No such stored procedure: $procedureName",
            ErrorCode.EVALUATOR_NO_SUCH_PROCEDURE,
            errorContextFrom(metas).also {
                it[Property.PROCEDURE_NAME] = procedureName
            },
            internal = false
        )

        val args = node.args
        // Check arity
        if (args.size !in procedure.signature.arity) {
            val errorContext = errorContextFrom(metas).also {
                it[Property.EXPECTED_ARITY_MIN] = procedure.signature.arity.first
                it[Property.EXPECTED_ARITY_MAX] = procedure.signature.arity.last
            }

            val message = when {
                procedure.signature.arity.first == 1 && procedure.signature.arity.last == 1 ->
                    "${procedure.signature.name} takes a single argument, received: ${args.size}"
                procedure.signature.arity.first == procedure.signature.arity.last ->
                    "${procedure.signature.name} takes exactly ${procedure.signature.arity.first} arguments, received: ${args.size}"
                else ->
                    "${procedure.signature.name} takes between ${procedure.signature.arity.first} and " +
                        "${procedure.signature.arity.last} arguments, received: ${args.size}"
            }

            throw EvaluationException(
                message,
                ErrorCode.EVALUATOR_INCORRECT_NUMBER_OF_ARGUMENTS_TO_PROCEDURE_CALL,
                errorContext,
                internal = false
            )
        }

        // Compile the procedure's arguments
        val argThunks = compileAstExprs(args)

        return thunkFactory.thunkEnv(metas) { env ->
            val procedureArgValues = argThunks.map { it(env) }
            procedure.call(env.session, procedureArgValues)
        }
    }

    private fun compileDate(expr: PartiqlAst.Expr.Date, metas: MetaContainer): ThunkEnv =
        thunkFactory.thunkEnv(metas) {
            valueFactory.newDate(
                expr.year.value.toInt(),
                expr.month.value.toInt(),
                expr.day.value.toInt()
            )
        }

    private fun compileLitTime(expr: PartiqlAst.Expr.LitTime, metas: MetaContainer): ThunkEnv =
        thunkFactory.thunkEnv(metas) {
            // Add the default time zone if the type "TIME WITH TIME ZONE" does not have an explicitly specified time zone.
            valueFactory.newTime(
                Time.of(
                    expr.value.hour.value.toInt(),
                    expr.value.minute.value.toInt(),
                    expr.value.second.value.toInt(),
                    expr.value.nano.value.toInt(),
                    expr.value.precision.value.toInt(),
                    if (expr.value.withTimeZone.value && expr.value.tzMinutes == null) compileOptions.defaultTimezoneOffset.totalMinutes else expr.value.tzMinutes?.value?.toInt()
                )
            )
        }

    /** A special wrapper for `UNPIVOT` values as a BAG. */
    private class UnpivotedExprValue(private val values: Iterable<ExprValue>) : BaseExprValue() {
        override val type = ExprValueType.BAG
        override fun iterator() = values.iterator()

        // XXX this value is only ever produced in a FROM iteration, thus none of these should ever be called
        override val ionValue
            get() = throw UnsupportedOperationException("Synthetic value cannot provide ion value")
    }

    /** Unpivots a `struct`, and synthesizes a synthetic singleton `struct` for other [ExprValue]. */
    internal fun ExprValue.unpivot(): ExprValue = when {
        // special case for our special UNPIVOT value to avoid double wrapping
        this is UnpivotedExprValue -> this
        // Wrap into a pseudo-BAG
        type == ExprValueType.STRUCT || type == ExprValueType.MISSING -> UnpivotedExprValue(this)
        // for non-struct, this wraps any value into a BAG with a synthetic name
        else -> UnpivotedExprValue(
            listOf(
                this.namedValue(valueFactory.newString(syntheticColumnName(0)))
            )
        )
    }

    private fun createStructExprValue(seq: Sequence<ExprValue>, ordering: StructOrdering) =
        valueFactory.newStruct(
            when (compileOptions.projectionIteration) {
                ProjectionIterationBehavior.FILTER_MISSING -> seq.filter { it.type != ExprValueType.MISSING }
                ProjectionIterationBehavior.UNFILTERED -> seq
            },
            ordering
        )
}

/**
 * Contains data about a compiled from source, including its [Alias], [thunk],
 * type of [JoinExpansion] ([JoinExpansion.INNER] for single tables or `CROSS JOIN`S.) and [filter] criteria.
 */
private data class CompiledFromSource(
    val alias: Alias,
    val thunk: ThunkEnv,
    val joinExpansion: JoinExpansion,
    val filter: ThunkEnv?
)

/**
 * Represents a single `FROM` source production of values.
 *
 * @param values A single production of values from the `FROM` source.
 * @param env The environment scoped to the values of this production.
 */
private data class FromProduction(
    val values: List<ExprValue>,
    val env: Environment
)

/** Specifies the expansion for joins. */
private enum class JoinExpansion {
    /** Default for non-joined values, CROSS and INNER JOIN. */
    INNER,

    /** Expansion mode for LEFT/RIGHT/FULL JOIN. */
    OUTER
}

private data class CompiledLetSource(
    val name: String,
    val thunk: ThunkEnv
)

private enum class ExpressionContext {
    /**
     * Indicates that the compiler is compiling a normal expression (i.e. not one of the other
     * contexts).
     */
    NORMAL,

    /**
     * Indicates that the compiler is compiling an expression in a select list.
     */
    SELECT_LIST,

    /**
     * Indicates that the compiler is compiling an expression that is the argument to an aggregate function.
     */
    AGG_ARG
}

/**
 * Tracks state used by the compiler while compiling.
 *
 * @param expressionContext Indicates what part of the grammar is currently being compiled.
 * @param fromSourceNames Set of all FROM source aliases for binding error checks.
 */
private class CompilationContext(val expressionContext: ExpressionContext, val fromSourceNames: Set<String>) {
    fun createNested(expressionContext: ExpressionContext, fromSourceNames: Set<String>) =
        CompilationContext(expressionContext, fromSourceNames)
}

/**
 * Represents an element in a select list that is to be projected into the final result.
 * i.e. an expression, or a (project_all) node.
 */
private sealed class ProjectionElement

/**
 * Represents a single compiled expression to be projected into the final result.
 * Given `SELECT a + b as value FROM foo`:
 * - `name` is "value"
 * - `thunk` is compiled expression, i.e. `a + b`
 */
private class SingleProjectionElement(val name: ExprValue, val thunk: ThunkEnv) : ProjectionElement()

/**
 * Represents a wildcard ((path_project_all) node) expression to be projected into the final result.
 * This covers two cases.  For `SELECT foo.* FROM foo`, `exprThunks` contains a single compiled expression
 * `foo`.
 *
 * For `SELECT * FROM foo, bar, bat`, `exprThunks` would contain a compiled expression for each of `foo`, `bar` and
 * `bat`.
 */
private class MultipleProjectionElement(val thunks: List<ThunkEnv>) : ProjectionElement()

internal val MetaContainer.sourceLocationMeta get() = this[SourceLocationMeta.TAG] as? SourceLocationMeta

private fun StaticType.getTypes() = when (val flattened = this.flatten()) {
    is AnyOfType -> flattened.types
    else -> listOf(this)
}<|MERGE_RESOLUTION|>--- conflicted
+++ resolved
@@ -548,11 +548,7 @@
                                 val validator = integerValueValidator(biggestIntegerType.rangeConstraint.validRange)
                                 thunkFactory.thunkEnv(metas) { env ->
                                     val naryResult = computeThunk(env)
-<<<<<<< HEAD
-                                    // validation shall only happen when the result is INT/MISS/NULL
-=======
                                     // validation shall only happen when the result is INT/MISSING/NULL
->>>>>>> f96186e4
                                     // this is important as StaticType may contain a mixture of multiple types
                                     when (val type = naryResult.type) {
                                         ExprValueType.INT, ExprValueType.MISSING, ExprValueType.NULL -> errorSignaler.errorIf(
