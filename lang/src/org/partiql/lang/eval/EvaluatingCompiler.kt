/*
 * Copyright 2019 Amazon.com, Inc. or its affiliates.  All rights reserved.
 *
 * Licensed under the Apache License, Version 2.0 (the "License").
 *  You may not use this file except in compliance with the License.
 * A copy of the License is located at:
 *
 *      http://aws.amazon.com/apache2.0/
 *
 *  or in the "license" file accompanying this file. This file is distributed on an "AS IS" BASIS,
 *  WITHOUT WARRANTIES OR CONDITIONS OF ANY KIND, either express or implied. See the License for the specific
 *  language governing permissions and limitations under the License.
 */

package org.partiql.lang.eval


import com.amazon.ion.*
import org.partiql.lang.ast.*
import org.partiql.lang.ast.passes.*
import org.partiql.lang.domains.PartiqlAst
import org.partiql.lang.errors.*
import org.partiql.lang.eval.binding.*
import org.partiql.lang.syntax.SqlParser
import org.partiql.lang.util.*
import java.math.*
import java.util.*
import kotlin.collections.*

/**
 * A basic compiler that converts an instance of [ExprNode] to an [Expression].
 *
 * This implementation produces a "compiled" form consisting of context-threaded
 * code in the form of a tree of [ThunkEnv]s.  An overview of this technique can be found
 * [here][1].
 *
 * **Note:** *threaded* in this context is used in how the code gets *threaded* together for
 * interpretation and **not** the concurrency primitive.
 *
 * [1]: https://www.complang.tuwien.ac.at/anton/lvas/sem06w/fest.pdf
 *
 * Note that this is not implemented in the pattern of a typical visitor pattern.  The visitor pattern isn't a good
 * match for all scenarios.  It's great for simple needs such as the types of checks performed or simple rewrites
 * such as partial evaluation and transforming variable references to De Bruijn indices, however a compiler needs
 * much finer grain of control over exactly how and when each node is walked, visited, and transformed.
 *
 * @param ion The ion system to use for synthesizing Ion values.
 * @param functions A map of functions keyed by function name that will be available during compilation.
 * @param compileOptions Various options that effect how the source code is compiled.
 */
internal class EvaluatingCompiler(
    private val valueFactory: ExprValueFactory,
    private val functions: Map<String, ExprFunction>,
    private val compileOptions: CompileOptions = CompileOptions.standard()
) {
    private val thunkFactory = ThunkFactory(compileOptions.thunkOptions)
    private val compilationContextStack = Stack<CompilationContext>()

    private val currentCompilationContext: CompilationContext
        get() = compilationContextStack.peek() ?: throw EvaluationException(
            "compilationContextStack was empty.", internal = true)

    //Note: please don't make this inline -- it messes up [EvaluationException] stack traces and
    //isn't a huge benefit because this is only used at SQL-compile time anyway.
    private fun <R> nestCompilationContext(expressionContext: ExpressionContext,
                                           fromSourceNames: Set<String>, block: () -> R): R {
        compilationContextStack.push(
            when {
                compilationContextStack.empty() -> CompilationContext(expressionContext, fromSourceNames)
                else                            -> compilationContextStack.peek().createNested(expressionContext,
                                                                                               fromSourceNames)
            })

        try {
            return block()
        }
        finally {
            compilationContextStack.pop()
        }
    }

    private fun Number.exprValue(): ExprValue = when (this) {
        is Int        -> valueFactory.newInt(this)
        is Long       -> valueFactory.newInt(this)
        is Double     -> valueFactory.newFloat(this)
        is BigDecimal -> valueFactory.newDecimal(this)
        else          -> errNoContext("Cannot convert number to expression value: $this", internal = true)
    }

    private fun Boolean.exprValue(): ExprValue = valueFactory.newBoolean(this)
    private fun String.exprValue(): ExprValue = valueFactory.newString(this)

    /** Represents an instance of a compiled `GROUP BY` expression and alias. */
    private class CompiledGroupByItem(val alias: ExprValue, val uniqueId: String?, val thunk: ThunkEnv)

    /**
     * Represents a memozied binding [BindingName] and an [ExprValue] of the same name.
     * Used during evaluation og `GROUP BY`.
     */
    private data class FromSourceBindingNamePair(val bindingName: BindingName, val nameExprValue: ExprValue)

    /**
     * Base class for [ExprAggregator] instances which accumulate values and perform a final computation.
     */
    private inner class Accumulator(
        var current: Number? = 0L,
        val nextFunc: (Number?, ExprValue) -> Number,
        val valueFilter: (ExprValue) -> Boolean = { _ -> true}
    ) : ExprAggregator {

        override fun next(value: ExprValue) {
            // skip the accumulation function if the value is unknown or if the value is filtered out
            if (value.isNotUnknown() && valueFilter.invoke(value)) {
                current = nextFunc(current, value)
            }
        }

        override fun compute() = current?.exprValue() ?: valueFactory.nullValue
    }

    private fun comparisonAccumulator(cmpFunc: (Number, Number) -> Boolean): (Number?, ExprValue) -> Number = { curr, next ->
        val nextNum = next.numberValue()
        when (curr) {
            null -> nextNum
            else -> when {
                cmpFunc(nextNum, curr) -> nextNum
                else                   -> curr
            }
        }
    }

    /** Dispatch table for built-in aggregate functions. */
    private val builtinAggregates: Map<Pair<String, SetQuantifier>, ExprAggregatorFactory> = {
        val countAccFunc: (Number?, ExprValue) -> Number = { curr, _ -> curr!! + 1L }
        val sumAccFunc: (Number?, ExprValue) -> Number = { curr, next -> curr?.let { it + next.numberValue() } ?: next.numberValue() }
        val minAccFunc = comparisonAccumulator { left, right -> left < right }
        val maxAccFunc = comparisonAccumulator { left, right -> left > right }

        val avgAggregateGenerator = { filter: (ExprValue) -> Boolean ->
            object : ExprAggregator {
                var sum: Number? = null
                var count = 0L

                override fun next(value: ExprValue) {
                    if(value.isNotUnknown() && filter.invoke(value)) {
                        sum = sum?.let { it + value.numberValue() } ?: value.numberValue()
                        count++
                    }
                }
                override fun compute() = sum?.let { (it / bigDecimalOf(count)).exprValue() } ?: valueFactory.nullValue
            }
        }

        val allFilter: (ExprValue) -> Boolean = { _ -> true }

        // each distinct ExprAggregator must get its own createUniqueExprValueFilter()

        mapOf(
            Pair("count", SetQuantifier.ALL) to ExprAggregatorFactory.over {
                Accumulator(0L, countAccFunc, allFilter)
            },

            Pair("count", SetQuantifier.DISTINCT) to ExprAggregatorFactory.over {
                Accumulator(0L, countAccFunc, createUniqueExprValueFilter())
            },

            Pair("sum", SetQuantifier.ALL) to ExprAggregatorFactory.over {
                Accumulator(null, sumAccFunc, allFilter)
            },

            Pair("sum", SetQuantifier.DISTINCT) to ExprAggregatorFactory.over {
                Accumulator(null, sumAccFunc, createUniqueExprValueFilter())
            },

            Pair("avg", SetQuantifier.ALL) to ExprAggregatorFactory.over {
                avgAggregateGenerator(allFilter)
            },

            Pair("avg", SetQuantifier.DISTINCT) to ExprAggregatorFactory.over {
                avgAggregateGenerator(createUniqueExprValueFilter())
            },

            Pair("max", SetQuantifier.ALL) to ExprAggregatorFactory.over {
                Accumulator(null, maxAccFunc, allFilter)
            },

            Pair("max", SetQuantifier.DISTINCT) to ExprAggregatorFactory.over {
                Accumulator(null, maxAccFunc, createUniqueExprValueFilter())
            },

            Pair("min", SetQuantifier.ALL) to ExprAggregatorFactory.over {
                Accumulator(null, minAccFunc, allFilter)
            },

            Pair("min", SetQuantifier.DISTINCT) to ExprAggregatorFactory.over {
                Accumulator(null, minAccFunc, createUniqueExprValueFilter())
            }
        )
    }()

    /**
     * Compiles an [ExprNode] tree to an [Expression].
     */
    fun compile(originalAst: ExprNode): Expression {
        val rewrittenAst = compileOptions.rewritingMode.createRewriter().rewriteExprNode(originalAst)

        AstSanityValidator.validate(rewrittenAst)

        val thunk = nestCompilationContext(ExpressionContext.NORMAL, emptySet()) {
            compileExprNode(rewrittenAst)
        }

        return object : Expression {
            override fun eval(session: EvaluationSession): ExprValue {

                val env = Environment(
                    session = session,
                    locals = session.globals,
                    current = session.globals
                )

                return thunk(env)
            }
        }
    }

    /**
     * Compiles the given source expression into a bound [Expression].
     */
    @Deprecated("Please use CompilerPipeline instead")
    fun compile(source: String): Expression {
        val parser = SqlParser(valueFactory.ion)
        val ast = parser.parseExprNode(source)
        return compile(ast)
    }

    /**
     * Evaluates a V0 or V2 s-exp based AST against a global set of bindings.
     */
    @Deprecated("Please use CompilerPipeline.compile(ExprNode).eval(EvaluationSession) instead.")
    fun eval(ast: IonSexp, session: EvaluationSession): ExprValue {
        val exprNode = AstDeserializerBuilder(valueFactory.ion).build().deserialize(ast, AstVersion.V0)
        return compile(exprNode).eval(session)
    }


    /**
     * Evaluates an instance of [ExprNode] against a global set of bindings.
     */
    fun eval(ast: ExprNode, session: EvaluationSession): ExprValue = compile(ast).eval(session)

    private fun compileExprNode(expr: ExprNode): ThunkEnv {
        return when (expr) {
            is Literal           -> compileLiteral(expr)
            is LiteralMissing    -> compileLiteralMissing(expr)
            is VariableReference -> compileVariableReference(expr)
            is NAry              -> compileNAry(expr)
            is Typed             -> compileTyped(expr)
            is SimpleCase        -> compileSimpleCase(expr)
            is SearchedCase      -> compileSearchedCase(expr)
            is Path              -> compilePath(expr)
            is Struct            -> compileStruct(expr)
            is Seq               -> compileSeq(expr)
            is Select            -> compileSelect(expr)
            is CallAgg           -> compileCallAgg(expr)
            is Parameter         -> compileParameter(expr)
            is DataManipulation  -> err(
                "DML operations are not supported yet",
                ErrorCode.EVALUATOR_FEATURE_NOT_SUPPORTED_YET,
                errorContextFrom(expr.metas).also {
                    it[Property.FEATURE_NAME] = "DataManipulation.${expr.dmlOperation.name}"
                }, internal = false
            )
            is CreateTable,
            is CreateIndex,
            is DropIndex,
            is DropTable -> compileDdl(expr)
        }
    }

    private fun compileNAry(expr: NAry): ThunkEnv {

        val (op, args, metas: MetaContainer) = expr

        val optimizedThunk = compileOptimizedNAry(expr)
        if(optimizedThunk != null) {
            return optimizedThunk
        }

        fun argThunks() = args.map { compileExprNode(it) }

        return when (op) {
            NAryOp.ADD           -> compileNAryAdd(argThunks(), metas)
            NAryOp.SUB           -> compileNArySub(argThunks(), metas)
            NAryOp.MUL           -> compileNaryMul(argThunks(), metas)
            NAryOp.DIV           -> compileNAryDiv(argThunks(), metas)
            NAryOp.MOD           -> compileNAryMod(argThunks(), metas)
            NAryOp.EQ            -> compileNAryEq(argThunks(), metas)
            NAryOp.NE            -> compileNAryNe(argThunks(), metas)
            NAryOp.LT            -> compileNaryLt(argThunks(), metas)
            NAryOp.LTE           -> compileNAryLte(argThunks(), metas)
            NAryOp.GT            -> compileNAryGt(argThunks(), metas)
            NAryOp.GTE           -> compileNAryGte(argThunks(), metas)
            NAryOp.BETWEEN       -> compileNAryBetween(argThunks(), metas)
            NAryOp.LIKE          -> compileNAryLike(args, argThunks(), metas)
            NAryOp.IN            -> compileNAryIn(args, metas)
            NAryOp.NOT           -> compileNAryNot(argThunks(), metas)
            NAryOp.AND           -> compileNAryAnd(argThunks(), metas)
            NAryOp.OR            -> compileNAryOr(argThunks(), metas)
            NAryOp.STRING_CONCAT -> compileNAryStringConcat(argThunks(), metas)
            NAryOp.CALL          -> compileNAryCall(args, argThunks(), metas)

            NAryOp.INTERSECT,
            NAryOp.INTERSECT_ALL,
            NAryOp.EXCEPT,
            NAryOp.EXCEPT_ALL,
            NAryOp.UNION,
            NAryOp.UNION_ALL     -> {
                err("NAryOp.$op is not yet supported",
                    ErrorCode.EVALUATOR_FEATURE_NOT_SUPPORTED_YET,
                    errorContextFrom(metas).also {
                        it[Property.FEATURE_NAME] = "NAryOp.$op"
                    }, internal = false)
            }
        }
    }

    /**
     * Inspects [expr] to see if it can be compiled as an optimized thunk and returns the optimized thunk if so.
     * Otherwise, returns [null].
     *
     * Currently only optimizes [NAryOp.IN] when it has only two arguments and the second argument is a [Seq]
     * consisting of only literal expressions.  In this case, it will return a thunk which uses a [TreeSet<ExprValue>]
     * to quickly determine if the first argument exists within the second.  This is significant improvement when a
     * large number of literal values exists in the [Seq].
     */
    private fun compileOptimizedNAry(
        expr: NAry
    ): ThunkEnv? {
        val (op, args, metas: MetaContainer) = expr

        when {
            op == NAryOp.IN && args.size == 2 -> {
                val targetExpr = args[0]
                val collectionExpr = args[1]
                if (collectionExpr is Seq) {
                    val targetThunk = compileExprNode(targetExpr)

                    if (collectionExpr.values.all { it is Literal }) {
                        val values = TreeSet(DEFAULT_COMPARATOR)
                        values.addAll(
                            collectionExpr.values.map { it as Literal }
                                .map { valueFactory.newFromIonValue(it.ionValue) })

                        return thunkFactory.thunkEnv(metas) { env ->
                            val targetValue = targetThunk(env)
                            valueFactory.newBoolean(values.contains(targetValue))
                        }
                    }
                }
            }
        }
        return null
    }

    private fun compileNAryAdd(
        argThunks: List<ThunkEnv>,
        metas: MetaContainer): ThunkEnv {
        return when (argThunks.size) {
        //Unary +
            1    -> {
                val firstThunk = argThunks[0]
                thunkFactory.thunkEnv(metas) { env ->
                    val value = firstThunk(env)
                    when {
                        value.type.isUnknown -> valueFactory.nullValue
                        else                 -> {
                            //Invoking .numberValue() here makes this essentially just a type check
                            value.numberValue()
                            //Original value is returned unmodified.
                            value
                        }
                    }
                }
            }
        //N-ary +
            else -> thunkFactory.thunkFold(valueFactory.nullValue, metas, argThunks) { lValue, rValue ->
                (lValue.numberValue() + rValue.numberValue()).exprValue()
            }
        }
    }

    private fun compileNArySub(
        argThunks: List<ThunkEnv>,
        metas: MetaContainer): ThunkEnv {
        return when (argThunks.size) {
        //Unary -
            1    -> {
                val firstThunk = argThunks[0]
                thunkFactory.thunkEnv(metas) { env ->
                    val value = firstThunk(env)
                    when {
                        value.type.isUnknown -> valueFactory.nullValue
                        else                 -> (-value.numberValue()).exprValue()
                    }
                }
            }
        //N-ary -
            else -> thunkFactory.thunkFold(valueFactory.nullValue, metas, argThunks) { lValue, rValue ->
                (lValue.numberValue() - rValue.numberValue()).exprValue()
            }
        }
    }

    private fun compileNaryMul(
        argThunks: List<ThunkEnv>,
        metas: MetaContainer): ThunkEnv {
        return thunkFactory.thunkFold(
            valueFactory.nullValue,
            metas,
            argThunks) { lValue, rValue -> (lValue.numberValue() * rValue.numberValue()).exprValue() }
    }

    private fun compileNAryDiv(
        argThunks: List<ThunkEnv>,
        metas: MetaContainer): ThunkEnv {
        return thunkFactory.thunkFold(valueFactory.nullValue, metas, argThunks) { lValue, rValue ->
            val denominator = rValue.numberValue()
            if (denominator.isZero()) {
                err("/ by zero", ErrorCode.EVALUATOR_DIVIDE_BY_ZERO, null, false)
            }
            try {
                (lValue.numberValue() / denominator).exprValue()
            }
            catch (e: ArithmeticException) {
                // Setting the internal flag as true as it is not clear what
                // ArithmeticException may be thrown by the above
                throw EvaluationException(cause = e, internal = true)
            }
        }
    }

    private fun compileNAryMod(
        argThunks: List<ThunkEnv>,
        metas: MetaContainer): ThunkEnv {
        return thunkFactory.thunkFold(
            valueFactory.nullValue,
            metas,
            argThunks) { lValue, rValue ->
            val denominator = rValue.numberValue()
            if (denominator.isZero()) {
                err("% by zero", ErrorCode.EVALUATOR_MODULO_BY_ZERO, null, false)
            }

            (lValue.numberValue() % denominator).exprValue()
        }
    }

    private fun compileNAryEq(
        argThunks: List<ThunkEnv>,
        metas: MetaContainer): ThunkEnv {
        return thunkFactory.thunkAndMap(
            valueFactory,
            metas,
            argThunks) { lValue, rValue -> (lValue.exprEquals(rValue)) }
    }

    private fun compileNAryNe(
        argThunks: List<ThunkEnv>,
        metas: MetaContainer): ThunkEnv {
        return thunkFactory.thunkFold(valueFactory.nullValue, metas, argThunks) { lValue, rValue ->
            ((!lValue.exprEquals(
                rValue)).exprValue())
        }
    }

    private fun compileNaryLt(
        argThunks: List<ThunkEnv>,
        metas: MetaContainer): ThunkEnv {
        return thunkFactory.thunkAndMap(
            valueFactory,
            metas,
            argThunks) { lValue, rValue -> lValue < rValue }
    }

    private fun compileNAryLte(
        argThunks: List<ThunkEnv>,
        metas: MetaContainer): ThunkEnv {
        return thunkFactory.thunkAndMap(
            valueFactory,
            metas,
            argThunks) { lValue, rValue -> lValue <= rValue }
    }

    private fun compileNAryGt(
        argThunks: List<ThunkEnv>,
        metas: MetaContainer): ThunkEnv {
        return thunkFactory.thunkAndMap(
            valueFactory,
            metas,
            argThunks) { lValue, rValue -> lValue > rValue }
    }

    private fun compileNAryGte(
        argThunks: List<ThunkEnv>,
        metas: MetaContainer): ThunkEnv {
        return thunkFactory.thunkAndMap(
            valueFactory,
            metas,
            argThunks) { lValue, rValue -> lValue >= rValue }
    }

    private fun compileNAryBetween(
        argThunks: List<ThunkEnv>,
        metas: MetaContainer): ThunkEnv {
        val valueThunk = argThunks[0]
        val fromThunk = argThunks[1]
        val toThunk = argThunks[2]

        return thunkFactory.thunkEnv(metas) { env ->
            val value = valueThunk(env)
            (value >= fromThunk(env) && value <= toThunk(env)).exprValue()
        }
    }

    private fun compileNAryIn(
        args: List<ExprNode>,
        metas: MetaContainer): ThunkEnv {
        val leftArg = compileExprNode(args[0])
        val rightArg = args[1]

        return when {
            // When the right arg is a list of literals we use a Set to speed up the predicate
            rightArg is Seq && rightArg.type == SeqType.LIST && rightArg.values.all { it is Literal } -> {
                val inSet = rightArg.values
                    .map { it as Literal }
                    .mapTo(TreeSet<ExprValue>(DEFAULT_COMPARATOR)) { valueFactory.newFromIonValue(it.ionValue) }

                thunkFactory.thunkEnv(metas) { env ->
                    val value = leftArg(env)
                    // we can use contains as exprEquals uses the DEFAULT_COMPARATOR
                    inSet.contains(value).exprValue()
                }
            }

            else -> {
                val rightArgThunk = compileExprNode(rightArg)

                thunkFactory.thunkEnv(metas) { env ->
                    val value = leftArg(env)
                    val rigthArgExprValue = rightArgThunk(env)
                    rigthArgExprValue.any { it.exprEquals(value) }.exprValue()
                }
            }
        }
    }

    private fun compileNAryNot(
        argThunks: List<ThunkEnv>,
        metas: MetaContainer): ThunkEnv {
        val arg = argThunks[0]
        return thunkFactory.thunkEnv(metas) { env ->
            val value = arg(env)
            when {
                value.type.isUnknown -> valueFactory.nullValue
                else                 -> (!value.booleanValue()).exprValue()
            }
        }
    }

    private fun compileNAryAnd(
        argThunks: List<ThunkEnv>,
        metas: MetaContainer): ThunkEnv {
        return thunkFactory.thunkEnv(metas) thunk@{ env ->
            var hasUnknowns = false
            argThunks.forEach { currThunk ->
                val currValue = currThunk(env)
                // How null-propagation works for AND is rather weird according to the SQL-92 spec.
                // Nulls are propagated like other expressions only when none of the terms are FALSE.
                // If any one of them is FALSE, then the entire expression evaluates to FALSE, i.e.:
                //      NULL AND FALSE -> FALSE
                //      NULL AND TRUE -> NULL
                // (strange but true)
                when {
                    currValue.isUnknown()     -> hasUnknowns = true
                //Short circuit only if we encounter a known false value.
                    !currValue.booleanValue() -> return@thunk valueFactory.newBoolean(false)
                }
            }

            when (hasUnknowns) {
                true  -> valueFactory.nullValue
                false -> valueFactory.newBoolean(true)
            }
        }
    }

    private fun compileNAryOr(
        argThunks: List<ThunkEnv>,
        metas: MetaContainer): ThunkEnv {
        return thunkFactory.thunkEnv(metas) thunk@{ env ->
            var hasUnknowns = false
            argThunks.forEach { currThunk ->
                val currValue = currThunk(env)
                // How null-propagation works for OR is rather weird according to the SQL-92 spec.
                // Nulls are propagated like other expressions only when none of the terms are TRUE.
                // If any one of them is TRUE, then the entire expression evaluates to TRUE, i.e.:
                //     NULL OR TRUE -> TRUE
                //     NULL OR FALSE -> NULL
                // (strange but true)
                when {
                    currValue.isUnknown()    -> hasUnknowns = true
                    currValue.booleanValue() -> return@thunk valueFactory.newBoolean(true)
                }
            }

            when (hasUnknowns) {
                true  -> valueFactory.nullValue
                false -> valueFactory.newBoolean(false)
            }
        }
    }

    private fun compileNAryStringConcat(
        argThunks: List<ThunkEnv>,
        metas: MetaContainer): ThunkEnv {

        return thunkFactory.thunkFold(valueFactory.nullValue, metas, argThunks) { lValue, rValue ->
            val lType = lValue.type
            val rType = rValue.type

            if(lType.isText && rType.isText) {
                // null/missing propagation is handled before getting here
                (lValue.stringValue() + rValue.stringValue()).exprValue()
            }
            else {
                err(
                    "Wrong argument type for ||",
                    ErrorCode.EVALUATOR_CONCAT_FAILED_DUE_TO_INCOMPATIBLE_TYPE,
                    errorContextFrom(metas).also {
                        it[Property.ACTUAL_ARGUMENT_TYPES] = listOf(lType, rType).toString()
                    },
                    internal = false)
            }
        }
    }

    private fun compileNAryCall(
        args: List<ExprNode>,
        argThunks: List<ThunkEnv>,
        metas: MetaContainer): ThunkEnv {
        val funcExpr = args.first() as? VariableReference
                       ?: err(
                           "First argument of call must be a VariableReference",
                           errorContextFrom(metas),
                           internal = true)

        // At this time, the first argument which evaluates to a reference to the
        // function to be invoked may only be a VariableReference because we are
        // looking up the function at compile-time without scoping rules.
        val funcArgThunks = argThunks.drop(1)

        val func = functions[funcExpr.id] ?: err(
            "No such function: ${funcExpr.id}",
            ErrorCode.EVALUATOR_NO_SUCH_FUNCTION,
            errorContextFrom(metas).also {
                it[Property.FUNCTION_NAME] = funcExpr.id
            },
            internal = false)

        return thunkFactory.thunkEnv(metas) { env ->
            val funcArgValues = funcArgThunks.map { it(env) }
            func.call(env, funcArgValues)
        }
    }

    private fun compileLiteral(expr: Literal): ThunkEnv {
        val (ionValue, metas: MetaContainer) = expr
        val value = valueFactory.newFromIonValue(ionValue)
        return thunkFactory.thunkEnv(metas) { value }
    }

    private fun compileLiteralMissing(expr: LiteralMissing): ThunkEnv {
        val (metas) = expr
        return thunkFactory.thunkEnv(metas) { _ -> valueFactory.missingValue }
    }

    private fun compileVariableReference(expr: VariableReference): ThunkEnv {
        val (id, case, lookupStrategy, metas: MetaContainer) = expr
        val uniqueNameMeta = expr.metas.find(UniqueNameMeta.TAG) as? UniqueNameMeta

        val fromSourceNames = currentCompilationContext.fromSourceNames

        return when(uniqueNameMeta) {
            null -> {
                val bindingName = BindingName(id, case.toBindingCase())
                val evalVariableReference = when (compileOptions.undefinedVariable) {
                    UndefinedVariableBehavior.ERROR   ->
<<<<<<< HEAD
                        thunkEnv(metas) { env ->
                            when(val value = env.current[bindingName]) {
                                null -> {
                                    if (fromSourceNames.any { bindingName.isEquivalentTo(it) }) {
                                        throw EvaluationException(
                                                "Variable not in GROUP BY or aggregation function: ${bindingName.name}",
                                                ErrorCode.EVALUATOR_VARIABLE_NOT_INCLUDED_IN_GROUP_BY,
                                                errorContextFrom(metas).also { it[Property.BINDING_NAME] = bindingName.name },
                                                internal = false)
                                    } else {
                                        throw EvaluationException(
                                                "No such binding: ${bindingName.name}",
                                                ErrorCode.EVALUATOR_BINDING_DOES_NOT_EXIST,
                                                errorContextFrom(metas).also { it[Property.BINDING_NAME] = bindingName.name },
                                                internal = false)
                                    }
                                }
                                else -> value
                            }
=======
                        thunkFactory.thunkEnv(metas) { env ->
                            env.current[bindingName] ?: throw EvaluationException(
                                "No such binding: ${bindingName.name}",
                                ErrorCode.EVALUATOR_BINDING_DOES_NOT_EXIST,
                                errorContextFrom(metas).also { it[Property.BINDING_NAME] = bindingName.name },
                                internal = false)
>>>>>>> 2fb854e8
                        }
                    UndefinedVariableBehavior.MISSING ->
                        thunkFactory.thunkEnv(metas) { env ->
                            env.current[bindingName] ?: valueFactory.missingValue
                        }
                }

                when (lookupStrategy) {
                    ScopeQualifier.UNQUALIFIED -> evalVariableReference
                    ScopeQualifier.LEXICAL     -> thunkFactory.thunkEnv(metas) { env ->
                        evalVariableReference(env.flipToLocals())
                    }
                }
            }
            else -> {
                val bindingName = BindingName(uniqueNameMeta.uniqueName, BindingCase.SENSITIVE)

                thunkFactory.thunkEnv(metas) { env ->
                    // Unique identifiers are generated by the compiler and should always resolve.  If they
                    // don't for some reason we have a bug.
                    env.current[bindingName] ?: err(
                        "Uniquely named binding \"${bindingName.name}\" does not exist for some reason",
                        errorContextFrom(metas),
                        internal = true)
                }
            }
        }
    }

    private fun compileParameter(expr: Parameter): ThunkEnv {
        val (ordinal, metas: MetaContainer) = expr
        val index = ordinal - 1

        return { env ->
            val params = env.session.parameters
            if (params.size <= index) {
                throw EvaluationException(
                        "Unbound parameter for ordinal: ${ordinal}",
                        ErrorCode.EVALUATOR_UNBOUND_PARAMETER,
                        errorContextFrom(metas).also {
                            it[Property.EXPECTED_PARAMETER_ORDINAL] = ordinal
                            it[Property.BOUND_PARAMETER_COUNT] = params.size
                        },
                        internal = false
                )
            }

            params[index]
        }
    }

    private fun compileTyped(expr: Typed): ThunkEnv {
        val (op, exp, dataType, metas: MetaContainer) = expr
        val expThunk = compileExprNode(exp)
        val exprValueType = ExprValueType.fromSqlDataType(dataType.sqlDataType)

        return when (op) {
            TypedOp.IS   -> {
                val (sqlDataType, _, _: MetaContainer) = dataType
                when (sqlDataType) {
                    SqlDataType.NULL -> thunkFactory.thunkEnv(metas) { env ->
                        val expValue = expThunk(env)
                        (expValue.type == ExprValueType.MISSING || expValue.type == ExprValueType.NULL).exprValue()
                    }
                    else             -> thunkFactory.thunkEnv(metas) { env ->
                        val expValue = expThunk(env)
                        (expValue.type == exprValueType).exprValue()
                    }
                }
            }
            TypedOp.CAST -> {
                val locationMeta = metas.sourceLocationMeta
                thunkFactory.thunkEnv(metas) { env ->
                    val valueToCast = expThunk(env)
                    valueToCast.cast(exprValueType, valueFactory, locationMeta)
                }
            }
        }
    }

    private fun compileSimpleCase(expr: SimpleCase): ThunkEnv {
        val (valueExpr, branches, elseExpr, metas: MetaContainer) = expr
        val valueThunk = compileExprNode(valueExpr)

        val elseThunk = when {
            elseExpr != null -> compileExprNode(elseExpr)
            else             -> thunkFactory.thunkEnv(metas) { _ -> valueFactory.nullValue }
        }

        val branchThunks = branches.map { Pair(compileExprNode(it.valueExpr), compileExprNode(it.thenExpr)) }
        return thunkFactory.thunkEnv(metas) thunk@{ env ->
            val caseValue = valueThunk(env)
            branchThunks.forEach { bt ->
                val branchValue = bt.first(env)
                if (caseValue.exprEquals(branchValue)) {
                    val thenValue = bt.second(env)
                    return@thunk thenValue
                }
            }
            elseThunk(env)
        }
    }

    private fun compileSearchedCase(expr: SearchedCase): ThunkEnv {
        val (whenClauses, elseExpr, metas: MetaContainer) = expr

        val elseThunk = when {
            elseExpr != null -> compileExprNode(elseExpr)
            else             -> thunkFactory.thunkEnv(metas) { _ -> valueFactory.nullValue }
        }

        val branchThunks = whenClauses.map { Pair(compileExprNode(it.condition), compileExprNode(it.thenExpr)) }

        return thunkFactory.thunkEnv(metas) thunk@{ env ->
            branchThunks.forEach { bt ->
                val conditionValue = bt.first(env)
                if (conditionValue.booleanValue()) {
                    return@thunk bt.second(env)
                }
            }
            elseThunk(env)
        }
    }

    private fun compileStruct(expr: Struct): ThunkEnv {
        val (fields, metas: MetaContainer) = expr

        class StructFieldThunks(val nameThunk: ThunkEnv, val valueThunk: ThunkEnv)

        val fieldThunks = fields.map {
            val (nameExpr, valueExpr) = it
            StructFieldThunks(compileExprNode(nameExpr), compileExprNode(valueExpr))
        }

        return thunkFactory.thunkEnv(metas) { env ->
            val seq = fieldThunks.map { it.valueThunk(env).namedValue(it.nameThunk(env)) }.asSequence()
            createStructExprValue(seq, StructOrdering.ORDERED)
        }
    }

    private fun compileSeq(expr: Seq): ThunkEnv {
        val (seqType, items, metas: MetaContainer) = expr
        val itemThunks = items.map { compileExprNode(it) }.asSequence()

        val type = when (seqType) {
            SeqType.SEXP -> ExprValueType.SEXP
            SeqType.LIST -> ExprValueType.LIST
            SeqType.BAG  -> ExprValueType.BAG
        }

        val makeItemThunkSequence = when (type) {
            ExprValueType.BAG -> { env: Environment ->
                itemThunks.map { itemThunk ->
                    // call to unnamedValue() makes sure we don't expose any underlying value name/ordinal
                    itemThunk(env).unnamedValue()
                }
            }
            else -> { env: Environment ->
                itemThunks.mapIndexed { i, itemThunk -> itemThunk(env).namedValue(i.exprValue()) }
            }
        }

        return thunkFactory.thunkEnv(metas) { env ->
            // todo:  use valueFactory.newSequence() instead.
            SequenceExprValue(
                valueFactory.ion,
                type,
                makeItemThunkSequence(env))
        }
    }

    private fun compileSelect(selectExpr: Select): ThunkEnv {
        // Get all the FROM source aliases for binding error checks
        val fold = object : PartiqlAst.VisitorFold<Set<String>>() {
            /** Store all the visited FROM source aliases in the accumulator */
            override fun visitFromSourceScan(node: PartiqlAst.FromSource.Scan, accumulator: Set<String>): Set<String> {
                val aliases = listOfNotNull(node.asAlias?.text, node.atAlias?.text, node.byAlias?.text)
                return accumulator + aliases.toSet()
            }

            /** Prevents visitor from recursing into nested select statements */
            override fun walkExprSelect(node: PartiqlAst.Expr.Select, accumulator: Set<String>): Set<String> {
                return accumulator
            }
        }
        val pigGeneratedAst = selectExpr.toAstExpr() as PartiqlAst.Expr.Select
        val allFromSourceAliases = fold.walkFromSource(pigGeneratedAst.from, emptySet())

        return nestCompilationContext(ExpressionContext.NORMAL, emptySet()) {
            val (setQuantifier, projection, from, _, groupBy, having, _, metas: MetaContainer) = selectExpr

            val fromSourceThunks = compileFromSources(from)
            val sourceThunks = compileQueryWithoutProjection(selectExpr, fromSourceThunks)

            // Returns a thunk that invokes [sourceThunks], and invokes [projectionThunk] to perform the projection.
            fun getQueryThunk(selectProjectionThunk: ThunkEnvValue<List<ExprValue>>): ThunkEnv {
                val (_, groupByItems, groupAsName) = groupBy ?: GroupBy(GroupingStrategy.FULL, listOf())

                val aggregateListMeta = selectExpr.metas.find(AggregateCallSiteListMeta.TAG) as AggregateCallSiteListMeta?
                val hasAggregateCallSites = aggregateListMeta?.aggregateCallSites?.any() ?: false

                val queryThunk = when {
                    groupByItems.isEmpty() && !hasAggregateCallSites ->
                        // Grouping is not needed -- simply project the results from the FROM clause directly.
                        thunkFactory.thunkEnv(metas) { env ->

                            val projectedRows = sourceThunks(env).map { (joinedValues, projectEnv) ->
                                selectProjectionThunk(projectEnv, joinedValues)
                            }

                            val quantifiedRows = when(setQuantifier) {
                                // wrap the ExprValue to use ExprValue.equals as the equality
                                SetQuantifier.DISTINCT -> projectedRows.filter(createUniqueExprValueFilter())
                                SetQuantifier.ALL -> projectedRows
                            }

                            valueFactory.newBag(quantifiedRows.map {
                                // TODO make this expose the ordinal for ordered sequences
                                // make sure we don't expose the underlying value's name out of a SELECT
                                it.unnamedValue()
                            })
                        }
                    else                                             -> {
                        // Grouping is needed

                        class CompiledAggregate(val factory: ExprAggregatorFactory, val argThunk: ThunkEnv)

                        // These aggregate call sites are collected in [AggregateSupportRewriter].
                        val compiledAggregates = aggregateListMeta?.aggregateCallSites?.map { it ->
                            val funcName = (it.funcExpr as VariableReference).id
                            CompiledAggregate(
                                factory = getAggregatorFactory(funcName, it.setQuantifier, it.metas),
                                argThunk = compileExprNode(it.arg))
                        }

                        // This closure will be invoked to create and initialize a [RegisterBank] for new [Group]s.
                        val createRegisterBank: () -> RegisterBank = when (aggregateListMeta) {
                            // If there are no aggregates, create an empty register bank
                            null -> { -> // -> here forces this block to be a lambda
                                RegisterBank(0)
                            }
                            else -> { ->
                                RegisterBank(aggregateListMeta.aggregateCallSites.size).apply {
                                    //set up aggregate registers
                                    compiledAggregates?.forEachIndexed { index, ca ->
                                        set(index, ca.factory.create())
                                    }
                                }
                            }
                        }

                        when {
                            groupByItems.isEmpty() -> { // There are aggregates but no group by items
                                // Create a closure that groups all the rows in the FROM source into a single group.
                                thunkFactory.thunkEnv(metas) { env ->
                                    // Evaluate the FROM clause
                                    val fromProductions: Sequence<FromProduction> = sourceThunks(env)
                                    val registers = createRegisterBank()

                                    // note: the group key can be anything here because we only ever have a single
                                    // group when aggregates are used without GROUP BY expression
                                    val syntheticGroup = Group(valueFactory.nullValue, registers)

                                    // iterate over the values from the FROM clause and populate our
                                    // aggregate register values.
                                    fromProductions.forEach { fromProduction ->
                                        compiledAggregates?.forEachIndexed { index, ca ->
                                            registers[index].aggregator.next(ca.argThunk(fromProduction.env))
                                        }
                                    }

                                    // generate the final group projection
                                    val groupResult = selectProjectionThunk(
                                        env.copy(currentGroup = syntheticGroup),
                                        listOf(syntheticGroup.key))


                                    valueFactory.newBag(listOf(groupResult).asSequence())
                                }
                            }
                            else -> {
                                // There are GROUP BY expressions and possibly aggregates. (The most complex scenario.)

                                val compiledGroupByItems = compileGroupByExpressions(groupByItems)

                                val groupKeyThunk = compileGroupKeyThunk(compiledGroupByItems, metas)

                                // Memoize a [BindingName] and an [ExprValue] containing the name of each FromSource
                                // otherwise we would be re-creating them for every row.
                                val fromSourceBindingNames = fromSourceThunks.map {
                                    FromSourceBindingNamePair(
                                        BindingName(it.alias.asName, BindingCase.SENSITIVE),
                                        it.alias.asName.exprValue())
                                }

                                val havingThunk = having?.let { compileExprNode(it) }

                                val filterHavingAndProject: (Environment, Group) -> ExprValue? =
                                    createFilterHavingAndProjectClosure(havingThunk, selectProjectionThunk)

                                val getGroupEnv: (Environment, Group) -> Environment = createGetGroupEnvClosure(groupAsName)

                                thunkFactory.thunkEnv(metas) { env ->
                                    // Execute the FROM clause
                                    val fromProductions: Sequence<FromProduction> = sourceThunks(env)

                                    // For each "row" in the output of the FROM clause
                                    fromProductions.forEach { fromProduction ->

                                        //Determine the group key for this value
                                        val groupKey = groupKeyThunk(fromProduction.env)

                                        // look up existing group using group key (this is slow)
                                        // We can't do that yet because ExprValue does not implement .hashCode()
                                        // and .equals()
                                        val group: Group = env.groups.getOrPut(groupKey) {
                                            // An existing group was not found so create a new one
                                            Group(groupKey, createRegisterBank())
                                        }

                                        compiledAggregates!!.forEachIndexed { index, ca ->
                                            group.registers[index].aggregator.next(ca.argThunk(fromProduction.env))
                                        }

                                        groupAsName.run {
                                            val seq = fromSourceBindingNames.asSequence().map { pair ->
                                                (fromProduction.env.current[pair.bindingName] ?: errNoContext(
                                                    "Could not resolve from source binding name during group as variable mapping",
                                                    internal = true)).namedValue(pair.nameExprValue)
                                            }.asSequence()

                                            group.groupValues.add(createStructExprValue(seq, StructOrdering.UNORDERED))
                                        }
                                    }

                                    // generate the final group by projection
                                    val projectedRows = env.groups.mapNotNull { g ->
                                        val groupByEnv = getGroupEnv(env, g.value)
                                        filterHavingAndProject(groupByEnv, g.value)
                                    }

                                    valueFactory.newBag(projectedRows.asSequence())
                                }
                            }
                        }
                    }
                } // do normal map/filter

                return thunkFactory.thunkEnv(metas) { env ->
                    queryThunk(env.nestQuery())
                }
            } // end of getQueryThunk(...)

            when (projection) {
                is SelectProjectionValue -> {
                    val (valueExpr) = projection
<<<<<<< HEAD
                    nestCompilationContext(ExpressionContext.NORMAL, allFromSourceAliases) {
                        val valueThunk = compileExprNode(valueExpr)
                        getQueryThunk(thunkEnvValue(metas) { env, _ -> valueThunk(env) })
                    }
=======
                    val valueThunk = compileExprNode(valueExpr)
                    getQueryThunk(thunkFactory.thunkEnvValue(metas) { env, _ -> valueThunk(env) })
>>>>>>> 2fb854e8
                }
                is SelectProjectionPivot -> {
                    val (asExpr, atExpr) = projection
                    nestCompilationContext(ExpressionContext.NORMAL, allFromSourceAliases) {
                        val asThunk = compileExprNode(asExpr)
                        val atThunk = compileExprNode(atExpr)

<<<<<<< HEAD
                        thunkEnv(metas) { env ->
                            val sourceValue = sourceThunks(env)
                            val seq = sourceValue
                                    .asSequence()
                                    .map { (_, env) -> Pair(asThunk(env), atThunk(env)) }
                                    .filter { (name, _) -> name.type.isText }
                                    .map { (name, value) -> value.namedValue(name) }

                            createStructExprValue(seq, StructOrdering.UNORDERED)
                        }
=======
                    thunkFactory.thunkEnv(metas) { env ->
                        val sourceValue = sourceThunks(env)
                        val seq = sourceValue
                            .asSequence()
                            .map { (_, env) -> Pair(asThunk(env), atThunk(env)) }
                            .filter { (name, _) -> name.type.isText }
                            .map { (name, value) -> value.namedValue(name) }

                        createStructExprValue(seq, StructOrdering.UNORDERED)
>>>>>>> 2fb854e8
                    }
                }
                is SelectProjectionList  -> {
                    val (items) = projection
                    nestCompilationContext(ExpressionContext.SELECT_LIST, allFromSourceAliases) {
                        val projectionThunk: ThunkEnvValue<List<ExprValue>> =
                            when {
                                items.filterIsInstance<SelectListItemStar>().any() -> {
                                    errNoContext("Encountered a SelectListItemStar--did SelectStarRewriter execute?",
                                        internal = true)
                                }
                                else -> {
                                    val projectionElements =
                                        compileSelectListToProjectionElements(projection)

                                    val ordering = if (projection.items.none { it is SelectListItemProjectAll })
                                        StructOrdering.ORDERED
                                    else
                                        StructOrdering.UNORDERED

                                    thunkFactory.thunkEnvValue(metas) { env, _ ->
                                        val columns = mutableListOf<ExprValue>()
                                        for (element in projectionElements) {
                                            when (element) {
                                                is SingleProjectionElement -> {
                                                    val eval = element.thunk(env)
                                                    columns.add(eval.namedValue(element.name))
                                                }
                                                is MultipleProjectionElement -> {
                                                    for (projThunk in element.thunks) {
                                                        val value = projThunk(env)
                                                        if (value.type == ExprValueType.MISSING) continue

                                                        val children = value.asSequence()
                                                        if (!children.any() || value.type.isSequence) {
                                                            val name = syntheticColumnName(columns.size).exprValue()
                                                            columns.add(value.namedValue(name))
                                                        } else {
                                                            val valuesToProject = when(compileOptions.projectionIteration) {
                                                                ProjectionIterationBehavior.FILTER_MISSING -> {
                                                                    value.filter { it.type != ExprValueType.MISSING }
                                                                }
                                                                ProjectionIterationBehavior.UNFILTERED -> value
                                                            }
                                                            for (childValue in valuesToProject) {
                                                                val namedFacet = childValue.asFacet(Named::class.java)
                                                                val name = namedFacet?.name
                                                                           ?: syntheticColumnName(columns.size).exprValue()
                                                                columns.add(childValue.namedValue(name))
                                                            }
                                                        }
                                                    }
                                                }
                                            }
                                        }
                                        createStructExprValue(columns.asSequence(), ordering)
                                    }
                                }
                            }
                        getQueryThunk(projectionThunk)
                    } // nestCompilationContext(ExpressionContext.SELECT_LIST)
                } // is SelectProjectionList
            }
        }
    }

    private fun compileGroupByExpressions(groupByItems: List<GroupByItem>): List<CompiledGroupByItem> =
        groupByItems.map {
            val alias = it.asName ?: errNoContext("GroupByItem.asName was not specified", internal = true)
            val uniqueName = (alias.metas.find(UniqueNameMeta.TAG) as UniqueNameMeta?)?.uniqueName

            CompiledGroupByItem(alias.name.exprValue(), uniqueName, compileExprNode(it.expr))
        }

    /**
     * Create a thunk that uses the compiled GROUP BY expressions to create the group key.
     */
    private fun compileGroupKeyThunk(compiledGroupByItems: List<CompiledGroupByItem>, selectMetas: MetaContainer) =
        thunkFactory.thunkEnv(selectMetas) { env ->
            val uniqueNames = HashMap<String, ExprValue>(compiledGroupByItems.size, 1f)
            val keyValues = compiledGroupByItems.map { cgbi ->
                val value = cgbi.thunk(env).namedValue(cgbi.alias)
                if (cgbi.uniqueId != null) {
                    uniqueNames[cgbi.uniqueId] = value
                }
                value
            }
            GroupKeyExprValue(valueFactory.ion, keyValues.asSequence(), uniqueNames)
        }

    /**
     * Returns a closure which creates an [Environment] for the specified [Group].
     * If a GROUP AS name was specified, also nests that [Environment] in another that
     * has a binding for the GROUP AS name.
     */
    private fun createGetGroupEnvClosure(groupAsName: SymbolicName?): (Environment, Group) -> Environment =
        when {
            groupAsName != null -> { groupByEnv, currentGroup ->
                val groupAsBindings = Bindings.buildLazyBindings<ExprValue> {
                    addBinding(groupAsName.name) {
                        valueFactory.newBag(currentGroup.groupValues.asSequence())
                    }
                }

                groupByEnv.nest(currentGroup.key.bindings, newGroup = currentGroup)
                    .nest(groupAsBindings)

            }
            else                -> { groupByEnv, currentGroup ->
                groupByEnv.nest(currentGroup.key.bindings, newGroup = currentGroup)
            }
        }

    /**
     * Returns a closure which performs the final projection and returns the
     * result.  If a HAVING clause was included, a different closure is returned
     * that evaluates the HAVING clause and performs filtering.
     */
    private fun createFilterHavingAndProjectClosure(
        havingThunk: ThunkEnv?,
        selectProjectionThunk: ThunkEnvValue<List<ExprValue>>
    ): (Environment, Group) -> ExprValue? =
        when {
            havingThunk != null -> { groupByEnv, currentGroup ->
                // Create a closure that executes the HAVING clause and returns null if the
                // HAVING criteria is not met
                val havingClauseResult = havingThunk(groupByEnv)
                if (havingClauseResult.isNotUnknown() && havingClauseResult.booleanValue()) {
                    selectProjectionThunk(groupByEnv, listOf(currentGroup.key))
                }
                else {
                    null
                }
            }
            else                -> { groupByEnv, currentGroup ->
                //Create a closure that simply performs the final projection and
                // returns the result.
                selectProjectionThunk(groupByEnv, listOf(currentGroup.key))
            }
        }

    private fun compileCallAgg(expr: CallAgg): ThunkEnv {
        val (funcExpr, setQuantifier, argExpr, metas: MetaContainer) = expr

        if(metas.hasMeta(IsCountStarMeta.TAG) && currentCompilationContext.expressionContext != ExpressionContext.SELECT_LIST) {
            err("COUNT(*) is not allowed in this context", errorContextFrom(metas), internal = false)
        }

        val funcVarRef = funcExpr as VariableReference  // AstSanityValidator ensures this cast will succeed

        val aggFactory = getAggregatorFactory(funcVarRef.id.toLowerCase(), setQuantifier, metas)

        val argThunk = nestCompilationContext(ExpressionContext.AGG_ARG, emptySet()) {
            compileExprNode(argExpr)
        }

        return when (currentCompilationContext.expressionContext) {
            ExpressionContext.AGG_ARG     -> {
                err("The arguments of an aggregate function cannot contain aggregate functions",
                    errorContextFrom(metas),
                    internal = false)
            }
            ExpressionContext.NORMAL      ->
                thunkFactory.thunkEnv(metas) { env ->
                    val aggregator = aggFactory.create()
                    val argValue = argThunk(env)
                    argValue.forEach { aggregator.next(it) }
                    aggregator.compute()
                }
            ExpressionContext.SELECT_LIST -> {
                val registerIdMeta = metas.find(AggregateRegisterIdMeta.TAG) as AggregateRegisterIdMeta
                val registerId = registerIdMeta.registerId
                thunkFactory.thunkEnv(metas) { env ->
                    // Note: env.currentGroup must be set by caller.
                    val registers = env.currentGroup?.registers ?: err("No current group or current group has no registers",
                                                                        errorContextFrom(metas),
                                                                        internal = true)

                    registers[registerId].aggregator.compute()
                }
            }
        }
    }

     fun getAggregatorFactory(funcName: String, setQuantifier: SetQuantifier, metas: MetaContainer): ExprAggregatorFactory {
         val key = funcName.toLowerCase() to setQuantifier

        return  builtinAggregates[key] ?: err("No such function: $funcName",
                                              ErrorCode.EVALUATOR_NO_SUCH_FUNCTION,
                                              errorContextFrom(metas).also { it[Property.FUNCTION_NAME] = funcName },
                                              internal = false)
    }

    private fun compileFromSources(
        fromSource: FromSource,
        sources: MutableList<CompiledFromSource> = ArrayList(),
        joinExpansion: JoinExpansion = JoinExpansion.INNER,
        conditionThunk: ThunkEnv? = null
    ): List<CompiledFromSource> {

        val metas = fromSource.metas()

        when (fromSource) {
            is FromSourceLet -> case {
                val thunk = when (fromSource) {
                    is FromSourceExpr -> {
                        compileExprNode(fromSource.expr)
                    }
                    is FromSourceUnpivot -> {
                        val valueThunk = compileExprNode(fromSource.expr)
                        thunkFactory.thunkEnv(metas) { env -> valueThunk(env).unpivot() }
                    }
                }
                sources.add(
                    CompiledFromSource(
                        alias = Alias(
                            asName = fromSource.variables.asName?.name ?:
                                     err("FromSourceExpr.variables.asName was null",
                                         errorContextFrom(fromSource.expr.metas), internal = true),
                            atName = fromSource.variables.atName?.name,
                            byName = fromSource.variables.byName?.name),
                        thunk = thunk,
                        joinExpansion = joinExpansion,
                        filter = conditionThunk))
            }
            is FromSourceJoin    -> case {

                val (joinOp, left, right, condition, _: MetaContainer) = fromSource

                val leftSources = compileFromSources(left)
                sources.addAll(leftSources)

                val joinExpansionInner = when (joinOp) {
                    JoinOp.INNER               -> JoinExpansion.INNER
                    JoinOp.LEFT                -> JoinExpansion.OUTER
                    JoinOp.RIGHT, JoinOp.OUTER -> err("RIGHT and FULL JOIN not supported",
                                                      ErrorCode.EVALUATOR_FEATURE_NOT_SUPPORTED_YET,
                                                      errorContextFrom(metas).also {
                                                          it[Property.FEATURE_NAME] = "RIGHT and FULL JOIN"
                                                      },
                                                      internal = false)
                }
                val conditionThunkInner = compileExprNode(condition)

                // The right side of a FromSourceJoin can never be another FromSourceJoin -- the parser will currently
                // never construct an AST in that fashion.

                // TODO:  do we need to modify the AST to include this enforce this as a constraint?

                // How to modify the ast so it properly constrains the right side
                // of FromSourceJoin?

                // This means that the call to compileFromSources below can only ever yield one
                // additional FromClauseSource, which must contain the JoinExpansion and join
                // condition of this current node, so here we pass those down to the next level
                // of recursion.
                compileFromSources(right, sources, joinExpansionInner, conditionThunkInner)

            }

        }.toUnit()

        return sources
    }
    /**
     * Compiles the clauses of the SELECT or PIVOT into a thunk that does not generate
     * the final projection.
     */
    private fun compileQueryWithoutProjection(
        ast: Select,
        compiledSources: List<CompiledFromSource>
    ): (Environment) -> Sequence<FromProduction> {

        val localsBinder = compiledSources.map { it.alias }.localsBinder(valueFactory.missingValue)
        val whereThunk = ast.where?.let { compileExprNode(it) }
        val limitThunk = ast.limit?.let { compileExprNode(it) }
        val limitLocationMeta = ast.limit?.metas?.sourceLocationMeta

        return { rootEnv ->
            val fromEnv = rootEnv.flipToGlobalsFirst()
            // compute the join over the data sources
            var seq = compiledSources
                .foldLeftProduct({ env: Environment -> env }) { bindEnv: (Environment) -> Environment, source: CompiledFromSource ->
                    fun correlatedBind(value: ExprValue): Pair<(Environment) -> Environment, ExprValue> {
                        // add the correlated binding environment thunk
                        val alias = source.alias
                        val nextBindEnv = { env: Environment ->
                            val childEnv = bindEnv(env)
                            childEnv.nest(
                                Bindings.buildLazyBindings {
                                    addBinding(alias.asName) { value }
                                    if(alias.atName != null)
                                        addBinding(alias.atName) {
                                            value.name ?: valueFactory.missingValue
                                        }
                                    if(alias.byName != null)
                                        addBinding(alias.byName) {
                                            value.address ?: valueFactory.missingValue
                                        }
                                },
                                Environment.CurrentMode.GLOBALS_THEN_LOCALS)
                        }
                        return Pair(nextBindEnv, value)
                    }

                    var iter = source.thunk(bindEnv(fromEnv))
                        .rangeOver()
                        .asSequence()
                        .map { correlatedBind(it) }
                        .iterator()

                    val filter = source.filter
                    if (filter != null) {
                        // evaluate the ON-clause (before calculating the outer join NULL)
                        // TODO add facet for ExprValue to directly evaluate theta-joins
                        iter = iter
                            .asSequence()
                            .filter { (bindEnv: (Environment) -> Environment, _) ->
                                // make sure we operate with lexical scoping
                                val filterEnv = bindEnv(rootEnv).flipToLocals()
                                val filterResult = filter(filterEnv)
                                if (filterResult.isUnknown()) {
                                    false
                                } else {
                                    filterResult.booleanValue()
                                }
                            }
                            .iterator()
                    }

                    if (!iter.hasNext()) {
                        iter = when (source.joinExpansion) {
                            JoinExpansion.OUTER -> listOf(correlatedBind(valueFactory.nullValue)).iterator()
                            JoinExpansion.INNER -> iter
                        }
                    }

                    iter
                }
                .asSequence()
                .map { joinedValues ->
                    // bind the joined value to the bindings for the filter/project
                    FromProduction(joinedValues, fromEnv.nest(localsBinder.bindLocals(joinedValues)))
                }
            if (whereThunk != null) {
                seq = seq.filter { (_, env) ->
                    val whereClauseResult = whereThunk(env)
                    when (whereClauseResult.isUnknown()) {
                        true  -> false
                        false -> whereClauseResult.booleanValue()
                    }
                }
            }
            if (limitThunk != null) {
                val limitExprValue = limitThunk(rootEnv)
                if(limitExprValue.type != ExprValueType.INT) {
                    err("LIMIT value was not an integer",
                        ErrorCode.EVALUATOR_NON_INT_LIMIT_VALUE,
                        errorContextFrom(limitLocationMeta).also {
                            it[Property.ACTUAL_TYPE] = limitExprValue.type.toString()
                        },
                        internal = false)
                }

                // `Number.toLong()` (used below) does *not* cause an overflow exception if the underlying [Number]
                // implementation (i.e. Decimal or BigInteger) exceeds the range that can be represented by Longs.
                // This can cause very confusing behavior if the user specifies a LIMIT value that exceeds
                // Long.MAX_VALUE, because no results will be returned from their query.  That no overflow exception
                // is thrown is not a problem as long as PartiQL's restriction of integer values to +/- 2^63 remains.
                // We throw an exception here if the value exceeds the supported range (say if we change that
                // restriction or if a custom [ExprValue] is provided which exceeds that value).
                val limitIonValue = limitExprValue.ionValue as IonInt
                if(limitIonValue.integerSize == IntegerSize.BIG_INTEGER) {
                    err("IntegerSize.BIG_INTEGER not supported for LIMIT values",
                        errorContextFrom(limitLocationMeta),
                        internal = true)
                }

                val limitValue = limitExprValue.numberValue().toLong()

                if (limitValue < 0) {
                    err("negative LIMIT",
                        ErrorCode.EVALUATOR_NEGATIVE_LIMIT,
                        errorContextFrom(limitLocationMeta),
                        internal = false)
                }

                // we can't use the Kotlin's Sequence<T>.take(n) for this since it accepts only an integer.
                // this references [Sequence<T>.take(count: Long): Sequence<T>] defined in [org.partiql.util].
                seq = seq.take(limitValue)
            }
            seq
        }
    }

    private fun compileSelectListToProjectionElements(
        selectList: SelectProjectionList
    ): List<ProjectionElement> =
        selectList.items.mapIndexed { idx, it ->
            when (it) {
                is SelectListItemStar       -> {
                    errNoContext("Encountered a SelectListItemStar--did SelectStarRewriter execute?",
                        internal = true)
                }
                is SelectListItemExpr       -> {
                    val (itemExpr, asName) = it
                    val alias = asName?.name ?: itemExpr.extractColumnAlias(idx)
                    val thunk = compileExprNode(itemExpr)
                    SingleProjectionElement(valueFactory.newString(alias), thunk)
                }
                is SelectListItemProjectAll -> {
                    MultipleProjectionElement(listOf(compileExprNode(it.expr)))
                }
            }
        }

    private fun compilePath(expr: Path): ThunkEnv {
        val (root, components, metas) = expr
        val rootThunk = compileExprNode(root)
        val remainingComponents = LinkedList<PathComponent>()
        components.forEach { remainingComponents.addLast(it) }

        val componentThunk = compilePathComponents(metas, remainingComponents)

        return thunkFactory.thunkEnv(metas) { env ->
            val rootValue = rootThunk(env)
            componentThunk(env, rootValue)
        }
    }

    private fun compilePathComponents(
        pathMetas: MetaContainer,
        remainingComponents: LinkedList<PathComponent>
    ): ThunkEnvValue<ExprValue> {

        val componentThunks = ArrayList<ThunkEnvValue<ExprValue>>()

        while (!remainingComponents.isEmpty()) {
            val c = remainingComponents.removeFirst()

            componentThunks.add(
                when (c) {
                    is PathComponentExpr     -> {
                        val (indexExpr, caseSensitivity) = c
                        val locationMeta = indexExpr.metas.sourceLocationMeta
                        when {
                            //If indexExpr is a literal string, there is no need to evaluate it--just compile a
                            //thunk that directly returns a bound value
                            indexExpr is Literal && indexExpr.ionValue is IonString -> {
                                val lookupName = BindingName(indexExpr.ionValue.stringValue(), caseSensitivity.toBindingCase())
                                thunkFactory.thunkEnvValue(indexExpr.metas) { _, componentValue ->
                                    componentValue.bindings[lookupName] ?: valueFactory.missingValue
                                }
                            }
                            else                                                    -> {
                                val indexThunk = compileExprNode(indexExpr)
                                thunkFactory.thunkEnvValue(indexExpr.metas) { env, componentValue ->
                                    val indexValue = indexThunk(env)
                                    when {
                                        indexValue.type == ExprValueType.INT -> {
                                            componentValue.ordinalBindings[indexValue.numberValue().toInt()]
                                        }
                                        indexValue.type.isText               -> {
                                            val lookupName = BindingName(indexValue.stringValue(), caseSensitivity.toBindingCase())
                                            componentValue.bindings[lookupName]
                                        }
                                        else                                 -> {
                                            err("Cannot convert index to int/string: $indexValue",
                                                errorContextFrom(locationMeta),
                                                internal = false)
                                        }
                                    } ?: valueFactory.missingValue
                                }
                            }
                        }
                    }
                    is PathComponentUnpivot  -> {
                        val (pathComponentMetas: MetaContainer) = c
                        when {
                            !remainingComponents.isEmpty() -> {
                                val tempThunk = compilePathComponents(pathMetas, remainingComponents)
                                thunkFactory.thunkEnvValue(pathComponentMetas) { env, componentValue ->
                                    val mapped = componentValue.unpivot()
                                        .flatMap { tempThunk(env, it).rangeOver() }
                                        .asSequence()
                                    valueFactory.newBag(mapped)
                                }
                            }
                            else                           ->
                                thunkFactory.thunkEnvValue(pathComponentMetas) { _, componentValue ->
                                    valueFactory.newBag(componentValue.unpivot().asSequence())
                                }
                        }
                    }
                    // this is for `path[*].component`
                    is PathComponentWildcard -> {
                        val (pathComponentMetas: MetaContainer) = c
                        when {
                            !remainingComponents.isEmpty() -> {
                                val hasMoreWildCards = remainingComponents.filterIsInstance<PathComponentWildcard>().any()
                                val tempThunk = compilePathComponents(pathMetas, remainingComponents)

                                when {
                                    !hasMoreWildCards -> thunkFactory.thunkEnvValue(pathComponentMetas) { env, componentValue ->
                                        val mapped = componentValue
                                            .rangeOver()
                                            .map { tempThunk(env, it) }
                                            .asSequence()

                                        valueFactory.newBag(mapped)
                                    }
                                    else                -> thunkFactory.thunkEnvValue(pathComponentMetas) { env, componentValue ->
                                        val mapped = componentValue
                                            .rangeOver()
                                            .flatMap {
                                                val tempValue = tempThunk(env, it)
                                                tempValue
                                            }
                                            .asSequence()

                                        valueFactory.newBag(mapped)
                                    }
                                }
                            }
                            else                           -> {
                                thunkFactory.thunkEnvValue(pathComponentMetas) { _, componentValue ->
                                    val mapped = componentValue.rangeOver().asSequence()
                                    valueFactory.newBag(mapped)
                                }
                            }
                        }
                    }
                })
        }
        return when (componentThunks.size) {
            1    -> componentThunks.first()
            else -> thunkFactory.thunkEnvValue(pathMetas) { env, rootValue ->
                componentThunks.fold(rootValue) { componentValue, componentThunk ->
                    componentThunk(env, componentValue)
                }
            }
        }
    }

    /**
     * Given an AST node that represents a `LIKE` predicate, return an [ExprThunk] that evaluates a `LIKE` predicate.
     *
     * Three cases
     *
     * 1. All arguments are literals, then compile and run the DFA
     * 1. Search pattern and escape pattern are literals, compile the DFA. Running the DFA is deferred to evaluation time.
     * 1. Pattern or escape (or both) are *not* literals, compile and running of DFA deferred to evaluation time.
     *
     * ```
     * <valueExpr> LIKE <patternExpr> [ESCAPE <escapeExpr>]
     * ```
     *
     * @return a thunk that when provided with an environment evaluates the `LIKE` predicate
     */
    private fun compileNAryLike(argExprs: List<ExprNode>, argThunks: List<ThunkEnv>, operatorMetas: MetaContainer): ThunkEnv {
        val valueExpr = argExprs[0]
        val patternExpr = argExprs[1]
        val escapeExpr = when {
            argExprs.size > 2 -> argExprs[2]
            else              -> null
        }

        val patternLocationMeta = patternExpr.metas.sourceLocationMeta
        val escapeLocationMeta = escapeExpr?.metas?.sourceLocationMeta

        // Note that the return value is a nullable and deferred.
        // This is so that null short-circuits can be supported.
        // The effective type is Either<Null, Either<Error, IDFA>>
        fun getDfa(pattern: ExprValue, escape: ExprValue?): (() -> IDFAState)? {
            val dfaArgs = listOfNotNull(pattern, escape)
            when {
                dfaArgs.any { it.type.isUnknown } -> return null
                dfaArgs.any { !it.type.isText }   -> return {
                    err("LIKE expression must be given non-null strings as input",
                        ErrorCode.EVALUATOR_LIKE_INVALID_INPUTS,
                        errorContextFrom(operatorMetas).also {
                            it[Property.LIKE_PATTERN] = pattern.ionValue.toString()
                            if (escape != null) it[Property.LIKE_ESCAPE] = escape.ionValue.toString()
                        },
                        internal = false)
                }
                else                              -> {
                    val (patternString: String, escapeChar: Int?, patternSize) =
                        checkPattern(pattern.ionValue, patternLocationMeta, escape?.ionValue, escapeLocationMeta)

                    val dfa =
                        if (patternString.isEmpty()) DFAEmptyPattern
                        else buildDfaFromPattern(patternString, escapeChar, patternSize)

                    return { dfa }
                }
            }
        }

        /** See getDfa for more info on the DFA's odd type. */
        fun runDfa(value: ExprValue, dfa: (() -> IDFAState)?): ExprValue {
            return when {
                dfa == null || value.type.isUnknown -> valueFactory.nullValue
                !value.type.isText                  -> err(
                    "LIKE expression must be given non-null strings as input",
                    ErrorCode.EVALUATOR_LIKE_INVALID_INPUTS,
                    errorContextFrom(operatorMetas).also {
                        it[Property.LIKE_VALUE] = value.ionValue.toString()
                    },
                    internal = false)
                else                                -> dfa().run(value.stringValue()).exprValue()
            }
        }

        val valueThunk = argThunks[0]

        // If the pattern and escape expressions are literals then we can can compile the DFA now and
        // re-use it with every execution.  Otherwise we must re-compile the DFA every time.

        return when {
            patternExpr is Literal && (escapeExpr == null || escapeExpr is Literal) -> {
                val dfa = getDfa(
                    valueFactory.newFromIonValue(patternExpr.ionValue),
                    (escapeExpr as? Literal)?.ionValue?.let { valueFactory.newFromIonValue(it) })

                // If valueExpr is also a literal then we can evaluate this at compile time and return a constant.
                if (valueExpr is Literal) {
                    val resultValue = runDfa(valueFactory.newFromIonValue(valueExpr.ionValue), dfa)
                    return thunkFactory.thunkEnv(operatorMetas) { resultValue }
                }
                else {
                    thunkFactory.thunkEnv(operatorMetas) { env ->
                        val value = valueThunk(env)
                        runDfa(value, dfa)
                    }
                }
            }
            else                                                                    -> {
                val patternThunk = argThunks[1]
                when {
                    argThunks.size == 2 -> {
                        //thunk that re-compiles the DFA every evaluation without a custom escape sequence
                        thunkFactory.thunkEnv(operatorMetas) { env ->
                            val value = valueThunk(env)
                            val pattern = patternThunk(env)
                            val dfa = getDfa(pattern, null)
                            runDfa(value, dfa)
                        }
                    }
                    else -> {
                        //thunk that re-compiles the DFA every evaluation but *with* a custom escape sequence
                        val escapeThunk = argThunks[2]
                        thunkFactory.thunkEnv(operatorMetas) { env ->
                            val value = valueThunk(env)
                            val pattern = patternThunk(env)
                            val escape = escapeThunk(env)
                            val dfa = getDfa(pattern, escape)
                            runDfa(value, dfa)
                        }
                    }
                }
            }
        }
    }

    /**
     * Given the pattern and optional escape character in a `LIKE` predicate as [IonValue]s
     * check their validity based on the SQL92 spec and return a triple that contains in order
     *
     * - the search pattern as a string
     * - the escape character, possibly `null`
     * - the length of the search pattern. The length of the search pattern is either
     *   - the length of the string representing the search pattern when no escape character is used
     *   - the length of the string representing the search pattern without counting uses of the escape character
     *     when an escape character is used
     *
     * A search pattern is valid when
     * 1. pattern is not null
     * 1. pattern contains characters where `_` means any 1 character and `%` means any string of length 0 or more
     * 1. if the escape character is specified then pattern can be deterministically partitioned into character groups where
     *     1. A length 1 character group consists of any character other than the ESCAPE character
     *     1. A length 2 character group consists of the ESCAPE character followed by either `_` or `%` or the ESCAPE character itself
     *
     * @param pattern search pattern
     * @param escape optional escape character provided in the `LIKE` predicate
     *
     * @return a triple that contains in order the search pattern as a [String], optionally the code point for the escape character if one was provided
     * and the size of the search pattern excluding uses of the escape character
     */
    private fun checkPattern(
        pattern: IonValue,
        patternLocationMeta: SourceLocationMeta?,
        escape: IonValue?,
        escapeLocationMeta: SourceLocationMeta?
    ): Triple<String, Int?, Int> {
        val patternString = pattern.stringValue()?.let { it }
                            ?: err("Must provide a non-null value for PATTERN in a LIKE predicate: $pattern",
                                   errorContextFrom(patternLocationMeta),
                                   internal = false)

        escape?.let {
            val escapeCharString = checkEscapeChar(escape, escapeLocationMeta)
            val escapeCharCodePoint = escapeCharString.codePointAt(0)  // escape is a string of length 1
            val validEscapedChars = setOf('_'.toInt(), '%'.toInt(), escapeCharCodePoint)
            val iter = patternString.codePointSequence().iterator()
            var count = 0

            while (iter.hasNext()) {
                val current = iter.next()
                if (current == escapeCharCodePoint && (!iter.hasNext() || !validEscapedChars.contains(iter.next()))) {
                    err("Invalid escape sequence : $patternString",
                       ErrorCode.EVALUATOR_LIKE_PATTERN_INVALID_ESCAPE_SEQUENCE,
                       errorContextFrom(patternLocationMeta).apply {
                           set(Property.LIKE_PATTERN, patternString)
                           set(Property.LIKE_ESCAPE, escapeCharString)
                       },
                       internal = false)
                }
                count++
            }
            return Triple(patternString, escapeCharCodePoint, count)
        }
        return Triple(patternString, null, patternString.length)
    }

    /**
     * Given an [IonValue] to be used as the escape character in a `LIKE` predicate check that it is
     * a valid character based on the SQL Spec.
     *
     *
     * A values is a valid escape when
     * 1. it is 1 character long, and,
     * 1. Cannot be null (SQL92 spec marks this cases as *unknown*)
     *
     * @param escape value provided as an escape character for a `LIKE` predicate
     *
     * @return the escape character as a [String] or throws an exception when the input is invalid
     */
    private fun checkEscapeChar(escape: IonValue, locationMeta: SourceLocationMeta?): String {
        val escapeChar = escape.stringValue()?.let { it }
                         ?: err(
                             "Must provide a value when using ESCAPE in a LIKE predicate: $escape",
                             errorContextFrom(locationMeta),
                             internal = false)
        when (escapeChar) {
            ""   -> {
                err(
                    "Cannot use empty character as ESCAPE character in a LIKE predicate: $escape",
                    errorContextFrom(locationMeta),
                    internal = false)
            }
            else -> {
                if (escapeChar.trim().length != 1) {
                    err(
                        "Escape character must have size 1 : $escapeChar",
                        errorContextFrom(locationMeta),
                        internal = false)
                }
            }
        }
        return escapeChar
    }

    private fun compileDdl(node: ExprNode): ThunkEnv {
        return { _ ->
            err(
                    "DDL operations are not supported yet",
                    ErrorCode.EVALUATOR_FEATURE_NOT_SUPPORTED_YET,
                    errorContextFrom(node.metas).also {
                        it[Property.FEATURE_NAME] = "DDL Operations"
                    }, internal = false
            )
        }
    }

    /** A special wrapper for `UNPIVOT` values as a BAG. */
    private class UnpivotedExprValue(private val values: Iterable<ExprValue>) : BaseExprValue() {
        override val type = ExprValueType.BAG
        override fun iterator() = values.iterator()

        // XXX this value is only ever produced in a FROM iteration, thus none of these should ever be called
        override val ionValue
            get() = throw UnsupportedOperationException("Synthetic value cannot provide ion value")
    }

    /** Unpivots a `struct`, and synthesizes a synthetic singleton `struct` for other [ExprValue]. */
    internal fun ExprValue.unpivot(): ExprValue = when {
        // special case for our special UNPIVOT value to avoid double wrapping
        this is UnpivotedExprValue   -> this
        // Wrap into a pseudo-BAG
        type == ExprValueType.STRUCT -> UnpivotedExprValue(this)
        // for non-struct, this wraps any value into a BAG with a synthetic name
        else                         -> UnpivotedExprValue(
            listOf(
                this.namedValue(valueFactory.newString(syntheticColumnName(0)))
            )
        )
    }


    private fun createStructExprValue(seq: Sequence<ExprValue>, ordering: StructOrdering) =
        valueFactory.newStruct(
            when(compileOptions.projectionIteration) {
                ProjectionIterationBehavior.FILTER_MISSING -> seq.filter { it.type != ExprValueType.MISSING }
                ProjectionIterationBehavior.UNFILTERED     -> seq
            },
            ordering
        )
}

/**
 * Contains data about a compiled from source, inculding its [Alias], [thunk],
 * type of [JoinExpansion] ([JoinExpansion.INNER] for single tables or `CROSS JOIN`S.) and [filter] criteria.
 */
private data class CompiledFromSource(
    val alias: Alias,
    val thunk: ThunkEnv,
    val joinExpansion: JoinExpansion,
    val filter: ThunkEnv?)

/**
 * Represents a single `FROM` source production of values.
 *
 * @param values A single production of values from the `FROM` source.
 * @param env The environment scoped to the values of this production.
 */
private data class FromProduction(
    val values: List<ExprValue>,
    val env: Environment)

/** Specifies the expansion for joins. */
private enum class JoinExpansion {
    /** Default for non-joined values, CROSS and INNER JOIN. */
    INNER,
    /** Expansion mode for LEFT/RIGHT/FULL JOIN. */
    OUTER
}

private enum class ExpressionContext {
    /**
     * Indicates that the compiler is compiling a normal expression (i.e. not one of the other
     * contexts).
     */
    NORMAL,
    /**
     * Indicates that the compiler is compiling an expression in a select list.
     */
    SELECT_LIST,
    /**
     * Indicates that the compiler is compiling an expression that is the argument to an aggregate function.
     */
    AGG_ARG
}


/**
 * Tracks state used by the compiler while compiling.
 *
 * @param expressionContext Indicates what part of the grammar is currently being compiled.
 * @param fromSourceNames Set of all FROM source aliases for binding error checks.
 */
private class CompilationContext(val expressionContext: ExpressionContext, val fromSourceNames: Set<String>)
{
    fun createNested(expressionContext: ExpressionContext, fromSourceNames: Set<String>) =
        CompilationContext(expressionContext, fromSourceNames)
}

/**
 * Represents an element in a select list that is to be projected into the final result.
 * i.e. an expression, or a (project_all) node.
 */
private sealed class ProjectionElement

/**
 * Represents a single compiled expression to be projected into the final result.
 * Given `SELECT a + b as value FROM foo`:
 * - `name` is "value"
 * - `thunk` is compiled expression, i.e. `a + b`
 */
private class SingleProjectionElement(val name: ExprValue, val thunk: ThunkEnv) : ProjectionElement()

/**
 * Represents a wildcard ((path_project_all) node) expression to be projected into the final result.
 * This covers two cases.  For `SELECT foo.* FROM foo`, `exprThunks` contains a single compiled expression
 * `foo`.
 *
 * For `SELECT * FROM foo, bar, bat`, `exprThunks` would contain a compiled expression for each of `foo`, `bar` and
 * `bat`.
 */
private class MultipleProjectionElement(val thunks: List<ThunkEnv>) : ProjectionElement()


private val MetaContainer.sourceLocationMeta get() = (this.find(SourceLocationMeta.TAG) as? SourceLocationMeta)<|MERGE_RESOLUTION|>--- conflicted
+++ resolved
@@ -696,8 +696,7 @@
                 val bindingName = BindingName(id, case.toBindingCase())
                 val evalVariableReference = when (compileOptions.undefinedVariable) {
                     UndefinedVariableBehavior.ERROR   ->
-<<<<<<< HEAD
-                        thunkEnv(metas) { env ->
+                        thunkFactory.thunkEnv(metas) { env ->
                             when(val value = env.current[bindingName]) {
                                 null -> {
                                     if (fromSourceNames.any { bindingName.isEquivalentTo(it) }) {
@@ -716,14 +715,6 @@
                                 }
                                 else -> value
                             }
-=======
-                        thunkFactory.thunkEnv(metas) { env ->
-                            env.current[bindingName] ?: throw EvaluationException(
-                                "No such binding: ${bindingName.name}",
-                                ErrorCode.EVALUATOR_BINDING_DOES_NOT_EXIST,
-                                errorContextFrom(metas).also { it[Property.BINDING_NAME] = bindingName.name },
-                                internal = false)
->>>>>>> 2fb854e8
                         }
                     UndefinedVariableBehavior.MISSING ->
                         thunkFactory.thunkEnv(metas) { env ->
@@ -1080,24 +1071,17 @@
             when (projection) {
                 is SelectProjectionValue -> {
                     val (valueExpr) = projection
-<<<<<<< HEAD
                     nestCompilationContext(ExpressionContext.NORMAL, allFromSourceAliases) {
                         val valueThunk = compileExprNode(valueExpr)
-                        getQueryThunk(thunkEnvValue(metas) { env, _ -> valueThunk(env) })
-                    }
-=======
-                    val valueThunk = compileExprNode(valueExpr)
-                    getQueryThunk(thunkFactory.thunkEnvValue(metas) { env, _ -> valueThunk(env) })
->>>>>>> 2fb854e8
+                        getQueryThunk(thunkFactory.thunkEnvValue(metas) { env, _ -> valueThunk(env) })
+                    }
                 }
                 is SelectProjectionPivot -> {
                     val (asExpr, atExpr) = projection
                     nestCompilationContext(ExpressionContext.NORMAL, allFromSourceAliases) {
                         val asThunk = compileExprNode(asExpr)
                         val atThunk = compileExprNode(atExpr)
-
-<<<<<<< HEAD
-                        thunkEnv(metas) { env ->
+                        thunkFactory.thunkEnv(metas) { env ->
                             val sourceValue = sourceThunks(env)
                             val seq = sourceValue
                                     .asSequence()
@@ -1107,17 +1091,6 @@
 
                             createStructExprValue(seq, StructOrdering.UNORDERED)
                         }
-=======
-                    thunkFactory.thunkEnv(metas) { env ->
-                        val sourceValue = sourceThunks(env)
-                        val seq = sourceValue
-                            .asSequence()
-                            .map { (_, env) -> Pair(asThunk(env), atThunk(env)) }
-                            .filter { (name, _) -> name.type.isText }
-                            .map { (name, value) -> value.namedValue(name) }
-
-                        createStructExprValue(seq, StructOrdering.UNORDERED)
->>>>>>> 2fb854e8
                     }
                 }
                 is SelectProjectionList  -> {
