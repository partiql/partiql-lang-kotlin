--- conflicted
+++ resolved
@@ -208,11 +208,7 @@
         val visitorTransformer = compileOptions.visitorTransformMode.createVisitorTransform()
         val transformedAst = visitorTransformer.transformStatement(originalAst.toAstStatement()).toExprNode(valueFactory.ion)
 
-<<<<<<< HEAD
-        PartiqlAstSanityValidator.validate(rewrittenAst.toAstStatement())
-=======
-        AstSanityValidator.validate(transformedAst)
->>>>>>> c2cdf246
+        PartiqlAstSanityValidator.validate(transformedAst.toAstStatement())
 
         val thunk = nestCompilationContext(ExpressionContext.NORMAL, emptySet()) {
             compileExprNode(transformedAst)
