--- conflicted
+++ resolved
@@ -2000,11 +2000,7 @@
     private fun compileTime(node: DateTimeType.Time) : ThunkEnv {
         val (hour, minute, second, nano, precision, tz_minutes, metas) = node
         return thunkFactory.thunkEnv(metas) {
-<<<<<<< HEAD
-            valueFactory.newTime(hour, minute, second, nano, precision, tz_minutes)
-=======
             valueFactory.newTime(Time.of(hour, minute, second, nano, precision, tz_minutes))
->>>>>>> ffb7822a
         }
     }
 
