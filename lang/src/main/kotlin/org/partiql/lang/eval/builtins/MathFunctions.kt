package org.partiql.lang.eval.builtins

import org.partiql.lang.eval.EvaluationSession
import org.partiql.lang.eval.ExprFunction
import org.partiql.lang.eval.ExprValue
import org.partiql.lang.eval.errIntOverflow
import org.partiql.lang.eval.numberValue
import org.partiql.lang.types.FunctionSignature
import org.partiql.lang.types.StaticType
import org.partiql.lang.util.bigDecimalOf
<<<<<<< HEAD
import org.partiql.lang.util.exprValue
=======
import org.partiql.lang.util.coerceNumbers
import org.partiql.lang.util.compareTo
import org.partiql.lang.util.exp
import org.partiql.lang.util.isNaN
import org.partiql.lang.util.isNegInf
import org.partiql.lang.util.isPosInf
import org.partiql.lang.util.ln
import org.partiql.lang.util.power
import org.partiql.lang.util.squareRoot
>>>>>>> 226df03e
import java.lang.Double.NEGATIVE_INFINITY
import java.lang.Double.NaN
import java.lang.Double.POSITIVE_INFINITY
import java.math.BigInteger
import java.math.RoundingMode
import kotlin.math.pow

/**
 * A place to keep supported mathematical functions. We are missing many in comparison to PostgresQL.
 * https://www.postgresql.org/docs/14/functions-math.html
 */
object MathFunctions {

<<<<<<< HEAD
    fun create(): List<ExprFunction> = listOf(
        UnaryNumeric("ceil") { ceil(it) },
        UnaryNumeric("ceiling") { ceil(it) },
        UnaryNumeric("floor") { floor(it) },
=======
    fun create(valueFactory: ExprValueFactory): List<ExprFunction> = listOf(
        UnaryNumeric("ceil", valueFactory) { ceil(it) },
        UnaryNumeric("ceiling", valueFactory) { ceil(it) },
        UnaryNumeric("floor", valueFactory) { floor(it) },
        UnaryNumeric("abs", valueFactory) { abs(it) },
        UnaryNumeric("sqrt", valueFactory) { sqrt(it) },
        UnaryNumeric("exp", valueFactory) { exp(it) },
        UnaryNumeric("ln", valueFactory) { ln(it) },
        BinaryNumeric("pow", valueFactory) { n, p -> pow(n, p) }
>>>>>>> 226df03e
    )
}

/**
 * A convenience class to wrap `(Number) -> Number` as a PartiQL ExprFunction.
 *
 * @property identifier Symbol for the given function
 * @property function Function to invoke for the given signature
 */
private class UnaryNumeric(
    private val identifier: String,
<<<<<<< HEAD
    private val function: (Number) -> Number,
=======
    private val valueFactory: ExprValueFactory,
    private val function: (Number) -> Number
>>>>>>> 226df03e
) : ExprFunction {

    override val signature = FunctionSignature(
        identifier,
        listOf(StaticType.NUMERIC),
        returnType = StaticType.NUMERIC,
    )

    override fun callWithRequired(session: EvaluationSession, required: List<ExprValue>): ExprValue =
        function.invoke(required.first().numberValue()).exprValue()
}

/**
 * A convenience class to wrap `(Number, Number) -> Number` as a PartiQL ExprFunction.
 *
 * @property identifier Symbol for the given function
 * @property valueFactory Used to create the output ExprValue
 * @property function Function to invoke for the given signature
 */
private class BinaryNumeric(
    private val identifier: String,
    private val valueFactory: ExprValueFactory,
    private val function: (Number, Number) -> Number
) : ExprFunction {

    override val signature = FunctionSignature(
        identifier,
        listOf(StaticType.NUMERIC, StaticType.NUMERIC),
        returnType = StaticType.NUMERIC,
    )

    override fun callWithRequired(session: EvaluationSession, required: List<ExprValue>): ExprValue =
        function.invoke(required.first().numberValue(), required[1].numberValue()).exprValue(valueFactory)
}

private fun ceil(n: Number): Number = when (n) {
    POSITIVE_INFINITY, NEGATIVE_INFINITY, NaN -> n
    // support for numbers that are larger than 64 bits.
    else -> transformIntType(bigDecimalOf(n).setScale(0, RoundingMode.CEILING).toBigIntegerExact())
}

private fun floor(n: Number): Number = when (n) {
    POSITIVE_INFINITY, NEGATIVE_INFINITY, NaN -> n
    else -> transformIntType(bigDecimalOf(n).setScale(0, RoundingMode.FLOOR).toBigIntegerExact())
}

private fun abs(n: Number): Number = when (n) {
    is Long -> {
        if (n == Long.MIN_VALUE) {
            errIntOverflow(8)
        } else {
            kotlin.math.abs(n)
        }
    }
    is Double -> kotlin.math.abs(n)
    is Float -> kotlin.math.abs(n)
    is BigDecimal -> n.abs()
    else -> errNoContext(
        message = "Unknown number type",
        errorCode = ErrorCode.INTERNAL_ERROR,
        internal = true
    )
}

private fun sqrt(n: Number): Number {
    if (n < 0L) {
        errNoContext(
            "Cannot take root of a negative number",
            errorCode = ErrorCode.EVALUATOR_ARITHMETIC_EXCEPTION,
            internal = false
        )
    }
    return when (n) {
        is Long -> kotlin.math.sqrt(n.toDouble())
        is Double -> kotlin.math.sqrt(n)
        is Float -> kotlin.math.sqrt(n)
        is BigDecimal -> n.squareRoot()
        else -> errNoContext(
            message = "Unknown number type",
            errorCode = ErrorCode.INTERNAL_ERROR,
            internal = true
        )
    }
}

private fun exp(n: Number): Number {
    return when (n) {
        is Long -> kotlin.math.exp(n.toDouble())
        is Double -> kotlin.math.exp(n)
        is Float -> kotlin.math.exp(n)
        is BigDecimal -> n.exp()
        else -> errNoContext(
            message = "Unknown number type",
            errorCode = ErrorCode.INTERNAL_ERROR,
            internal = true
        )
    }
}

private fun ln(n: Number): Number {
    if (n <= 0L) {
        errNoContext(
            "Cannot take root of a non-positive number",
            errorCode = ErrorCode.EVALUATOR_ARITHMETIC_EXCEPTION,
            internal = false
        )
    }
    return when (n) {
        is Long -> kotlin.math.ln(n.toDouble())
        is Double -> kotlin.math.ln(n)
        is Float -> kotlin.math.ln(n)
        is BigDecimal -> n.ln()
        else -> errNoContext(
            message = "Unknown number type",
            errorCode = ErrorCode.INTERNAL_ERROR,
            internal = true
        )
    }
}

// Coercion is needed for this operation, since it is binary.
// if the operation involves special value `+inf`, `-inf`, `nan`, the result will be a float.
// else if the operation involves decimal, the result will be a decimal
// else the result will be a float.
private fun pow(n: Number, p: Number): Number {
    // CoerceNumber(double, bigDecimal) will attempt to convert the double value to bigDecimal
    // and in case of the double value being one of the special number, `+inf`, `-inf`, `nan`,
    // an error will be thrown.
    // we (presumably) want to avoid this
    val (first, second) = if (n.isPosInf || n.isNegInf || n.isNaN) {
        n to p.toDouble()
    } else if (p.isPosInf || p.isNegInf || p.isNaN) {
        n.toDouble() to p
    } else {
        coerceNumbers(n, p)
    }

    return when (first) {
        is Long -> first.toDouble().pow(second.toDouble())
        is Double -> {
            if (first < 0.0 && ((second as Double) % 1.0 != 0.0)) {
                errNoContext(
                    message = "a negative number raised to a non-integer power yields a complex result",
                    errorCode = ErrorCode.EVALUATOR_ARITHMETIC_EXCEPTION,
                    internal = false
                )
            }
            first.pow(second as Double)
        }
        is BigDecimal ->
            try {
                first.power(second as BigDecimal)
            } catch (e: Exception) {
                errNoContext(
                    message = e.message ?: "Arithmetic Error",
                    errorCode = ErrorCode.EVALUATOR_ARITHMETIC_EXCEPTION,
                    internal = false
                )
            }
        else -> throw IllegalStateException()
    }
}

// wrapper for transform function result to corresponding integer type
private fun transformIntType(n: BigInteger): Number = when (n) {
    in Int.MIN_VALUE.toBigInteger()..Int.MAX_VALUE.toBigInteger() -> n.toInt()
    in Long.MIN_VALUE.toBigInteger()..Long.MAX_VALUE.toBigInteger() -> n.toLong()
    /**
     * currently PariQL-lang-kotlin did not support integer value bigger than 64 bits.
     */
    else -> errIntOverflow(8)
<<<<<<< HEAD
=======
}

// wrapper for converting result to expression value
private fun Number.exprValue(valueFactory: ExprValueFactory): ExprValue {
    return when (this) {
        is Int -> valueFactory.newInt(this)
        is Long -> valueFactory.newInt(this)
        is Float, is Double -> valueFactory.newFloat(this.toDouble())
        is BigDecimal -> valueFactory.newDecimal(this)
        else -> errNoContext(
            "Cannot convert number to expression value: $this",
            errorCode = ErrorCode.EVALUATOR_INVALID_CONVERSION,
            internal = true
        )
    }
>>>>>>> 226df03e
}<|MERGE_RESOLUTION|>--- conflicted
+++ resolved
@@ -1,29 +1,29 @@
 package org.partiql.lang.eval.builtins
 
+import org.partiql.lang.errors.ErrorCode
 import org.partiql.lang.eval.EvaluationSession
 import org.partiql.lang.eval.ExprFunction
 import org.partiql.lang.eval.ExprValue
 import org.partiql.lang.eval.errIntOverflow
+import org.partiql.lang.eval.errNoContext
 import org.partiql.lang.eval.numberValue
 import org.partiql.lang.types.FunctionSignature
 import org.partiql.lang.types.StaticType
 import org.partiql.lang.util.bigDecimalOf
-<<<<<<< HEAD
-import org.partiql.lang.util.exprValue
-=======
 import org.partiql.lang.util.coerceNumbers
 import org.partiql.lang.util.compareTo
 import org.partiql.lang.util.exp
+import org.partiql.lang.util.exprValue
 import org.partiql.lang.util.isNaN
 import org.partiql.lang.util.isNegInf
 import org.partiql.lang.util.isPosInf
 import org.partiql.lang.util.ln
 import org.partiql.lang.util.power
 import org.partiql.lang.util.squareRoot
->>>>>>> 226df03e
 import java.lang.Double.NEGATIVE_INFINITY
 import java.lang.Double.NaN
 import java.lang.Double.POSITIVE_INFINITY
+import java.math.BigDecimal
 import java.math.BigInteger
 import java.math.RoundingMode
 import kotlin.math.pow
@@ -33,23 +33,15 @@
  * https://www.postgresql.org/docs/14/functions-math.html
  */
 object MathFunctions {
-
-<<<<<<< HEAD
     fun create(): List<ExprFunction> = listOf(
         UnaryNumeric("ceil") { ceil(it) },
         UnaryNumeric("ceiling") { ceil(it) },
         UnaryNumeric("floor") { floor(it) },
-=======
-    fun create(valueFactory: ExprValueFactory): List<ExprFunction> = listOf(
-        UnaryNumeric("ceil", valueFactory) { ceil(it) },
-        UnaryNumeric("ceiling", valueFactory) { ceil(it) },
-        UnaryNumeric("floor", valueFactory) { floor(it) },
-        UnaryNumeric("abs", valueFactory) { abs(it) },
-        UnaryNumeric("sqrt", valueFactory) { sqrt(it) },
-        UnaryNumeric("exp", valueFactory) { exp(it) },
-        UnaryNumeric("ln", valueFactory) { ln(it) },
-        BinaryNumeric("pow", valueFactory) { n, p -> pow(n, p) }
->>>>>>> 226df03e
+        UnaryNumeric("abs") { abs(it) },
+        UnaryNumeric("sqrt") { sqrt(it) },
+        UnaryNumeric("exp") { exp(it) },
+        UnaryNumeric("ln") { ln(it) },
+        BinaryNumeric("pow") { n, p -> pow(n, p) }
     )
 }
 
@@ -61,12 +53,7 @@
  */
 private class UnaryNumeric(
     private val identifier: String,
-<<<<<<< HEAD
     private val function: (Number) -> Number,
-=======
-    private val valueFactory: ExprValueFactory,
-    private val function: (Number) -> Number
->>>>>>> 226df03e
 ) : ExprFunction {
 
     override val signature = FunctionSignature(
@@ -88,7 +75,6 @@
  */
 private class BinaryNumeric(
     private val identifier: String,
-    private val valueFactory: ExprValueFactory,
     private val function: (Number, Number) -> Number
 ) : ExprFunction {
 
@@ -99,7 +85,7 @@
     )
 
     override fun callWithRequired(session: EvaluationSession, required: List<ExprValue>): ExprValue =
-        function.invoke(required.first().numberValue(), required[1].numberValue()).exprValue(valueFactory)
+        function.invoke(required.first().numberValue(), required[1].numberValue()).exprValue()
 }
 
 private fun ceil(n: Number): Number = when (n) {
@@ -238,22 +224,4 @@
      * currently PariQL-lang-kotlin did not support integer value bigger than 64 bits.
      */
     else -> errIntOverflow(8)
-<<<<<<< HEAD
-=======
-}
-
-// wrapper for converting result to expression value
-private fun Number.exprValue(valueFactory: ExprValueFactory): ExprValue {
-    return when (this) {
-        is Int -> valueFactory.newInt(this)
-        is Long -> valueFactory.newInt(this)
-        is Float, is Double -> valueFactory.newFloat(this.toDouble())
-        is BigDecimal -> valueFactory.newDecimal(this)
-        else -> errNoContext(
-            "Cannot convert number to expression value: $this",
-            errorCode = ErrorCode.EVALUATOR_INVALID_CONVERSION,
-            internal = true
-        )
-    }
->>>>>>> 226df03e
 }