/*
 * Copyright 2019 Amazon.com, Inc. or its affiliates.  All rights reserved.
 *
 * Licensed under the Apache License, Version 2.0 (the "License").
 *  You may not use this file except in compliance with the License.
 * A copy of the License is located at:
 *
 *      http://aws.amazon.com/apache2.0/
 *
 *  or in the "license" file accompanying this file. This file is distributed on an "AS IS" BASIS,
 *  WITHOUT WARRANTIES OR CONDITIONS OF ANY KIND, either express or implied. See the License for the specific
 *  language governing permissions and limitations under the License.
 */

package org.partiql.lang.util

import com.amazon.ion.Decimal
import com.amazon.ion.IonSystem
import com.amazon.ion.IonValue
import org.partiql.lang.errors.ErrorCode
import org.partiql.lang.eval.ExprValue
import org.partiql.lang.eval.errIntOverflow
import org.partiql.lang.eval.errNoContext
import java.math.BigDecimal
import java.math.BigInteger
import java.math.MathContext
import java.math.RoundingMode

// TODO should this be configurable?
private val MATH_CONTEXT = MathContext(38, RoundingMode.HALF_EVEN)

/**
 * Factory function to create a [BigDecimal] using correct precision, use it in favor of native BigDecimal constructors
 * and factory methods
 */
internal fun bigDecimalOf(num: Number, mc: MathContext = MATH_CONTEXT): BigDecimal = when (num) {
    is Decimal -> num
    is Int -> BigDecimal(num, mc)
    is Long -> BigDecimal(num, mc)
    is Double -> BigDecimal(num, mc)
    is BigDecimal -> num
    Decimal.NEGATIVE_ZERO -> num as Decimal
    else -> throw IllegalArgumentException("Unsupported number type: $num, ${num.javaClass}")
}

internal fun bigDecimalOf(text: String, mc: MathContext = MATH_CONTEXT): BigDecimal = BigDecimal(text.trim(), mc)

private val CONVERSION_MAP = mapOf<Set<Class<*>>, Class<out Number>>(
    setOf(Long::class.javaObjectType, Long::class.javaObjectType) to Long::class.javaObjectType,
    setOf(Long::class.javaObjectType, Double::class.javaObjectType) to Double::class.javaObjectType,
    setOf(Long::class.javaObjectType, BigDecimal::class.javaObjectType) to BigDecimal::class.javaObjectType,

    setOf(Double::class.javaObjectType, Double::class.javaObjectType) to Double::class.javaObjectType,
    setOf(Double::class.javaObjectType, BigDecimal::class.javaObjectType) to BigDecimal::class.javaObjectType,

    setOf(BigDecimal::class.javaObjectType, BigDecimal::class.javaObjectType) to BigDecimal::class.javaObjectType
)

private val CONVERTERS = mapOf<Class<*>, (Number) -> Number>(
    Long::class.javaObjectType to Number::toLong,
    Double::class.javaObjectType to Number::toDouble,
    BigDecimal::class.java to { num ->
        when (num) {
            is Long -> bigDecimalOf(num)
            is Double -> bigDecimalOf(num)
            is BigDecimal -> bigDecimalOf(num)
            else -> throw IllegalArgumentException(
                "Unsupported number for decimal conversion: $num"
            )
        }
    }
)

internal fun Number.isZero() = when (this) {
    // using compareTo instead of equals for BigDecimal because equality also checks same scale

    is Long -> this == 0L
    is Double -> this == 0.0 || this == -0.0
    is BigDecimal -> BigDecimal.ZERO.compareTo(this) == 0
    else -> throw IllegalStateException()
}

@Suppress("UNCHECKED_CAST")
/** Provides a narrowing or widening operator on supported numbers. */
fun <T> Number.coerce(type: Class<T>): T where T : Number {
    val conv = CONVERTERS[type] ?: throw IllegalArgumentException("No converter for $type")
    return conv(this) as T
}

/**
 * Implements a very simple number tower to convert two numbers to their arithmetic
 * compatible type.
 *
 * This is only supported on limited types needed by the expression system.
 */
fun coerceNumbers(first: Number, second: Number): Pair<Number, Number> {
    fun typeFor(n: Number): Class<*> = if (n is Decimal) {
        BigDecimal::class.javaObjectType
    } else {
        n.javaClass
    }

    val type = CONVERSION_MAP[setOf(typeFor(first), typeFor(second))]
        ?: throw IllegalArgumentException("No coercion support for ${typeFor(first)} to ${typeFor(second)}")

    return Pair(first.coerce(type), second.coerce(type))
}

fun Number.ionValue(ion: IonSystem): IonValue = when (this) {
    is Long -> ion.newInt(this)
    is BigInteger -> ion.newInt(this)
    is Double -> ion.newFloat(this)
    is BigDecimal -> ion.newDecimal(this)
    else -> throw IllegalArgumentException("Cannot convert to IonValue: $this")
}

<<<<<<< HEAD
operator fun Decimal.unaryMinus(): Decimal =
    if (isZero()) {
        Decimal.negativeZero(this.scale())
    } else {
        Decimal.valueOf(negate())
    }
=======
internal fun Number.exprValue(): ExprValue = when (this) {
    is Int -> ExprValue.newInt(this)
    is Long -> ExprValue.newInt(this)
    is Double -> ExprValue.newFloat(this)
    is BigDecimal -> ExprValue.newDecimal(this)
    else -> errNoContext(
        "Cannot convert number to expression value: $this",
        errorCode = ErrorCode.EVALUATOR_INVALID_CONVERSION,
        internal = true
    )
}
>>>>>>> 2c994d10

operator fun Number.unaryMinus(): Number {
    return when (this) {
        // - LONG.MIN_VALUE will result in LONG.MIN_VALUE in JVM because LONG is a signed two's-complement integers
        is Long -> if (this == Long.MIN_VALUE) BigInteger.valueOf(Long.MAX_VALUE).add(BigInteger.ONE) else -this
        is BigInteger -> this.negate()
        is Double -> -this
        is BigDecimal -> if (this.isZero()) {
            Decimal.negativeZero(this.scale())
        } else {
            this.negate()
        }
        else -> throw IllegalStateException()
    }
}

private fun Long.checkOverflowPlus(other: Long): Number {
    // uses to XOR to check if
    // this and other are >= 0 then if result < 0 means overflow
    // this and other are < 0 then if result > 0 means underflow
    // if this and other have different signs then no overflow can happen

    val result: Long = this + other
    val overflows = ((this xor other) >= 0) and ((this xor result) < 0)
    return when (overflows) {
        false -> result
        else -> errIntOverflow(8)
    }
}

private fun Long.checkOverflowMinus(other: Long): Number {
    // uses XOR for a similar logic than plus

    val result: Long = this - other
    val overflows = ((this xor other) < 0) and ((this xor result) < 0)
    return when (overflows) {
        false -> result
        else -> errIntOverflow(8)
    }
}

private fun Long.checkOverflowTimes(other: Long): Number {
    fun Long.numberOfLeadingZeros() = java.lang.Long.numberOfLeadingZeros(this)

    // Hacker's Delight, Section 2-12

    val leadingZeros = this.numberOfLeadingZeros() +
        this.inv().numberOfLeadingZeros() +
        other.numberOfLeadingZeros() +
        other.inv().numberOfLeadingZeros()

    val result = this * other
    val longSize = java.lang.Long.SIZE

    if ((leadingZeros >= longSize) &&
        ((this >= 0) or (other != Long.MIN_VALUE)) &&
        (this == 0L || result / this == other)
    ) {
        return result
    }

    errIntOverflow(8)
}

private fun Long.checkOverflowDivision(other: Long): Number {
    // division can only underflow Long.MIN_VALUE / -1
    // because abs(Long.MIN_VALUE) == abs(Long.MAX_VALUE) + 1
    if (this == Long.MIN_VALUE && other == -1L) {
        errIntOverflow(8)
    }

    return this / other
}

operator fun Number.plus(other: Number): Number {
    val (first, second) = coerceNumbers(this, other)
    return when (first) {
        is Long -> first.checkOverflowPlus(second as Long)
        is Double -> first + second as Double
        is BigDecimal -> first.add(second as BigDecimal, MATH_CONTEXT)
        else -> throw IllegalStateException()
    }
}

operator fun Number.minus(other: Number): Number {
    val (first, second) = coerceNumbers(this, other)
    return when (first) {
        is Long -> first.checkOverflowMinus(second as Long)
        is Double -> first - second as Double
        is BigDecimal -> first.subtract(second as BigDecimal, MATH_CONTEXT)
        else -> throw IllegalStateException()
    }
}

operator fun Number.times(other: Number): Number {
    val (first, second) = coerceNumbers(this, other)
    return when (first) {
        is Long -> first.checkOverflowTimes(second as Long)
        is Double -> first * second as Double
        is BigDecimal -> first.multiply(second as BigDecimal, MATH_CONTEXT)
        else -> throw IllegalStateException()
    }
}

operator fun Number.div(other: Number): Number {
    val (first, second) = coerceNumbers(this, other)
    return when (first) {
        is Long -> first.checkOverflowDivision(second as Long)
        is Double -> first / second as Double
        is BigDecimal -> first.divide(second as BigDecimal, MATH_CONTEXT)
        else -> throw IllegalStateException()
    }
}

operator fun Number.rem(other: Number): Number {
    val (first, second) = coerceNumbers(this, other)
    return when (first) {
        is Long -> first % second as Long
        is Double -> first % second as Double
        is BigDecimal -> first.remainder(second as BigDecimal, MATH_CONTEXT)
        else -> throw IllegalStateException()
    }
}

operator fun Number.compareTo(other: Number): Int {
    val (first, second) = coerceNumbers(this, other)
    return when (first) {
        is Long -> first.compareTo(second as Long)
        is Double -> first.compareTo(second as Double)
        is BigDecimal -> first.compareTo(second as BigDecimal)
        else -> throw IllegalStateException()
    }
}

val Number.isNaN get() = when (this) {
    is Double -> isNaN()
    else -> false
}

val Number.isNegInf get() = when (this) {
    is Double -> isInfinite() && this < 0
    else -> false
}

val Number.isPosInf get() = when (this) {
    is Double -> isInfinite() && this > 0
    else -> false
}

/**
 * Returns the given BigDecimal with precision equals to mathContext.precision.
 *
 * This is for formatting purpose, all the digit that we are supposedly saying is correct will be shown.
 */
private fun BigDecimal.roundToDigits(mathContext: MathContext): BigDecimal {
    val stripped = this.stripTrailingZeros()
    val scale = stripped.scale() - stripped.precision() + 1
    val mantissa = stripped.scaleByPowerOfTen(scale)
    return if (mantissa.precision() != mathContext.precision) {
        mantissa.round(mathContext).setScale(mathContext.precision - 1).scaleByPowerOfTen(-scale)
    } else {
        stripped.round(mathContext)
    }
}

/**
 * Computes the nth root of a given BigDecimal x.
 * where x needs to be positive integer.
 */
private fun BigDecimal.intRoot(
    root: Int,
    mathContext: MathContext
): BigDecimal {
    if (this.signum() < 0) {
        throw ArithmeticException("Cannot take root of a negative number")
    }

    val operationMC = MathContext(
        if (mathContext.precision + 2 < 0) Int.MAX_VALUE else mathContext.precision + 2,
        mathContext.roundingMode
    )

    val tolerance: BigDecimal = BigDecimal.valueOf(5L).movePointLeft(mathContext.precision + 1)

    // using Newton's method
    // x_i = ( (n-1) (x_i-1) ^ n + a) / n (x_i-1) ^(n-1)
    // where a is the number whose nth root we want to compute
    val n = BigDecimal.valueOf(root.toLong())
    val nMinusOne = BigDecimal.valueOf(root.toLong() - 1L)

    // The initial approximation is x/n.
    var res = this.divide(n, mathContext)

    var resPrev: BigDecimal
    do {
        // x^(n-1)
        val xToNMinusOne = res.pow(root - 1, operationMC)
        // x^n
        val xToN = res.multiply(xToNMinusOne, operationMC)

        // n + (n-1)*(x^n)
        val numerator = this.add(nMinusOne.multiply(xToN, operationMC), operationMC)

        // (n*(x^(n-1))
        val denominator = n.multiply(xToNMinusOne, operationMC)

        // x = (n + (n-1)*(x^n)) / (n*(x^(n-1)))
        resPrev = res

        res = numerator.divide(denominator, operationMC)
    } while (res.round(mathContext).subtract(resPrev.round(mathContext)).abs() > tolerance)
    return res
}

/**
 * Computes the square root of a given BigDecimal.
 * See https://dl.acm.org/doi/pdf/10.1145/214408.214413
 */
fun BigDecimal.squareRoot(mathContext: MathContext = MATH_CONTEXT): BigDecimal {
    if (this.signum() < 0) {
        throw ArithmeticException("Cannot take root of a negative number")
    }

    // Special case:
    if (this.signum() == 0) {
        return BigDecimal.ZERO.roundToDigits(mathContext)
    }

    // We want to utilize the floating number's sqrt method to take an educated guess
    // to make sure the number is representable
    // we operate on normalized mantissa, which is [0.1, 10)
    val stripped = this.stripTrailingZeros()
    val scale = stripped.scale() - stripped.precision() + 1
    val scaleAdj = if (scale % 2 == 0) scale else scale - 1
    val mantissa = stripped.scaleByPowerOfTen(scaleAdj)

    val guess = BigDecimal.valueOf(kotlin.math.sqrt(mantissa.toDouble()))

    // Conservative guess of the precision of the result of a floating point calculation.
    var guessPrecision = 10

    // we need this additional logic in case of overflow
    val targetPrecision = mathContext.precision
    val normalizedPrecision = mantissa.precision()
    var approx = guess

    val zeroPointFive = BigDecimal.ONE.divide(BigDecimal.valueOf(2))
    do {
        // plus 2 for precision buffering
        val operatingPrecision = kotlin.math.max(
            kotlin.math.max(guessPrecision, targetPrecision + 2),
            normalizedPrecision
        )
        val tempMC = MathContext(operatingPrecision, RoundingMode.HALF_EVEN)
        approx = zeroPointFive.multiply(approx.add(mantissa.divide(approx, tempMC), tempMC))
        // the magic number here is 2p + 2, consider precision(x*x) is maxed at precision(x) + precision(x)
        guessPrecision = 2 * guessPrecision + 2
    } while (guessPrecision < targetPrecision + 2)

    // scale modification
    val unModifiedRes = approx.scaleByPowerOfTen(-scaleAdj / 2).round(mathContext)

    return unModifiedRes.roundToDigits(mathContext)
}

/**
 * Computes e^x of a given BigDecimal x.
 */
fun BigDecimal.exp(mathContext: MathContext = MATH_CONTEXT): BigDecimal {
    val operationMC = MathContext(
        if (10 + mathContext.precision < 0) Int.MAX_VALUE else 10 + mathContext.precision,
        mathContext.roundingMode
    )
    return if (this.signum() == 0) {
        BigDecimal.ONE.roundToDigits(mathContext)
    } else if (this.signum() == -1) {
        val reciprocal = this.negate().expHelper(operationMC)
        BigDecimal.valueOf(1)
            .divide(
                reciprocal,
                operationMC
            ).roundToDigits(mathContext)
    } else {
        this.expHelper(operationMC).roundToDigits(mathContext)
    }
}

/**
 * Computes the exponential value of a BigDecimal.
 */
private fun BigDecimal.expHelper(mathContext: MathContext): BigDecimal {
    // For faster convergence, we break exponent into integer and fraction parts.
    // e^x = e^(i+f) = (e^(1+f/i)) ^i
    // 1 + f/i < 2
    var intPart = this.setScale(0, RoundingMode.DOWN)

    if (intPart.signum() == 0) {
        return this.expTaylor(mathContext)
    }

    val fractionPart = this.subtract(intPart)
    // 1 + f/i
    val expInner = BigDecimal.ONE
        .add(
            fractionPart.divide(
                intPart, mathContext
            )
        )

    // e^(1+f/i)
    val etoExpInner = expInner.expTaylor(mathContext)
    // The build in power function can only handle int type, which max out at 999999999
    val maxInt = BigDecimal.valueOf(999999999L)
    var result = BigDecimal.ONE

    while (intPart >= maxInt) {
        result = result.multiply(
            etoExpInner.pow(999999999, mathContext),
        )
        intPart = intPart.subtract(maxInt)
    }
    return result.multiply(etoExpInner.pow(intPart.toInt(), mathContext), mathContext)
}

/**
 * Taylor series: e^x = 1 + x + 1/2!x^2 + .....
 */
private fun BigDecimal.expTaylor(mathContext: MathContext): BigDecimal {

    var factorial = BigDecimal.ONE
    var xToN = this
    var sumPrev: BigDecimal?

    var sum = this.add(BigDecimal.ONE)

    var i = 2

    do {
        xToN = xToN.multiply(this, mathContext)

        factorial = factorial.multiply(BigDecimal.valueOf(i.toLong()), mathContext)

        // x^n/factory
        val term = xToN
            .divide(
                factorial,
                mathContext
            )

        sumPrev = sum.round(mathContext)

        sum = sum.add(term, mathContext)
        i += 1
    } while (sum != sumPrev)
    return sum
}

/**
 * Compute the natural logarithm of a big decimal.
 */
fun BigDecimal.ln(mathContext: MathContext = MATH_CONTEXT): BigDecimal {
    if (this.signum() <= 0) {
        throw ArithmeticException("Cannot take natural log of a non-positive number")
    }
    if (this.compareTo(BigDecimal.ONE) == 0) {
        return BigDecimal.ZERO.roundToDigits(MATH_CONTEXT)
    }
    val intPart = this.setScale(0, RoundingMode.DOWN)
    val intPartLength = intPart.precision()
    val operationMC = MathContext(
        if (10 + mathContext.precision < 0) Int.MAX_VALUE else 10 + mathContext.precision,
        mathContext.roundingMode
    )
    // For faster converge, we calculate m*ln(root(x,m)) for m >= 3.
    return if (intPartLength < 3) {
        this.lnNewton(operationMC).roundToDigits(mathContext)
    } else {
        val root = this.intRoot(intPartLength, operationMC)
        val lnRoot = root.lnNewton(operationMC)
        val unModifiedRes = BigDecimal.valueOf(intPartLength.toLong()).multiply(lnRoot, operationMC)
        unModifiedRes.roundToDigits(mathContext)
    }
}

/**
 * Newton's method to compute natural log
 */
private fun BigDecimal.lnNewton(mathContext: MathContext): BigDecimal {
    val operationMC = MathContext(
        if (mathContext.precision + 2 < 0) Int.MAX_VALUE else mathContext.precision + 2,
        mathContext.roundingMode
    )

    val tolerance: BigDecimal = BigDecimal.valueOf(5L).movePointLeft(mathContext.precision + 1)

    // x_i = x_i-1 - (e^x_i-1 - n) / e^x_i-1
    var x = this
    val n = this
    var term: BigDecimal

    do {
        val eToX = x.expHelper(operationMC)
        term = eToX.subtract(n)
            .divide(eToX, operationMC)
        x = x.subtract(term)
    } while (term > tolerance)
    return x
}

/**
 * Calculate the given big decimal raised to the pth power, where p is another big decimal.
 */
fun BigDecimal.power(
    power: BigDecimal,
    mathContext: MathContext = MATH_CONTEXT
): BigDecimal {
    val operationMC = MathContext(
        if (10 + mathContext.precision < 0) Int.MAX_VALUE else 10 + mathContext.precision,
        mathContext.roundingMode
    )

    // x^(p) = x^(i + f) = x^i * x^f
    var intPart = power.setScale(0, RoundingMode.DOWN)
    val fractionPart = power.subtract(intPart)

    if (fractionPart.compareTo(BigDecimal.ZERO) != 0 && this < BigDecimal.ZERO) {
        throw ArithmeticException("a negative number raised to a non-integer power yields a complex result")
    }

    val maxInt = BigDecimal.valueOf(999999999L)
    var result = BigDecimal.ONE

    while (intPart >= maxInt) {
        result = result.multiply(
            this.pow(999999999, operationMC),
            operationMC
        )
        intPart = intPart.subtract(maxInt)
    }

    // x^i
    result = result.multiply(
        this.pow(intPart.toInt(), operationMC),
        operationMC
    )

    // x^f = exp(f*ln(x)) ;
    return if (fractionPart.compareTo(BigDecimal.ZERO) != 0) {
        val lnX = this.ln(operationMC)
        val fTimesLnX: BigDecimal = fractionPart.multiply(lnX, operationMC)
        val xToF = fTimesLnX.exp(operationMC)
        result.multiply(xToF, operationMC).roundToDigits(mathContext)
    } else {
        result.roundToDigits(mathContext)
    }
}<|MERGE_RESOLUTION|>--- conflicted
+++ resolved
@@ -114,14 +114,13 @@
     else -> throw IllegalArgumentException("Cannot convert to IonValue: $this")
 }
 
-<<<<<<< HEAD
 operator fun Decimal.unaryMinus(): Decimal =
     if (isZero()) {
         Decimal.negativeZero(this.scale())
     } else {
         Decimal.valueOf(negate())
     }
-=======
+
 internal fun Number.exprValue(): ExprValue = when (this) {
     is Int -> ExprValue.newInt(this)
     is Long -> ExprValue.newInt(this)
@@ -133,7 +132,6 @@
         internal = true
     )
 }
->>>>>>> 2c994d10
 
 operator fun Number.unaryMinus(): Number {
     return when (this) {
