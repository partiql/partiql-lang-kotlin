
[![Maven Central](https://maven-badges.herokuapp.com/maven-central/org.partiql/partiql-lang-kotlin/badge.svg)](https://maven-badges.herokuapp.com/maven-central/org.partiql/partiql-lang-kotlin)
[![License](https://img.shields.io/hexpm/l/plug.svg)](https://github.com/partiql/partiql-lang-kotlin/blob/main/LICENSE)
[![CI Build](https://github.com/partiql/partiql-lang-kotlin/actions/workflows/build.yml/badge.svg)](https://github.com/partiql/partiql-lang-kotlin/actions?query=workflow%3A%22Build+and+Report+Generation%22)
[![codecov](https://codecov.io/gh/partiql/partiql-lang-kotlin/branch/main/graph/badge.svg)](https://codecov.io/gh/partiql/partiql-lang-kotlin)

# PartiQL Lang Kotlin

This is a Kotlin implementation of the [PartiQL specification](https://partiql.org/assets/PartiQL-Specification.pdf).
PartiQL is based on SQL-92 and has added support for working with schemaless hierarchical data.
PartiQL’s extensions to SQL are easy to understand, treat nested data as first class citizens and
compose seamlessly with each other and SQL.

This repository contains an embeddable reference interpreter, test framework, and tests for PartiQL in Kotlin.

## About

Check out the [PartiQL Lang Kotlin Wiki](https://github.com/partiql/partiql-lang-kotlin/wiki) for documentation,
tutorials, upgrade guides, and more!

## Status

Users of PartiQL should consider PartiQL to be in "preview" status. It has been leveraged within a number of Amazon internal
systems and AWS products for over a year. The behavior of the language itself is mostly stable, however,
the public API of the interpreter is slated to undergo significant improvements in the near term. (See the
GitHub issues list for details.)

## Using In Your Project

This project is published to [Maven Central](https://search.maven.org/artifact/org.partiql/partiql-lang-kotlin).

| Group ID      | Artifact ID           | Recommended Version |
|---------------|-----------------------|---------------------|
<<<<<<< HEAD
| `org.partiql` | `partiql-lang-kotlin` | `0.14.1`            |
=======
| `org.partiql` | `partiql-lang-kotlin` | `0.14.4`            |
>>>>>>> 679af95d


For Maven builds, add the following to your `pom.xml`:

```xml
<dependency>
  <groupId>org.partiql</groupId>
  <artifactId>partiql-lang-kotlin</artifactId>
  <version>${version}</version>
</dependency>
```

For Gradle 5+, add the following to your `build.gradle`:

```groovy
repositories {
    mavenCentral()
}

dependencies {
    implementation "org.partiql:partiql-lang-kotlin:${version}"
}
```

Be sure to replace `${version}` with the desired version.

## Building

**Pre-requisite**: Building this project requires Java 11+.

This project uses a [git submodule](https://git-scm.com/book/en/v2/Git-Tools-Submodules) to pull in 
[partiql-tests](https://github.com/partiql/partiql-tests). The easiest way to pull everything in is to clone the 
repository recursively:

```bash
$ git clone --recursive https://github.com/partiql/partiql-lang-kotlin.git
```

You can also initialize the submodules as follows:

```bash
$ git submodule update --init --recursive
```

To build this project, from the root directory execute:

```shell
./gradlew build
```

This will build the reference interpreter and test framework, then run all unit and integration tests.

## Directory Structure

- `docs` documentation and migration guides as well as source for the GitHub Wiki
- `examples`
- `lib` libraries not part of the partiql-lang-kotlin JAR
- `partiql-cli` contains the source code of the command-line interface and interactive prompt. (CLI/REPL)
- `partiql-lang` source code for the PartiQL parser and interpreter.
- `paritql-lang/src/jmh` contains the JMH benchmarks for PartiQL.
- `partiql-types` PartiQL type system

### Running JMH Benchmarks

To run JMH benchmarks located in `lang/jmh`, build the entire project first and then run 
the following command:

```shell
./gradlew jmh
```

### Examples

See the [examples](examples) project in this repository for examples covering
use of the PartiQL interpreter in your project.

## Contributing

See [CONTRIBUTING](CONTRIBUTING.md)

## License

The works contained within this repository are licensed under the Apache 2.0 License.

See the [LICENSE](LICENSE) file.<|MERGE_RESOLUTION|>--- conflicted
+++ resolved
@@ -31,11 +31,7 @@
 
 | Group ID      | Artifact ID           | Recommended Version |
 |---------------|-----------------------|---------------------|
-<<<<<<< HEAD
-| `org.partiql` | `partiql-lang-kotlin` | `0.14.1`            |
-=======
 | `org.partiql` | `partiql-lang-kotlin` | `0.14.4`            |
->>>>>>> 679af95d
 
 
 For Maven builds, add the following to your `pom.xml`:
