// ktlint-disable filename
@file:Suppress("ClassName")

package org.partiql.spi.fn.builtins

<<<<<<< HEAD
import org.partiql.eval.value.Datum
import org.partiql.spi.fn.FnSignature
import org.partiql.spi.fn.Function
import org.partiql.spi.fn.Parameter
=======
import org.partiql.spi.fn.Fn
import org.partiql.spi.fn.FnParameter
import org.partiql.spi.fn.FnSignature
import org.partiql.spi.value.Datum
>>>>>>> 8e0afffc
import org.partiql.types.PType

internal object Fn_IS_INT32__ANY__BOOL : Function {

    override val signature = FnSignature(
        name = "is_int32",
        returns = PType.bool(),
        parameters = listOf(Parameter("value", PType.dynamic())),
        isNullCall = true,
        isNullable = false,
    )

    override fun invoke(args: Array<Datum>): Datum {
        val arg = args[0]
        return when (arg.type.kind) {
            PType.Kind.TINYINT,
            PType.Kind.SMALLINT,
            PType.Kind.INTEGER -> Datum.bool(true)
            PType.Kind.BIGINT -> {
                val v = arg
                Datum.bool(Integer.MIN_VALUE <= v.long && v.long <= Integer.MAX_VALUE)
            }
            PType.Kind.NUMERIC -> {
                val v = arg.bigInteger
                return try {
                    v.intValueExact()
                    Datum.bool(true)
                } catch (_: ArithmeticException) {
                    Datum.bool(false)
                }
            }
            else -> Datum.bool(false)
        }
    }
}<|MERGE_RESOLUTION|>--- conflicted
+++ resolved
@@ -3,17 +3,10 @@
 
 package org.partiql.spi.fn.builtins
 
-<<<<<<< HEAD
-import org.partiql.eval.value.Datum
 import org.partiql.spi.fn.FnSignature
 import org.partiql.spi.fn.Function
 import org.partiql.spi.fn.Parameter
-=======
-import org.partiql.spi.fn.Fn
-import org.partiql.spi.fn.FnParameter
-import org.partiql.spi.fn.FnSignature
 import org.partiql.spi.value.Datum
->>>>>>> 8e0afffc
 import org.partiql.types.PType
 
 internal object Fn_IS_INT32__ANY__BOOL : Function {
@@ -31,7 +24,8 @@
         return when (arg.type.kind) {
             PType.Kind.TINYINT,
             PType.Kind.SMALLINT,
-            PType.Kind.INTEGER -> Datum.bool(true)
+            PType.Kind.INTEGER,
+            -> Datum.bool(true)
             PType.Kind.BIGINT -> {
                 val v = arg
                 Datum.bool(Integer.MIN_VALUE <= v.long && v.long <= Integer.MAX_VALUE)
