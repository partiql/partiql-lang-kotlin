--- conflicted
+++ resolved
@@ -8,11 +8,7 @@
  * The [PartiQLFunction] interface is used to implement user-defined-functions (UDFs).
  * UDFs can be registered to a plugin for use in the query planner and evaluator.
  */
-<<<<<<< HEAD
-@OptIn(PartiQLValueExperimental::class)
-=======
 @PartiQLFunctionExperimental
->>>>>>> 2176d210
 public sealed interface PartiQLFunction {
 
     /**
@@ -36,10 +32,7 @@
          * @param args
          * @return
          */
-<<<<<<< HEAD
-=======
         @OptIn(PartiQLValueExperimental::class)
->>>>>>> 2176d210
         public fun invoke(args: Array<PartiQLValue>): PartiQLValue
     }
 
@@ -54,8 +47,6 @@
         override val signature: FunctionSignature.Aggregation
 
         /**
-<<<<<<< HEAD
-=======
          * Instantiates an accumulator for this aggregation function.
          *
          * @return
@@ -66,16 +57,12 @@
     public interface Accumulator {
 
         /**
->>>>>>> 2176d210
          * Apply args to the accumulator.
          *
          * @param args
          * @return
          */
-<<<<<<< HEAD
-=======
         @OptIn(PartiQLValueExperimental::class)
->>>>>>> 2176d210
         public fun next(args: Array<PartiQLValue>): PartiQLValue
 
         /**
@@ -83,10 +70,7 @@
          *
          * @return
          */
-<<<<<<< HEAD
-=======
         @OptIn(PartiQLValueExperimental::class)
->>>>>>> 2176d210
         public fun value(): PartiQLValue
     }
 }