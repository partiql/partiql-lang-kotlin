--- conflicted
+++ resolved
@@ -16,16 +16,4 @@
       - bash <(curl -s https://codecov.io/bash) -s lang/build/reports -F LANG 
       - bash <(curl -s https://codecov.io/bash) -s pts/build/reports -F PTS
       - bash <(curl -s https://codecov.io/bash) -s testscript/build/reports -F TEST_SCRIPT
-      - bash <(curl -s https://codecov.io/bash) -s examples/build/reports -F EXAMPLES
-
-<<<<<<< HEAD
-=======
-## See: https://docs.travis-ci.com/user/languages/java/#caching
-# before_cache:
-#  - rm -f  $HOME/.gradle/caches/modules-2/modules-2.lock
-#  - rm -fr $HOME/.gradle/caches/*/plugin-resolution/
-#cache:
-#  directories:
-#    - $HOME/.gradle/caches/
-#    - $HOME/.gradle/wrapper/
->>>>>>> dcae30a6
+      - bash <(curl -s https://codecov.io/bash) -s examples/build/reports -F EXAMPLES