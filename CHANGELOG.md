# Changelog
All notable changes to this project will be documented in this file.

The format is based on [Keep a Changelog](https://keepachangelog.com/en/1.0.0/),
and this project adheres to [Semantic Versioning](https://semver.org/spec/v2.0.0.html).

<!-- Template: after a release, copy and paste out below
## [Unreleased]

### Added
- Adds overridden `toString()` method for Sprout-generated code.
- Adds CURRENT_DATE session variable to PartiQL.g4 and PartiQLParser

### Changed

### Deprecated

### Fixed

### Removed

### Security

### Contributors
Thank you to all who have contributed!
- @<your-username>

-->

## [Unreleased]

### Added

### Changed

### Deprecated

### Fixed

### Removed

### Security

### Contributors
Thank you to all who have contributed!
- @<your-username>

## [0.13.1] - 2023-09-19

### Added
- Adds `isInterruptible` property to `CompileOptions`. The default value is `false`. Please see the KDocs for more information.
- Adds support for thread interruption in compilation and execution. If you'd like to opt-in to this addition, please see
  the `isInterruptible` addition above for more information.
- Adds support for CLI users to use CTRL-C to cancel long-running compilation/execution of queries

### Fixed
- Fix a bug in `FilterScanToKeyLookup` pass wherein it was rewriting primary key equality expressions with references
  to the candidate row on both sides.  Now it will correctly ignore such expressions.
- Fixes build failure for version `0.13.0` by publishing `partiql-plan` as an independent artifact. Please note that `partiql-plan` is experimental.

### Contributors
Thank you to all who have contributed!
- @dlurton
- @yliuuuu
- @am357
- @johnedquinn
- @alancai98

## [0.13.0] - 2023-09-07

### Added
- Adds `org.partiql.value` (experimental) package for reading/writing PartiQL values
- Adds function overloading to the `CompilerPipeline` and experimental `PartiQLCompilerPipeline`.
- Adds new method `getFunctions()` to `org.partiql.spi.Plugin`.
- Adds `PartiQLFunction` interface.
- Adds `FunctionSignature` and `FunctionParameter` class to `org/partiql/types/function`.
- Adds a new flag `--plugins` to PartiQL CLI to allow users to specify the root of their plugins directory.
  The default is `~/.partiql/plugins` . Each implementer of a plugin should place a directory under the
  plugins root containing the JAR corresponding with their plugin implementation.
  Example: `~/.partiql/plugins/customPlugin/customPlugin.jar`
- Adds serialization and deserialization between IonValue and `org.partiql.value`.
- Adds `org.partiql.ast` package and usage documentation
- Adds `org.partiql.parser` package and usage documentation
- Adds PartiQL's Timestamp Data Model.
- Adds support for Timestamp constructor call in Parser.
- Parsing of label patterns within node and edge graph patterns now supports
  disjunction `|`, conjunction `&`, negation `!`, and grouping.
- Adds default `equals` and `hashCode` methods for each generated abstract class of Sprout. This affects the generated
classes in `:partiql-ast` and `:partiql-plan`.
<<<<<<< HEAD
- Adds configurable AST to SQL pretty printer. Usage in Java `AstKt.sql(ast)` or in Kotlin `ast.sql()`.
=======
- Adds README to `partiql-types` package.
- Initializes PartiQL's Code Coverage library
  - Adds support for BRANCH and BRANCH-CONDITION Coverage
  - Adds integration with JUnit5 for ease-of-use
  - For more information, see the "Writing PartiQL Unit Tests" article in our GitHub Wiki.
- Adds new constructor parameters to all variants of `PartiQLResult`.
- Adds two new methods to `PartiQLResult`: `getCoverageData` and `getCoverageStructure`.
>>>>>>> 882667e7

### Changed
- **Breaking**: all product types defined by the internal Sprout tool no longer generate interfaces. They are now abstract
  classes due to the generation of `equals` and `hashCode` methods. This change impacts many generated interfaces exposed
  in `:partiql-ast` and `:partiql-plan`.
- Standardizes `org/partiql/cli/functions/QueryDDB` and other built-in functions in `org/partiql/lang/eval/builtins` by the new `ExprFunction` format.
- **Breaking**: Redefines `org/partiql/lang/eval/ExprFunctionkt.call()` method by only invoking `callWithRequired` function.
- **Breaking**: Redefines `org/partiql/lang/eval/builtins/DynamicLookupExprFunction` by merging `variadicParameter` into `requiredParameters` as a `StaticType.LIST`. `callWithVariadic` is now replaced by `callWithRequired`.
- Upgrades ion-java to 1.10.2.
- **Breaking** (within experimental graph features): As part of extending
  the language of graph label patterns:
  - Changed the type of the field `label` in AST nodes
    `org.partiql.lang.domains.PartiqlAst.GraphMatchPatternPart.{Node,Edge}`,
    from `SymbolPrimitive` to new `GraphLabelSpec`.
  - Changed the names of subclasses of ` org.partiql.lang.graph.LabelSpec`,
    from `OneOf` to `Name`, and from `Whatever` to `Wildcard`.
- **Breaking** the package `org.partiql.lang.errors` has been moved to `org.partiql.errors`, moved classes include
  - `org.partiql.lang.errors.ErrorCategory` -> `org.partiql.errors.ErrorCategory`
  - `org.partiql.lang.errors.Property` -> `org.partiql.errors.Property`
  - `org.partiql.lang.errors.PropertyValue` -> `org.partiql.errors.PropertyValue`
  - `org.partiql.lang.errors.PropertyType` -> `org.partiql.errors.PropertyType`
  - `org.partiql.lang.errors.PropertyValueMap` -> `org.partiql.errors.PropertyValueMap`
  - `org.partiql.lang.errors.ErrorCode` -> `org.partiql.errors.ErrorCode`
  - `org.partiql.lang.errors.Problem` -> `org.partiql.errors.Problem`
  - `org.partiql.lang.errors.ProblemDetails` -> `org.partiql.errors.ProblemDetails`
  - `org.partiql.lang.errors.ProblemSeverity` -> `org.partiql.errors.ProblemSeverity`
  - `org.partiql.lang.errors.ProblemHandler` -> `org.partiql.errors.ProblemHandler`
- **Breaking** the `sourceLocation` field of `org.partiql.errors.Problem` was changed from `org.partiql.lang.ast.SoureceLocationMeta` to `org.partiql.errors.ProblemLocation`.
- **Breaking** removed redundant ValueParameter from FunctionParameter as all parameters are values.
- Introduces `isNullCall` and `isNullable` properties to FunctionSignature.
- Removed `Nullable...Value` implementations of PartiQLValue and made the standard implementations nullable.
- Using PartiQLValueType requires optin; this was a miss from an earlier commit.
- Modified timestamp static type to model precision and time zone. 

### Deprecated
- **Breaking**: Deprecates the `Arguments`, `RequiredArgs`, `RequiredWithOptional`, and `RequiredWithVariadic` classes, 
  along with the `callWithOptional()`, `callWithVariadic()`, and the overloaded `call()` methods in the `ExprFunction` class, 
  marking them with a Deprecation Level of ERROR. Now, it's recommended to use 
  `call(session: EvaluationSession, args: List<ExprValue>)` and `callWithRequired()` instead.
- **Breaking**: Deprecates `optionalParameter` and `variadicParameter` in the `FunctionSignature` with a Deprecation
  Level of ERROR. Please use multiple implementations of ExprFunction and use the LIST ExprValue to
  represent variadic parameters instead.

### Fixed

### Removed
- **Breaking**: Removes `optionalParameter` and `variadicParameter` from `org.partiql.lang.types.FunctionSignature`. To continue support for evaluation of `optionalParameters`, please create another same-named function. To continue support for evaluation of `variadicParameter`, please use a `StaticType.LIST` to hold all previously variadic parameters.
  As this changes coincides with the addition of function overloading, only `callWithRequired` will be invoked upon execution of an `ExprFunction`. Note: Function overloading is now allowed, which is the reason for the removal of `optionalParameter` and `variadicParameter`.
- **Breaking**: Removes unused class `Arguments` from `org.partiql.lang.eval`.
- **Breaking**: Removes unused parameter `args: Arguments` from `org.partiql.lang.eval.ExprFunctionkt.call()` method.

### Security

### Contributors
Thank you to all who have contributed!
- @howero
- @yuxtang-amazon
- @yliuuuu
- @johqunn
- @<your-username>

## [0.12.0] - 2023-06-14

### Added

- Adds support for using EXCLUDED within DML ON-CONFLICT-ACTION conditions. Closes #1111.

### Changed

- Updates Kotlin target from 1.4 (DEPRECATED) to 1.6
- Moves PartiqlAst, PartiqlLogical, PartiqlLogicalResolved, and PartiqlPhysical (along with the transforms)
  to a new project, `partiql-ast`. These are still imported into `partiql-lang` with the `api` annotation. Therefore,
  no action is required to consume the migrated classes. However, this now gives consumers of the AST, Experimental Plans,
  Visitors, and VisitorTransforms the option of importing them directly using: `org.partiql:partiql-ast:${VERSION}`. 
  The file `partiql.ion` is still published in the `partiql-lang-kotlin` JAR.
- Moves internal class org.partiql.lang.syntax.PartiQLParser to org.partiql.lang.syntax.impl.PartiQLPigParser as we refactor for explicit API.
- Moves ANTLR grammar to `partiql-parser` package. The files `PartiQL.g4` and `PartiQLTokens.g4` are still published in the `partiql-lang-kotlin` JAR.
- **Breaking**: Adds new property, `rowAlias`, to experimental `PartiqlLogical.DmlOperation.DmlUpdate`,
  `PartiqlLogical.DmlOperation.DmlReplace`, `PartiqlLogicalResolved.DmlOperation.DmlUpdate`,
  `PartiqlLogicalResolved.DmlOperation.DmlReplace`, `PartiqlPhysical.DmlOperation.DmlUpdate`, and
  `PartiqlPhysical.DmlOperation.DmlReplace`.

### Deprecated

### Fixed

### Removed
- **Breaking**: Removes deprecated `org.partiql.annotations.PartiQLExperimental`
- **Breaking**: Removes deprecated/unused `blacklist()` and `denyList()` from `org.partiql.lang.eval`
- **Breaking**: Removes deprecated enum `LEGACY` in `org.partiql.lang.eval.CompileOptions`
- **Breaking**: Removes deprecated `org.partiql.lang.eval.ExprValueFactory`, as well as all methods that had its instance
  among arguments. The counterparts of these methods without an ExprValueFactory are still available. The affected methods
  include: `ofIonStruct()` in `org.partiql.lang.eval.Bindings`, a constructor of `org.partiql.lang.CompilerPipeline`,
  `convert()` in `org.partiql.lang.eval.io.DelimitedValues.ConversionMode`, `exprValue()` from
  `org.partiql.lang.eval.io.DelimitedValues`, a constructor for `org.partiql.lang.eval.physical.EvaluatorState`, and
  `valueFactory`, `build`, `builder`, `standard` in `org.partiql.lang.CompilerPipeline`
- **Breaking**: Removes deprecated `org.partiql.lang.eval.visitors.GroupKeyReferencesVisitorTransform`

- **Breaking**: Removes `org.partiql.lang.mappers.StaticTypeMapper`
- **Breaking**: Removes `org.partiql.lang.mappers.IonSchemaMapper`
- **Breaking**: Removes `org.partiql.lang.mappers.TypeNotFoundException`
- **Breaking**: Removes `org.partiql.lang.mappers.getBaseTypeName()`
- **Breaking**: Removes unused/deprecated enums `KEYWORD`, `TOKEN_TYPE`, `EXPECTED_TOKEN_TYPE`, `EXPECTED_TOKEN_TYPE_1_OF_2`,
  `EXPECTED_TOKEN_TYPE_2_OF_2`, `TIMESTAMP_STRING`, `NARY_OP` from `org.partiql.lang.errors.Property`
- **Breaking**: Removes unused `tokenTypeValue()` from `org.partiql.lang.errors.PropertyValue`
- **Breaking**: Removes unused `TOKEN_CLASS` from `org.partiql.lang.errors.PropertyType`
- **Breaking**: Removes unused `set(Property, TokenType)` from `org.partiql.lang.errors.PropertyValueMap`
- **Breaking**: Removes unused/deprecated enums `LEXER_INVALID_NAME`, `LEXER_INVALID_OPERATOR`, `LEXER_INVALID_ION_LITERAL`,
  `PARSE_EXPECTED_KEYWORD`, `PARSE_EXPECTED_TOKEN_TYPE`, `PARSE_EXPECTED_2_TOKEN_TYPES`, `PARSE_EXPECTED_TYPE_NAME`,
  `PARSE_EXPECTED_WHEN_CLAUSE`, `PARSE_EXPECTED_WHERE_CLAUSE`, `PARSE_EXPECTED_CONFLICT_ACTION`, `PARSE_EXPECTED_RETURNING_CLAUSE`,
  `PARSE_UNSUPPORTED_RETURNING_CLAUSE_SYNTAX`, `PARSE_UNSUPPORTED_TOKEN`, `PARSE_EXPECTED_MEMBER`, `PARSE_UNSUPPORTED_SELECT`,
  `PARSE_UNSUPPORTED_CASE`, `PARSE_UNSUPPORTED_CASE_CLAUSE`, `PARSE_UNSUPPORTED_ALIAS`, `PARSE_UNSUPPORTED_SYNTAX`,
  `PARSE_UNSUPPORTED_SYNTAX`, `PARSE_INVALID_PATH_COMPONENT`, `PARSE_MISSING_IDENT_AFTER_AT`, `PARSE_UNEXPECTED_OPERATOR`,
  `PARSE_UNEXPECTED_TERM`, `PARSE_UNEXPECTED_KEYWORD`, `PARSE_EXPECTED_EXPRESSION`, `PARSE_EXPECTED_LEFT_PAREN_AFTER_CAST`,
  `PARSE_EXPECTED_LEFT_PAREN_VALUE_CONSTRUCTOR`, `PARSE_EXPECTED_LEFT_PAREN_BUILTIN_FUNCTION_CALL`,
  `PARSE_EXPECTED_RIGHT_PAREN_BUILTIN_FUNCTION_CALL`, `PARSE_EXPECTED_ARGUMENT_DELIMITER`, `PARSE_CAST_ARITY`,
  `PARSE_INVALID_TYPE_PARAM`, `PARSE_EMPTY_SELECT`, `PARSE_SELECT_MISSING_FROM`, `PARSE_MISSING_OPERATION`,
  `PARSE_MISSING_SET_ASSIGNMENT`, `PARSE_EXPECTED_IDENT_FOR_GROUP_NAME`, `PARSE_EXPECTED_IDENT_FOR_ALIAS`,
  `PARSE_EXPECTED_KEYWORD_FOR_MATCH`, `PARSE_EXPECTED_IDENT_FOR_MATCH`, `PARSE_EXPECTED_LEFT_PAREN_FOR_MATCH_NODE`,
  `PARSE_EXPECTED_RIGHT_PAREN_FOR_MATCH_NODE`, `PARSE_EXPECTED_LEFT_BRACKET_FOR_MATCH_EDGE`,
  `PARSE_EXPECTED_RIGHT_BRACKET_FOR_MATCH_EDGE`, `PARSE_EXPECTED_PARENTHESIZED_PATTERN`, `PARSE_EXPECTED_EDGE_PATTERN_MATCH_EDGE`,
  `PARSE_EXPECTED_EQUALS_FOR_MATCH_PATH_VARIABLE`, `PARSE_EXPECTED_AS_FOR_LET`, `PARSE_UNSUPPORTED_CALL_WITH_STAR`,
  `PARSE_NON_UNARY_AGREGATE_FUNCTION_CALL`, `PARSE_NO_STORED_PROCEDURE_PROVIDED`, `PARSE_MALFORMED_JOIN`,
  `PARSE_EXPECTED_IDENT_FOR_AT`, `PARSE_INVALID_CONTEXT_FOR_WILDCARD_IN_SELECT_LIST`,
  `PARSE_CANNOT_MIX_SQB_AND_WILDCARD_IN_SELECT_LIST`, `PARSE_ASTERISK_IS_NOT_ALONE_IN_SELECT_LIST`,
  `SEMANTIC_DUPLICATE_ALIASES_IN_SELECT_LIST_ITEM`, `SEMANTIC_NO_SUCH_FUNCTION`, `SEMANTIC_INCORRECT_ARGUMENT_TYPES_TO_FUNC_CALL`,
  `EVALUATOR_NON_TEXT_STRUCT_KEY`, `SEMANTIC_INCORRECT_NODE_ARITY`, `SEMANTIC_ASTERISK_USED_WITH_OTHER_ITEMS`,
  `getKeyword()` from `org.partiql.lang.errors.ErrorCode`
- **Breaking**: Removes unused `fillErrorContext()` from `org.partiql.lang.eval`
- **Breaking**: Removes deprecated `isNull()` from `org.partiql.lang.eval.ExprValueType`
- **Breaking**: Remove unused `fromTypeName()`, `fromSqlDataType()`, `fromSqlDataTypeOrNull()` from `org.partiql.lang.eval.ExprValueType`
- **Breaking**: Removes deprecated `org.partiql.lang.syntax.Lexer`
- **Breaking**: Removes unused `STANDARD_AGGREGATE_FUNCTIONS`, `OperatorPrecedenceGroups` from `org.partiql.lang.syntax`
- **Breaking**: Removes deprecated `org.partiql.lang.syntax.SourcePosition`
- **Breaking**: Removes deprecated `org.partiql.lang.syntax.SourceSpan`
- **Breaking**: Removes deprecated `org.partiql.lang.syntax.Token`
- **Breaking**: Removes deprecated `org.partiql.lang.syntax.TokenType`
- **Breaking**: Stops publishing PartiQL ISL to Maven Central. The last published version is https://central.sonatype.com/artifact/org.partiql/partiql-isl-kotlin/0.11.0
- **Breaking**: Removes unused package `org.partiql.lang.schemadiscovery` which included unused classes of:
  `SchemaInferencerFromExample`, `SchemaInferencerFromExampleImpl`, `TypeConstraint`, `NormalizeNullableVisitorTransform`,
  `NormalizeDecimalPrecisionsToUpToRange`, and `IonExampleParser`.
- **Breaking**: Removes unused package `org.partiql.lang.partiqlisl` which includes unused classes/methods: `ResourceAuthority`,
  `getResourceAuthority()`, and `loadPartiqlIsl()`.
- **Breaking**: Plan nodes cannot be directly instantiated. To instantiate, use the `Plan` (DEFAULT) factory.
- **Breaking**: PlanRewriter has been moved from `org.partiql.plan.visitor.PlanRewriter` to `org.partiql.plan.util.PlanRewriter`

### Security

### Contributors
Thank you to all who have contributed!
- @johnedquinn
- @RCHowell
- @vgapeyev

## [0.11.0] - 2023-05-22

### Added

- Adds an initial implementation of GPML (Graph Pattern Matching Language), following 
  PartiQL [RFC-0025](https://github.com/partiql/partiql-docs/blob/main/RFCs/0025-graph-data-model.md) 
  and [RFC-0033](https://github.com/partiql/partiql-docs/blob/main/RFCs/0033-graph-query.md).
  This initial implementation includes:
  - A file format for external graphs, defined as a schema in ISL (Ion Schema Language), 
    as well as an in-memory graph data model and a reader for loading external graphs into it.
  - CLI shell commands `!add_graph` and `!add_graph_from_file` for bringing 
    externally-defined graphs into the evaluation environment. 
  - Evaluation of straight-path patterns with simple label matching and 
    all directed/undirected edge patterns.
- Adds new `TupleConstraint` variant, `Ordered`, to represent ordering in `StructType`. See the KDoc for more information.

### Changed

- **Breaking**: The `fields` attribute of `org.partiql.types.StructType` is no longer a `Map<String, StaticType>`. It is
  now a `List<org.partiql.types.StructType.Field>`, where `Field` contains a `key (String)` and `value (StaticType)`. This
  is to allow duplicates within the `StructType`.

### Deprecated

### Fixed

- Fixes the ability for JOIN predicates to access the FROM source aliases and corresponding attributes.

### Removed

### Security

## [0.10.0] - 2023-05-05

### Added
- Added numeric builtins ABS, SQRT, EXP, LN, POW, MOD.
- Added standard SQL built-in functions POSITION, OVERLAY, LENGTH, BIT_LENGTH, OCTET_LENGTH, CARDINALITY,
  an additional builtin TEXT_REPLACE, and standard SQL aggregations on booleans EVERY, ANY, SOME.
- **Breaking** Added coercion of SQL-style subquery to a single value, as defined in SQL for
  subqueries occurring in a single-value context and outlined in Chapter 9 of the PartiQL specification.
  This is backward incompatible with the prior behavior (which left the computed collection as is),
  but brings it in conformance with the specification.
- Added `partiql-plan` package which contains experimental PartiQL Plan data structures.
- Initializes SPI Framework under `partiql-spi`.
- Models experimental `Schema` with constraints.
  With this change, we're introducing `Tuple` and `Collection` constraints to be able to model the shape of data as
  constraints.
- Introduces the PartiQLSchemaInferencer and PlannerSession
  - The PlannerSession describes the current session and is used by the PartiQLSchemaInferencer.
  - The PartiQLSchemaInferencer provides a function, `infer`, to aid in inferring the output `StaticType` of a
    PartiQL Query. See the KDoc for more information and examples.
- Adds back ability to convert an `IonDatagram` to an `ExprValue` using `of(value: IonValue): ExprValue` and `newFromIonValue(value: IonValue): ExprValue`
- Adds support for SQL's CURRENT_USER in the AST, EvaluatingCompiler, experimental planner implementation, and Schema Inferencer.
  - Adds the AST node `session_attribute`.
  - Adds the function `EvaluationSession.Builder::user()` to add the CURRENT_USER to the EvaluationSession
- Adds support for parsing and planning of `INSERT INTO .. AS <alias> ... ON CONFLICT DO [UPDATE|REPLACE] EXCLUDED WHERE <expr>`
- Adds the `statement.dml` and `dml_operation` node to the experimental PartiQL Physical Plan.

### Changed

- Deprecates the project level opt-in annotation `PartiQLExperimental` and split it into feature level. `ExperimentalPartiQLCompilerPipeline` and `ExperimentalWindowFunctions`.
- **Breaking**: Moves StaticType to `partiql-types`.
  - All references to static types need to modify their imports accordingly. For example,
    `org.partiql.lang.types.IntType` is now `org.partiql.types.IntType`.
  - Please modify existing dependencies accordingly. You may need to add dependency `org.partiql:partiql-types:0.10.0`.
  - Also, several methods within StaticType have been moved to a utility class within `partiql-lang-kotln`. See the below list:
    1. `org.partiql.lang.types.StaticType.fromExprValueType` -> `org.partiql.lang.types.StaticTypeUtils.staticTypeFromExprValueType`
    2. `org.partiql.lang.types.StaticType.fromExprValue` -> `org.partiql.lang.types.StaticTypeUtils.staticTypeFromExprValue`
    3. `org.partiql.lang.types.StaticType.isInstance` -> `org.partiql.lang.types.StaticTypeUtils.isInstance`
    4. `org.partiql.lang.types.StaticType.isComparableTo` -> `org.partiql.lang.types.StaticTypeUtils.areStaticTypesComparable`
    5. `org.partiql.lang.types.StaticType.isSubTypeOf` -> `org.partiql.lang.types.StaticTypeUtils.isSubTypeOf`
    5. `org.partiql.lang.types.StaticType.typeDomain` -> `org.partiql.lang.types.StaticTypeUtils.getTypeDomain`
    6. `org.partiql.lang.types.SingleType.getRuntimeType` -> `org.partiql.lang.types.StaticTypeUtils.getRuntimeType`
    7. `org.partiql.lang.types.StringType.StringLengthConstraint.matches` -> `org.partiql.lang.types.StaticTypeUtils.stringLengthConstraintMatches`
- **Breaking**: Removes deprecated `ionSystem()` function from PartiQLCompilerBuilder and PartiQLParserBuilder
- **Breaking**: Adds a new property `as_alias` to the `insert` AST node.
- **Breaking**: Adds new property `condition` to the AST nodes of `do_replace` and `do_update`
- **Breaking**: Adds `target_alias` property to the `dml_insert`, `dml_replace`, and `dml_update` nodes within the
  Logical and Logical Resolved plans
- **Breaking**: Adds `condition` property to the `dml_replace` and `dml_update` nodes within the
  Logical and Logical Resolved plans

### Deprecated

- `ExprValueFactory` interface marked as deprecated. Equivalent `ExprValue` construction methods are implemented in the `ExprValue` interface as static methods.

### Fixed

- Javadoc jar now contains dokka docs (was broken by gradle commit from 0.9.0)
- ANTLR (PartiQL.g4, PartiQLTokens.g4) and PIG (org/partiql/type-domains/partiql.ion) sources
  are back to being distributed with the jar.
- CLI no longer terminates on user errors in submitted PartiQL (when printing out the AST with !!)
  and no longer prints out stack traces upon user errors.
- Constrained Decimal matching logic.
- Parsing INSERT statements with aliases no longer loses the original table name. Closes #1043.
- Parsing INSERT statements with the legacy ON CONFLICT clause is no longer valid. Similarly, parsing the legacy INSERT
  statement with the up-to-date ON CONFLICT clause is no longer valid. Closes #1063.

### Removed

- The deprecated `IonValue` property in `ExprValue` interface is now removed.
- Removed partiql-extensions to partiql-cli `org.partiql.cli.functions`
- Removed IonSystem from PartiQLParserBuilder
- **Breaking**: Removes node `statement.dml_query` from the experimental PartiQL Physical Plan. Please see the added
  `statement.dml` and `dml_operation` nodes.

### Security

## [0.9.4] - 2023-04-20

This version reverts many accidental breaking changes introduced in v0.9.3. Its contents are equivalent to v0.9.2.

## [0.9.3] - 2023-04-12

This version accidentally released multiple breaking changes and is not recommended. Please use v0.9.4 to avoid
breaking changes if migrating from v0.9.2. The breaking changes accidentally introduced in v0.9.3 can be found in v0.10.0.

## [0.9.2] - 2023-01-20

### Added
- Adds ability to pipe queries to the CLI.
- Adds ability to run PartiQL files as executables by adding support for shebangs.
- Adds experimental syntax for CREATE TABLE, towards addressing 
  [#36](https://github.com/partiql/partiql-docs/issues/36) of specifying PartiQL DDL.

### Changed

### Deprecated

### Fixed
- Fixes list/bag ExprValue creation in plan evaluator
- Fixes gradle build issues.

## [0.9.1] - 2023-01-04

### Added
- Makes the following `PartiQLCompilerBuilder` functions are moved to public
  - `customOperatorFactories`
  - `customFunctions`
  - `customProcedures`

## [0.9.0] - 2022-12-13

### Added
- Adds simple auto-completion to the CLI.
- Adds the IsListParenthesizedMeta meta to aid in differentiating between parenthesized and non-parenthesized lists
- Adds support for HAVING clause in planner
- Adds support for collection aggregation functions in the EvaluatingCompiler and experimental planner
- Adds support for the syntactic sugar of using aggregations functions in place of their collection aggregation function
  counterparts (in the experimental planner)
- Experimental implementation for window function `Lag` and `Lead`.
- Adds support for EXPLAIN
- Adds continuous performance benchmarking to the CI for existing JMH benchmarks
  - Benchmark results can be seen on the project's GitHub Pages site
- Adds the `pipeline` flag to the CLI to provide experimental usage of the PartiQLCompilerPipeline
- Added `ExprValue.toIonValue(ion: IonSystem)` in kotlin, and `ExprValueExtensionKt.toIonValue(value: ExprValue, ion: IonSystem)` in Java to transform one `ExprValue` to a corresponding `IonValue`.
- Added `ExprValue.of(value: IonValue)` method to construct an `ExprValue` from an `IonValue`.

### Changed
- Now `CompileOption` uses `TypedOpParameter.HONOR_PARAMETERS` as default.
- Updates the CLI Shell Highlighter to use the ANTLR generated lexer/parser for highlighting user queries
- PartiQL MISSING in Ion representation now becomes ion null with annotation of `$missing`, instead of `$partiql_missing`
- PartiQL BAG in Ion representation now becomes ion list with annotation of `$bag`, instead of `$partiql_bag`
- PartiQL DATE in Ion representation now becomes ion timestamp with annotation of `$date`, instead of `$partiql_date`
- PartiQL TIME in Ion representation now becomes ion struct with annotation of `$time`, instead of `$partiql_time`
- Simplifies the aggregation operator in the experimental planner by removing the use of metas
- Increases the performance of the PartiQLParser by changing the parsing strategy
  - The PartiQLParser now attempts to parse queries using the SLL Prediction Mode set by ANTLR
  - If unable to parse via SLL Prediction Mode, it attempts to parse using the slower LL Prediction Mode
  - Modifications have also been made to the ANTLR grammar to increase the speed of parsing joined table references
  - Updates how the PartiQLParser handles parameter indexes to remove the double-pass while lexing
- Changes the expected `Property`'s of `TOKEN_INFO` to use `Property.TOKEN_DESCRIPTION` instead of `Property.TOKEN_TYPE`

### Deprecated
- Marks the GroupKeyReferencesVisitorTransform as deprecated. There is no functionally equivalent class.
- Marks `ionValue` property in `ExprValue` interface as deprecated. The functional equivalent method is `ExprValue.toIonValue(ion: IonSystem)` in kotlin, and `ExprValueKt.toIonValue(value: ExprValue, ion: IonSystem)` in Java.
- Marks `Lexer`, `Token`, `TokenType`, `SourcePosition`, and `SourceSpan` as deprecated. These will be removed without
  any replacement.
- Marks approximately 60 `ErrorCode`'s as deprecated. These will be removed without any replacement.
- Marks `Property.TOKEN_TYPE` as deprecated. Please use `Property.TOKEN_DESCRIPTION`.

### Fixed
- Fixes the ThreadInterruptedTests by modifying the time to interrupt parses. Also adds better exception exposure to
  facilitate debugging.

### Removed
- Removes the deprecated V0 AST in the codebase.
- Removes the deprecated MetaContainer in the codebase, removed interfaces and classes include:
  - [MetaContainer] Interface
  - [MetaContainerImpl]
  - [MetaDeserialize]
  - [MemoizedMetaDeserializer]
- Removes the deprecated Rewriter/AstWalker/AstVisitor in the code base, removed interfaces and classes include:
  - [AstRewriter] Interface & [AstRewriterBase] class
  - [AstVisitor] Interface & [AstVisitorBase] class
  - [AstWalker] class
  - [MetaStrippingRewriter] class
- Removes the deprecated ExprNode and related files in the code base.
  - [Parser] API `parseExprNode(source: String): ExprNode` has been removed.
  - [CompilerPipeline] API `compile(query: ExprNode): Expression` has been removed.
  - [ExprNode] and [AstNode] have been removed.
  - Functions related to conversions between ExprNode and PartiqlAst have been removed.
- Removes the deprecated SqlParser and SqlLexer
- **Breaking**: Removes the `CallAgg` node from the Logical, LogicalResolved, and Physical plans.
- Removes the experimental `PlannerPipeline` and replaces it with `PartiQLCompilerPipeline`.

### Security


## [0.8.2] - 2022-11-28
### Added
- Adds simple auto-completion to the CLI.

### Changed
- Increases the performance of the PartiQLParser by changing the parsing strategy
  - The PartiQLParser now attempts to parse queries using the SLL Prediction Mode set by ANTLR
  - If unable to parse via SLL Prediction Mode, it attempts to parse using the slower LL Prediction Mode
  - Modifications have also been made to the ANTLR grammar to increase the speed of parsing joined table references
  - Updates how the PartiQLParser handles parameter indexes to remove the double-pass while lexing

## [0.8.1] - 2022-10-28

### Added
- Extends statement redaction to support `INSERT/REPLACE/UPSERT INTO`.


## [0.8.0] - 2022-10-14

### Added
- `CHANGELOG.md` with back-filling of the previous releases to the change log to provide more visibility on unreleased
  changes and make the release process easier by using the `unreleased` section of change log. The `CONTRIBUTING.md`
  has also been updated to ensure this is part of the process.
- backward-incompatiblity and dependency questions are added to the project's PR process to provide more context
  on the changes that include these and the alternatives that have been considered.
- README.md badges for GitHub Actions status, codecov, and license
- An experimental (pending [#15](https://github.com/partiql/partiql-docs/issues/15)) embedding of a subset of
  the [GPML (Graph Pattern Matching Language)](https://arxiv.org/abs/2112.06217) graph query, as a new expression
  form `<expr> MATCH <gpml_pattern>`, which can be used as a bag-of-structs data source in the `FROM` clause.   
  The use within the grammar is based on the assumption of a new graph data type being added to the
  specification of data types within PartiQL, and should be considered experimental until the semantics of the graph
  data type are specified.
  - basic and abbreviated node and edge patterns (section 4.1 of the GPML paper)
  - concatenated path patterns  (section 4.2 of the GPML paper)
  - path variables  (section 4.2 of the GPML paper)
  - graph patterns (i.e., comma separated path patterns)  (section 4.3 of the GPML paper)
  - parenthesized patterns (section 4.4 of the GPML paper)
  - path quantifiers  (section 4.4 of the GPML paper)
  - restrictors and selector  (section 5.1 of the GPML paper)
  - pre-filters and post-filters (section 5.2 of the GPML paper)
- Added EvaluatonSession.context: A string-keyed map of arbitrary values which provides a way to make  
  session state such as current user and transaction details available to custom [ExprFunction] implementations
  and custom physical operator implementations.
- Replaces `union`, `intersect`, `except` IR nodes with common `bag_op` IR node
- Add support for CallAgg in Type Inferencer.
- A GitHub Workflow to automatically sync the `docs` directory with the GitHub Wiki
- Introduces the `PartiQLParser`, an implementation of `Parser` using `ANTLR`
  - Matches the functionality of the existing `SqlParser`
  - Now catches a StackOverflowError and throws a ParserException
  - Support for DQL, DDL, DML, GPML, and EXEC
  - Handles consistency and precedence issues seen in SqlParser
    - See GitHub Issues [#709](https://github.com/partiql/partiql-lang-kotlin/issues/709), [#708](https://github.com/partiql/partiql-lang-kotlin/issues/708),
      [#707](https://github.com/partiql/partiql-lang-kotlin/issues/707), [#683](https://github.com/partiql/partiql-lang-kotlin/issues/683),
      and [#730](https://github.com/partiql/partiql-lang-kotlin/issues/730)
- Parsing of `INSERT` DML with `ON CONFLICT DO REPLACE EXCLUDED` based on [RFC-0011](https://github.com/partiql/partiql-docs/blob/main/RFCs/0011-partiql-insert.md)
- Adds a subset of `REPLACE INTO` and `UPSERT INTO` parsing based on [RFC-0030](https://github.com/partiql/partiql-docs/blob/main/RFCs/0030-partiql-upsert-replace.md)
  - Parsing of target attributes is not supported yet and is pending [#841](https://github.com/partiql/partiql-lang-kotlin/issues/841)
- Logical plan representation and evaluation support for `INSERT` DML with `ON CONFLICT DO REPLACE EXCLUDED` and `REPLACE INTO` based on [RFC-0011](https://github.com/partiql/partiql-docs/blob/main/RFCs/0011-partiql-insert.md)
- Logical plan representation of `INSERT` DML with `ON CONFLICT DO UPDATE EXCLUDED` and `UPSERT INTO` based on [RFC-0011](https://github.com/partiql/partiql-docs/blob/main/RFCs/0011-partiql-insert.md)
- Enabled projection alias support for ORDER BY clause
- Adds support for PIVOT in the planner consistent with `EvaluatingCompiler`

#### Experimental Planner Additions

- Renamed `PassResult` to PlannerPassResult for clarity. (This is part of the experimental query planner API.)
- The `PlannerPipeline` API now has experimental and partial support for `INSERT` and `DELETE` DML statements—
  tracking PartiQL specification issues are [partiql-docs/#4](https://github.com/partiql/partiql-docs/issues/4) (only
  a subset has been implemented--see examples below) and
  [partiql-docs/#19](https://github.com/partiql/partiql-docs/issues/19).
  - Examples of supported statements include:
    - `INSERT INTO foo << { 'id': 1, 'name': 'bob' }, { 'id': 2, 'name' : 'sue' } >>` (multi record insert)
    - `INSERT INTO foo SELECT c.id, c.name FROM customer AS c` (insert the results of a query into another table)
    - `DELETE FROM foo` (delete all records in a table)
    - `DELETE FROM foo AS f WHERE f.zipCode = '90210'` (delete all records matching a predicate)
- Introduced planner event callbacks as a means to provide a facility that allows the query to be visualized at every
  stage in the `PlannerPipeline` and to generate performance metrics for the individual phases of query planning.  See
  `PlannerPipe.Builder.plannerEventCallback` for details.
- Adds the following optimization passes, none of which are enabled by default:
  - `FilterScanToKeyLookupPass` which performs a simple optimization common to most databases: it converts a filter
    predicate covering a table's complete primary key into a single get-by-key operation, thereby avoiding a full table
    scan.  This may pass leave behind some useless `and` expressions if more `and` operands exist in the filter predicate
    other than primary key field equality expressions.
  - `RemoveUselessAndsPass`, which removes any useless `and` expressions introduced by the previous pass or by the
    query author, e.g. `true and x.id = 42` -> `x.id = 42`), `true and true` -> `true`, etc.
  - `RemoveUselessFiltersPass`, which removes useless filters introduced by the previous pass or by the query author
    (e.g. `(filter (lit true) <bexpr>))` -> `<bexpr>`.
- Add support for `UNPIVOT`, the behavior is expected to be compatible with the `evaluating compiler`.
- Adds support for GROUP BY (aggregations, group keys, etc)
- Adds support for ORDER BY in Planner

### Changed
- The default parser for all components of PartiQL is now the PartiQLParser -- see the deprecation of `SqlParser`
- Parsing of `ORDER BY` clauses will no longer populate the AST with defaults for the 'sort specification'
  (i.e., `ASC` or `DESC`) or 'nulls specification' (i.e., `NULLS FIRST` or `NULLS LAST`) when the are not provided in
  the query text. Defaulting of sort order is moved to the evaluator.

### Deprecated
- Deprecates `SqlLexer` and `SqlParser` to be replaced with the `PartiQLParserBuilder`.
- Deprecates helper method, `blacklist`, within `org.partiql.lang.eval` and introduced a functionally equivalent
  `org.partiql.lang.eval.denyList` method.
- Deprecates `TypedOpParameter.LEGACY` to be replaced with `TypedOpParameter.HONOR_PARAMETERS`

### Fixed
- Codecov report uploads in GitHub Actions workflow
- GitHub Actions capability to run on forks
- Negation overflow caused by minimum INT8
- Type mismatch error caused by evaluator's integer overflow check
- Cast function's behavior on positive_infinity, negative_infinity, and NaN explicitly defined and handled.
- Changed Trim Function Specification handling(fixed error message, and now can take case-insensitive trim spec)

### Removed
- README.md badge for travisci
- **Breaking Change**: removed [ExprValueType.typeNames] as needed by the future work of legacy parser removal and OTS
- **Breaking Change**: [PartiqlPhysical.Type.toTypedOpParameter()] now becomes an internal function
- **Breaking Change**: [PartiqlAst.Type.toTypedOpParameter()] is removed
- **Breaking Change**: [PartiqlAstSanityValidator] now becomes an internal class
- **Breaking Change**: [PartiqlPhysicalSanityValidator] is removed
- **Breaking Change**: the following custom type AST nodes are removed from `partiql.ion` file: `es_boolean`, `es_integer`, `es_float`,
  `es_text`, `es_any`, `spark_short`, `spark_integer`, `spark_long`, `spark_double`, `spark_boolean`, `spark_float`,
  `rs_varchar_max`, `rs_integer`, `rs_bigint`, `rs_boolean`, `rs_real`, `rs_double_precision`.
  The related visitor transform `CustomTypeVisitorTransform` is also removed.
  See [Issue 510](https://github.com/partiql/partiql-lang-kotlin/issues/510) for more details.


### Security

## [0.7.0-alpha] - 2022-06-23
### Added
- An experimental query planner API along with logical and physical plans structures with the support of non-default
  physical operator implementations.
- An optional flag, `--wrap-ion`, to give users the old functionality of reading multiple Ion values (previous behavior).
- Benchmark framework and benchmark implementation for `LIKE` performance
- Convenience `StaticType` for `TEXT` and `NUMERIC`
- Enable `MIN` and `MAX` to work with all the data-types.
- Introduction of `extensions` and addition of the `query_ddb` function to allow querying AWS DynamoDB from the CLI.
- Replacement of REPL with [JLine](https://jline.github.io/) shell
- Syntax highlighting for CLI
- Three additional CLI flags:
  - `-r --projection-iter-behavior:` Controls the behavior of ExprValue.iterator in the projection result:
    (default: FILTER_MISSING) [FILTER_MISSING, UNFILTERED]
  - `-t --typed-op-behavior`: indicates how CAST should behave: (default: HONOR_PARAMETERS) [LEGACY, HONOR_PARAMETERS]
  - `-v --undefined-variable-behavior`: Defines the behavior when a non-existent variable is referenced:
    (default: ERROR) [ERROR, MISSING]
- `--input-format` flag to the CLI
- `CEIL` and `FLOOR` functions
- `DATE/TIME` formatting and the support for `DATE/TIME` in Ion data format

### Changed
- `LIKE` matching via compilation to `java.util.regex.Pattern`
- Run `ktlint` before tests.

### Removed
- [breaking change] Removal of Field `EVALUATOR_SQL_EXCEPTION` from `ErrorCode` class:
  A client program may be interrupted by `NoSuchFieldError` exception.
- [breaking change] Removal of `NodeMetadata` from `org.partiql.lang.eval`:
  A client program may be interrupted by `NoClassDefFoundError` exception.

### Fixed
- Fix `write_file` CLI function; the old function required the input to be a `string`, but it must be a generic type.
- Add `ktlint` task dependency to enable execution optimizations and reducing he build time by ~ `30%`.
- Adjust handling of Ion input (requiring single value)
- Adjust handling of Ion output (outputting the real value)
- Adds missing metas to `ORDER BY` `ExprNode` and `PartiqlAst` (E.g. source location), which limits error message
  reporting.

## [0.6.0-alpha] - 2022-04-06
### Added
- [cli] Add permissive mode evaluation option to CLI/REPL [#545](https://github.com/partiql/partiql-lang-kotlin/pull/545)
- `ORDER BY` implementation in evaluator [#554](https://github.com/partiql/partiql-lang-kotlin/pull/554)
- [build] Adds `ktlint` to gradle build [#542](https://github.com/partiql/partiql-lang-kotlin/pull/542)

### Changed
- For `ExprFunction`, replace `Environment` with `EvaluationSession` [#559](https://github.com/partiql/partiql-lang-kotlin/pull/559)
- Migrate to PIG `v0.5.0` [#563](https://github.com/partiql/partiql-lang-kotlin/pull/563)
- [build] Increase build performance w/ Gradle upgrade to 7.4 [#539](https://github.com/partiql/partiql-lang-kotlin/pull/539)
- [build] Upgrade `dokka` to `1.6.10`, set `org.gradle.jvmargs` [#568](https://github.com/partiql/partiql-lang-kotlin/pull/568)
- Changed `Path` AST node to use its root node source location [#527](https://github.com/partiql/partiql-lang-kotlin/pull/527)
- Improve the `CAST` assertion assertEval [#523](https://github.com/partiql/partiql-lang-kotlin/pull/523)
- [build] Bump Kotlin version to `1.4.32` from `1.4.0` [#548](https://github.com/partiql/partiql-lang-kotlin/pull/548)
- [breaking-change] changing `ExprFunction`'s usage of `Environment` to `EvaluationSession` along with some other
  classes containing implementation details made internal as part of [#559](https://github.com/partiql/partiql-lang-kotlin/pull/559).

### Deprecated
- Deprecate `ExprNode` [#535](https://github.com/partiql/partiql-lang-kotlin/pull/535)

### Fixed
- Fix all compiler warnings [#562](https://github.com/partiql/partiql-lang-kotlin/pull/562)

### Removed
- Clean up `ExprFunction` test [#529](https://github.com/partiql/partiql-lang-kotlin/pull/529)

## [0.5.0-alpha] - 2022-02-11
### Added
- Adds a static type inferencer for static query checks and query type inference
- Adds multiple exception logging and severity level API
- Adds the dataguide API which can be used to infer Ion schema from Ion data
  - Also adds mappers to and from PartiQL’s static type and ISL
- Refactor of PartiQL’s `StaticType`
- Refactors `ExprFunction` interface
- Adds evaluator option for `PERMISSIVE` mode
- Adds support for `CAN_CAST` and `CAN_LOSSLESS_CAST`
- Adds evaluation-time function call (`ExprFunction`) argument type checks
- Adds `integer8`, `int8`, `bigint`, `int2`, and `integer2` as type names
- Adds support for `OFFSET` [#451](https://github.com/partiql/partiql-lang-kotlin/pull/451)
- [cli] Uses Apache's CSVParser for file reading [#474](https://github.com/partiql/partiql-lang-kotlin/pull/474) and
- ability to read custom CSV configurations [#480](https://github.com/partiql/partiql-lang-kotlin/pull/480)

### Changed
- Upgrades Kotlin version to `1.4`
- Modeled `NULLIF` and `COALESCE` as `PartiqlAst` nodes rather than `ExprFunctions`
- Started parameterization of evaluation tests

### Deprecated
- Deprecate `ExprNode` in parser [#464](https://github.com/partiql/partiql-lang-kotlin/pull/464)

### Fixed
- Fixes evaluator behavior to error for structs with non-text keys
- Corrects the parser error for unexpected reserved keywords in a select list
- Fixes static initializing cycle with lazy initialization of `SqlDataType`
- Fixes unknown propagation for `IN` operator
- Fixes bug in precision check for `NUMERIC`
- Makes unknown simple `CASE WHEN` predicate the same as `false`
- Make unknown branch predicates the same as false for searched `CASE WHEN`
- Disallows duplicate projected fields in select list query
- Fixes `EXTRACT` `ExprFunction` to return a `decimal` instead of `float`
- Fixes `EXISTS` and `DATE_DIFF` function signatures
- Fixes `GROUP BY` for more than 2 nested path expressions [#461](https://github.com/partiql/partiql-lang-kotlin/pull/461)
- [cli] Fixes `CLI` command bug when input data is empty [#478](https://github.com/partiql/partiql-lang-kotlin/pull/478)
- [cli] Fixes `CLI` bug when outputting `IONTEXT` to file [#479](https://github.com/partiql/partiql-lang-kotlin/pull/479)

### Removed
- Removes wildcard imports in cli [#483](https://github.com/partiql/partiql-lang-kotlin/pull/483) and
  lang [#488](https://github.com/partiql/partiql-lang-kotlin/pull/488)
- Removes `DateTimeType` `sealed` class [#489](https://github.com/partiql/partiql-lang-kotlin/pull/489)
- Renames `DateTimePart` type to `DatePart` [#506](https://github.com/partiql/partiql-lang-kotlin/pull/506)

## [0.4.0-alpha] - 2021-10-07

### Added
- Sets up JMH for PartiQL [#427](https://github.com/partiql/partiql-lang-kotlin/pull/427)
- Allows for default timezone configuration [#449](https://github.com/partiql/partiql-lang-kotlin/pull/449)

### Changed
- Uses new PIG major version `v0.4.0` [#454](https://github.com/partiql/partiql-lang-kotlin/pull/454)
- Moves usage of default timezone from parser to evaluator [#448](https://github.com/partiql/partiql-lang-kotlin/pull/448)
- [breaking-change] changes related to imported builders.

### Fixed
- Fixes struct handling of non-text struct field keys [#450](https://github.com/partiql/partiql-lang-kotlin/pull/450)

## [0.2.7-alpha] - 2021-09-13

### Fixed
- Cherry picks "Fix bug causing multiple nested nots to parse very slowly [#436](https://github.com/partiql/partiql-lang-kotlin/pull/436)
  for `v0.2.7` release [#439](https://github.com/partiql/partiql-lang-kotlin/pull/439)
- Cherry picks "Use LazyThreadSafteyMode.PUBLICATION instead of NONE [#433](https://github.com/partiql/partiql-lang-kotlin/pull/433)
  for `v0.2.7` release [#440](https://github.com/partiql/partiql-lang-kotlin/pull/440)

## [0.1.7-alpha] - 2021-09-13

### Fixed
- Cherry picks "Fix bug causing multiple nested nots to parse very slowly [#436](https://github.com/partiql/partiql-lang-kotlin/pull/436)
  for `v0.1.7` release [#441](https://github.com/partiql/partiql-lang-kotlin/pull/441)
- Cherry picks "Use LazyThreadSafteyMode.PUBLICATION instead of NONE [#433](https://github.com/partiql/partiql-lang-kotlin/pull/433)
  for `v0.1.7` release [#442](https://github.com/partiql/partiql-lang-kotlin/pull/442)

## [0.3.4-alpha] - 2021-09-10
### Fixed
- Bug causing multiple nested nots to parse very slowly [#436](https://github.com/partiql/partiql-lang-kotlin/pull/436)

## [0.3.3-alpha] - 2021-09-09
### Changed
- Uses `LazyThreadSafteyMode.PUBLICATION` instead of NONE

## [0.3.1-alpha] - 2021-06-18
### Fixed
- Prevent the `ORDER BY` clause from being dropped in visitor transforms [#420](https://github.com/partiql/partiql-lang-kotlin/pull/420)

## [0.3.0-alpha] - 2021-06-09
### Added
- `DATE` and `TIME` data types
- Enhancements made by/for DynamoDB
- Compile-time `Thread.interrupted()` checks were added to help mitigate the impact of compiling extremely large SQL
  queries.
- Various performance improvements to the compiler were added.

### Changed
- The modeling of `ExprNode` and `PartiqlAst` APIs has changed as needed to account for the enhancements to DML statements
  and `ORDER BY`. Customers using these APIs may be affected.
- Other minor API changes.

### Fixed
- Fixes parser for the top level tokens [#369](https://github.com/partiql/partiql-lang-kotlin/pull/369)
- Make `SIZE` function work with s-expressions. [#379](https://github.com/partiql/partiql-lang-kotlin/pull/379)
- A number of other minor bug fixes and technical debt has been addressed. For a complete list of PRs that made it into
  this release, please see the v0.3.0 GitHub milestone.

## [0.1.6-alpha] - 2021-05-13

### Fixed
- Adds Compile-Time Thread.interrupted() checks [#398](https://github.com/partiql/partiql-lang-kotlin/pull/398)

## [0.1.5-alpha] - 2021-04-27

### Fixed
- Fixes a severe performance issue relating the sanity checks performed on very large queries before compilation. [#391](https://github.com/partiql/partiql-lang-kotlin/pull/391)

## [0.2.6-alpha] - 2021-02-18

### Added
- Functions to convert from UNIX epoch to TIMESTAMP and TIMESTAMP to UNIX epoch. [#330](https://github.com/partiql/partiql-lang-kotlin/pull/330)
- Adds a Rewriter to VisitorTransform [guide](https://github.com/partiql/partiql-lang-kotlin/blob/feb84730c64a2ad0f12c57bef3b1c45e21279538/docs/dev/RewriterToVisitorTransformGuide.md)

### Changed
- Migrates existing `AstRewriters` to PIG’s `VisitorTransform`. [#356](https://github.com/partiql/partiql-lang-kotlin/pull/356)

### Deprecated
- Deprecates AstRewriter, AstRewriterBase, MetaStrippingRewriter, RewriterTestBase

## [0.2.5-alpha] - 2021-01-12

### Added
- System stored procedure calls (`EXEC`) [#345](https://github.com/partiql/partiql-lang-kotlin/pull/345).
  More details on usage can be found [here](https://github.com/partiql/partiql-spec/issues/17)
- CLI: version number and commit hash in REPL [#339](https://github.com/partiql/partiql-lang-kotlin/pull/339)
- CLI: `PARTIQL_PRETTY` output-format for non-interactive use [#349](https://github.com/partiql/partiql-lang-kotlin/pull/349)
- Document thread safety of `CompilerPipeline` [#334](https://github.com/partiql/partiql-lang-kotlin/pull/334)

### Fixed
- Parsing of `TRIM` specification keywords (`BOTH`, `LEADING`, and `TRAILING`) [#326](https://github.com/partiql/partiql-lang-kotlin/pull/326)
- Build failure of `TimestampTemporalAccessorTests` when given a negative year [#346](https://github.com/partiql/partiql-lang-kotlin/pull/346)
- Running of parameterized tests and other test targets [#338](https://github.com/partiql/partiql-lang-kotlin/pull/338) and [#351](https://github.com/partiql/partiql-lang-kotlin/pull/351)

## [0.2.4-alpha] - 2020-11-08

### Fixed
- Fix `LIMIT` clause execution order #300
- Stop treating date parts as if they are string literals #317

## [0.2.3-alpha] - 2020-10-09

### Added
- `LET` (fom `FROM` clauses) implementation.

### Fixed
- fix: bigDecimalOf no-ops when given an Ion decimal [#293](https://github.com/partiql/partiql-lang-kotlin/pull/293)

## [0.1.4-alpha] - 2020-09-30

### Fixed
- This release is a backport of [#286](https://github.com/partiql/partiql-lang-kotlin/pull/286) which was applied on top
  of v0.1.3-alpha.

## [0.2.2-alpha] - 2020-09-29

### Changed
- Improvements to LIKE pattern compilation performance. [#284](https://github.com/partiql/partiql-lang-kotlin/pull/284)

## [0.2.1-alpha] - 2020-06-09

### Fixed
- Fixes [#246](https://github.com/partiql/partiql-lang-kotlin/pull/246)

## [0.2.0-alpha] - 2020-03-26

### Added
- Adds support for `DISTINCT`
- Initial set of DML features.  See [this](https://github.com/partiql/partiql-lang-kotlin/commit/16fefe0f096175a6a7b284313634dfad23858a38) for details.
- New error codes for division by `0` and modulo `0`

### Changed
- [breaking-change] `JOIN` is now **required** to provide an `ON` clause. In previous version an `ON` clause was optional
  which caused ambiguous parsing of multiple `JOIN` for which some had `ON` clause and some had not. The old behaviour
  was also out of Spec.

### Fixed
- Close CLI Stream correctly
- Preserve negative zero when writing values to the console in the REPL/CLI.
- Fix float negative zero equality

### Removed
- Removes invalid syntax check on case expressions with type parameters, e.g., `CAST(a AS DECIMAL(1, 2))` now does not
  throw

## [0.1.3-alpha] - 2020-03-26

### Fixed
- Fix [#228](https://github.com/partiql/partiql-lang-kotlin/pull/228) by removing invalid sanity check.

## [0.1.2-alpha] - 2020-01-10

### Changed
- Optimizes performance of IN operator when right side is used with many literals.

### Fixed
- Fix issue causing the REPL's output stream to be prematurely closed

## [0.1.1-alpha] - 2019-11-21

### Added
- Better printing support

### Changed
- Refactors code in CLI

### Fixed
- Fixes treatment of null values in JOIN conditions

## [0.1.0-alpha] - 2019-07-30

### Added
Initial alpha release of PartiQL.

[Unreleased]: https://github.com/partiql/partiql-lang-kotlin/compare/v0.7.0-alpha...HEAD
[0.7.0-alpha]: https://github.com/partiql/partiql-lang-kotlin/compare/v0.6.0-alpha...v0.7.0-alpha
[0.6.0-alpha]: https://github.com/partiql/partiql-lang-kotlin/compare/v0.5.0-alpha...v0.6.0-alpha
[0.5.0-alpha]: https://github.com/partiql/partiql-lang-kotlin/compare/v0.4.0-alpha...v0.5.0-alpha
[0.4.0-alpha]: https://github.com/partiql/partiql-lang-kotlin/compare/v0.3.4-alpha...v0.4.0-alpha
[0.3.4-alpha]: https://github.com/partiql/partiql-lang-kotlin/compare/v0.3.3-alpha...v0.3.4-alpha
[0.3.3-alpha]: https://github.com/partiql/partiql-lang-kotlin/compare/v0.3.1-alpha...v0.3.3-alpha
[0.3.1-alpha]: https://github.com/partiql/partiql-lang-kotlin/compare/v0.3.0-alpha...v0.3.1-alpha
[0.3.0-alpha]: https://github.com/partiql/partiql-lang-kotlin/compare/v0.2.6-alpha...v0.3.0-alpha
[0.2.7-alpha]: https://github.com/partiql/partiql-lang-kotlin/compare/v0.2.6-alpha...v0.2.7-alpha
[0.2.6-alpha]: https://github.com/partiql/partiql-lang-kotlin/compare/v0.2.5-alpha...v0.2.6-alpha
[0.2.5-alpha]: https://github.com/partiql/partiql-lang-kotlin/compare/v0.2.4-alpha...v0.2.5-alpha
[0.2.4-alpha]: https://github.com/partiql/partiql-lang-kotlin/compare/v0.2.3-alpha...v0.2.4-alpha
[0.2.3-alpha]: https://github.com/partiql/partiql-lang-kotlin/compare/v0.2.2-alpha...v0.2.3-alpha
[0.2.2-alpha]: https://github.com/partiql/partiql-lang-kotlin/compare/v0.2.1-alpha...v0.2.2-alpha
[0.2.1-alpha]: https://github.com/partiql/partiql-lang-kotlin/compare/v0.2.0-alpha...v0.2.1-alpha
[0.2.0-alpha]: https://github.com/partiql/partiql-lang-kotlin/compare/v0.1.7-alpha...v0.2.0-alpha
[0.1.7-alpha]: https://github.com/partiql/partiql-lang-kotlin/compare/v0.1.6-alpha...v0.1.7-alpha
[0.1.6-alpha]: https://github.com/partiql/partiql-lang-kotlin/compare/v0.1.5-alpha...v0.1.6-alpha
[0.1.5-alpha]: https://github.com/partiql/partiql-lang-kotlin/compare/v0.1.4-alpha...v0.1.5-alpha
[0.1.4-alpha]: https://github.com/partiql/partiql-lang-kotlin/compare/v0.1.3-alpha...v0.1.4-alpha
[0.1.3-alpha]: https://github.com/partiql/partiql-lang-kotlin/compare/v0.1.2-alpha...v0.1.3-alpha
[0.1.2-alpha]: https://github.com/partiql/partiql-lang-kotlin/compare/v0.1.1-alpha...v0.1.2-alpha
[0.1.1-alpha]: https://github.com/partiql/partiql-lang-kotlin/compare/v0.1.0-alpha...v0.1.1-alpha
[0.1.0-alpha]: https://github.com/partiql/partiql-lang-kotlin/releases/tag/v0.1.0-alpha<|MERGE_RESOLUTION|>--- conflicted
+++ resolved
@@ -10,6 +10,7 @@
 ### Added
 - Adds overridden `toString()` method for Sprout-generated code.
 - Adds CURRENT_DATE session variable to PartiQL.g4 and PartiQLParser
+- Adds configurable AST to SQL pretty printer. Usage in Java `AstKt.sql(ast)` or in Kotlin `ast.sql()`.
 
 ### Changed
 
@@ -87,9 +88,6 @@
   disjunction `|`, conjunction `&`, negation `!`, and grouping.
 - Adds default `equals` and `hashCode` methods for each generated abstract class of Sprout. This affects the generated
 classes in `:partiql-ast` and `:partiql-plan`.
-<<<<<<< HEAD
-- Adds configurable AST to SQL pretty printer. Usage in Java `AstKt.sql(ast)` or in Kotlin `ast.sql()`.
-=======
 - Adds README to `partiql-types` package.
 - Initializes PartiQL's Code Coverage library
   - Adds support for BRANCH and BRANCH-CONDITION Coverage
@@ -97,7 +95,6 @@
   - For more information, see the "Writing PartiQL Unit Tests" article in our GitHub Wiki.
 - Adds new constructor parameters to all variants of `PartiQLResult`.
 - Adds two new methods to `PartiQLResult`: `getCoverageData` and `getCoverageStructure`.
->>>>>>> 882667e7
 
 ### Changed
 - **Breaking**: all product types defined by the internal Sprout tool no longer generate interfaces. They are now abstract
