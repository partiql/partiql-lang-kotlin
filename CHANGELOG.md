--- conflicted
+++ resolved
@@ -41,12 +41,9 @@
       [#707](https://github.com/partiql/partiql-lang-kotlin/issues/707), [#683](https://github.com/partiql/partiql-lang-kotlin/issues/683),
       and [#730](https://github.com/partiql/partiql-lang-kotlin/issues/730)
 - Parsing of `INSERT` DML with `ON CONFLICT DO REPLACE EXCLUDED` based on [RFC-0011](https://github.com/partiql/partiql-docs/blob/main/RFCs/0011-partiql-insert.md)
-<<<<<<< HEAD
 - Adds experimental parsing of `REPLACE INTO` and `UPSERT INTO` DML commands pending approval of the following RFC for moving out of experimental:
   - https://github.com/partiql/partiql-docs/issues/27
-=======
 - Logical plan representation of `INSERT` DML with `ON CONFLICT DO REPLACE EXCLUDED` based on [RFC-0011](https://github.com/partiql/partiql-docs/blob/main/RFCs/0011-partiql-insert.md)
->>>>>>> 8bfaf204
 - Enabled projection alias support for ORDER BY clause
 
 
