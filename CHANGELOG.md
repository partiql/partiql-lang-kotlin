# Changelog
All notable changes to this project will be documented in this file.

The format is based on [Keep a Changelog](https://keepachangelog.com/en/1.0.0/),
and this project adheres to [Semantic Versioning](https://semver.org/spec/v2.0.0.html).

## [Unreleased]

### Added
- `CHANGELOG.md` with back-filling of the previous releases to the change log to provide more visibility on unreleased
  changes and make the release process easier by using the `unreleased` section of change log. The `CONTRIBUTING.md`
  has also been updated to ensure this is part of the process.
- backward-incompatiblity and dependency questions are added to the project's PR process to provide more context
  on the changes that include these and the alternatives that have been considered.
- README.md badges for GitHub Actions status, codecov, and license
- An experimental (pending [#15](https://github.com/partiql/partiql-docs/issues/15)) embedding of a subset of
  the [GPML (Graph Pattern Matching Language)](https://arxiv.org/abs/2112.06217) graph query into the `FROM` clause,
  supporting. The use within the grammar is based on the assumption of a new graph data type being added to the
  specification of data types within PartiQL, and should be considered experimental until the semantics of the graph
  data type are specified.
  - basic and abbreviated node and edge patterns (section 4.1 of the GPML paper)
  - concatenated path patterns  (section 4.2 of the GPML paper)
  - path variables  (section 4.2 of the GPML paper)
  - graph patterns (i.e., comma separated path patterns)  (section 4.3 of the GPML paper)
  - parenthesized patterns (section 4.4 of the GPML paper)
  - path quantifiers  (section 4.4 of the GPML paper)
  - restrictors and selector  (section 5.1 of the GPML paper)
  - pre-filters and post-filters (section 5.2 of the GPML paper)
- Added EvaluatonSession.context: A string-keyed map of arbitrary values which provides a way to make  
  session state such as current user and transaction details available to custom [ExprFunction] implementations
  and custom physical operator implementations.
- Replaces `union`, `intersect`, `except` IR nodes with common `bag_op` IR node
- Add support for CallAgg in Type Inferencer.
- A GitHub Workflow to automatically sync the `docs` directory with the GitHub Wiki
- Introduces the `PartiQLParser`, an implementation of `Parser` using `ANTLR`
  - Matches the functionality of the existing `SqlParser`
  - Now catches a StackOverflowError and throws a ParserException
  - Support for DQL, DDL, DML, GPML, and EXEC
  - Handles consistency and precedence issues seen in SqlParser
    - See GitHub Issues [#709](https://github.com/partiql/partiql-lang-kotlin/issues/709), [#708](https://github.com/partiql/partiql-lang-kotlin/issues/708),
      [#707](https://github.com/partiql/partiql-lang-kotlin/issues/707), [#683](https://github.com/partiql/partiql-lang-kotlin/issues/683),
      and [#730](https://github.com/partiql/partiql-lang-kotlin/issues/730)

#### Experimental Planner Additions

- Renamed `PassResult` to PlannerPassResult for clarity. (This is part of the experimental query planner API.)
- The `PlannerPipeline` API now has experimental and partial support for `INSERT` and `DELETE` DML statements— 
tracking PartiQL specification issues are [partiql-docs/#4](https://github.com/partiql/partiql-docs/issues/4) (only
a subset has been implemented--see examples below) and 
[partiql-docs/#19](https://github.com/partiql/partiql-docs/issues/19).
  - Examples of supported statements include:
    - `INSERT INTO foo << { 'id': 1, 'name': 'bob' }, { 'id': 2, 'name' : 'sue' } >>` (multi record insert)
    - `INSERT INTO foo SELECT c.id, c.name FROM customer AS c` (insert the results of a query into another table)
    - `DELETE FROM foo` (delete all records in a table)
    - `DELETE FROM foo AS f WHERE f.zipCode = '90210'` (delete all records matching a predicate)
- Introduced planner event callbacks as a means to provide a facility that allows the query to be visualized at every 
stage in the `PlannerPipeline` and to generate performance metrics for the individual phases of query planning.  See
`PlannerPipe.Builder.plannerEventCallback` for details.
- Adds the following optimization passes, none of which are enabled by default:
  - `FilterScanToKeyLookupPass` which performs a simple optimization common to most databases: it converts a filter 
  predicate covering a table's complete primary key into a single get-by-key operation, thereby avoiding a full table
  scan.  This may pass leave behind some useless `and` expressions if more `and` operands exist in the filter predicate 
  other than primary key field equality expressions.
  - `RemoveUselessAndsPass`, which removes any useless `and` expressions introduced by the previous pass or by the 
  query author, e.g. `true and x.id = 42` -> `x.id = 42`), `true and true` -> `true`, etc.
  - `RemoveUselessFiltersPass`, which removes useless filters introduced by the previous pass or by the query author 
  (e.g. `(filter (lit true) <bexpr>))` -> `<bexpr>`.

### Changed

### Deprecated
- Deprecates `SqlLexer` and `SqlParser` to be replaced with the `PartiQLParserBuilder`.
- Deprecates helper method, `blacklist`, within `org.partiql.lang.eval` and introduced a functionally equivalent
  `org.partiql.lang.eval.denyList` method.

### Fixed
- Codecov report uploads in GitHub Actions workflow
- GitHub Actions capability to run on forks
- Negation overflow caused by minimum INT8
- Type mismatch error caused by evaluator's integer overflow check
<<<<<<< HEAD
- Cast function's behavior on positive_infinity, negative_infinity, NaN explicitly defined and handled. 
=======
- Changed Trim Function Specification handling(fixed error message, and now can take case-insensitive trim spec)
>>>>>>> cb352bf8

### Removed
- README.md badge for travisci

### Security

## [0.7.0-alpha] - 2022-06-23
### Added
- An experimental query planner API along with logical and physical plans structures with the support of non-default 
  physical operator implementations.
- An optional flag, `--wrap-ion`, to give users the old functionality of reading multiple Ion values (previous behavior).
- Benchmark framework and benchmark implementation for `LIKE` performance
- Convenience `StaticType` for `TEXT` and `NUMERIC`
- Enable `MIN` and `MAX` to work with all the data-types.
- Introduction of `extensions` and addition of the `query_ddb` function to allow querying AWS DynamoDB from the CLI.
- Replacement of REPL with [JLine](https://jline.github.io/) shell
- Syntax highlighting for CLI
- Three additional CLI flags:
  - `-r --projection-iter-behavior:` Controls the behavior of ExprValue.iterator in the projection result: 
    (default: FILTER_MISSING) [FILTER_MISSING, UNFILTERED]
  - `-t --typed-op-behavior`: indicates how CAST should behave: (default: HONOR_PARAMETERS) [LEGACY, HONOR_PARAMETERS]
  - `-v --undefined-variable-behavior`: Defines the behavior when a non-existent variable is referenced: 
    (default: ERROR) [ERROR, MISSING]
- `--input-format` flag to the CLI
- `CEIL` and `FLOOR` functions
- `DATE/TIME` formatting and the support for `DATE/TIME` in Ion data format

### Changed
- `LIKE` matching via compilation to `java.util.regex.Pattern`
- Run `ktlint` before tests.

### Removed
- [breaking change] Removal of Field `EVALUATOR_SQL_EXCEPTION` from `ErrorCode` class:
  A client program may be interrupted by `NoSuchFieldError` exception.
- [breaking change] Removal of `NodeMetadata` from `org.partiql.lang.eval`:
  A client program may be interrupted by `NoClassDefFoundError` exception.
- [breaking change] Removal of the following classes from `org.partiql.lang.eval.like`:
  - `CodepointCheckpointIterator`
  - `PatternPart`
  - `PatternPart.AnyOneChar`
  - `PatternPart.ExactChars`
  - `PatternPartKt`
    A client program may be interrupted by NoClassDefFoundError exception.

### Fixed
- Fix `write_file` CLI function; the old function required the input to be a `string`, but it must be a generic type.
- Add `ktlint` task dependency to enable execution optimizations and reducing he build time by ~ `30%`.
- Adjust handling of Ion input (requiring single value)
- Adjust handling of Ion output (outputting the real value)
- Adds missing metas to `ORDER BY` `ExprNode` and `PartiqlAst` (E.g. source location), which limits error message 
  reporting.

## [0.6.0-alpha] - 2022-04-06
### Added
- [cli] Add permissive mode evaluation option to CLI/REPL [#545](https://github.com/partiql/partiql-lang-kotlin/pull/545)
- `ORDER BY` implementation in evaluator [#554](https://github.com/partiql/partiql-lang-kotlin/pull/554)
- [build] Adds `ktlint` to gradle build [#542](https://github.com/partiql/partiql-lang-kotlin/pull/542)

### Changed
- For `ExprFunction`, replace `Environment` with `EvaluationSession` [#559](https://github.com/partiql/partiql-lang-kotlin/pull/559)
- Migrate to PIG `v0.5.0` [#563](https://github.com/partiql/partiql-lang-kotlin/pull/563)
- [build] Increase build performance w/ Gradle upgrade to 7.4 [#539](https://github.com/partiql/partiql-lang-kotlin/pull/539)
- [build] Upgrade `dokka` to `1.6.10`, set `org.gradle.jvmargs` [#568](https://github.com/partiql/partiql-lang-kotlin/pull/568)
- Changed `Path` AST node to use its root node source location [#527](https://github.com/partiql/partiql-lang-kotlin/pull/527)
- Improve the `CAST` assertion assertEval [#523](https://github.com/partiql/partiql-lang-kotlin/pull/523)
- [build] Bump Kotlin version to `1.4.32` from `1.4.0` [#548](https://github.com/partiql/partiql-lang-kotlin/pull/548)
- [breaking-change] changing `ExprFunction`'s usage of `Environment` to `EvaluationSession` along with some other 
  classes containing implementation details made internal as part of [#559](https://github.com/partiql/partiql-lang-kotlin/pull/559).
  
### Deprecated
- Deprecate `ExprNode` [#535](https://github.com/partiql/partiql-lang-kotlin/pull/535)

### Fixed
- Fix all compiler warnings [#562](https://github.com/partiql/partiql-lang-kotlin/pull/562)

### Removed
- Clean up `ExprFunction` test [#529](https://github.com/partiql/partiql-lang-kotlin/pull/529)

## [0.5.0-alpha] - 2022-02-11
### Added
- Adds a static type inferencer for static query checks and query type inference
- Adds multiple exception logging and severity level API
- Adds the dataguide API which can be used to infer Ion schema from Ion data
  - Also adds mappers to and from PartiQL’s static type and ISL
- Refactor of PartiQL’s `StaticType`
- Refactors `ExprFunction` interface
- Adds evaluator option for `PERMISSIVE` mode
- Adds support for `CAN_CAST` and `CAN_LOSSLESS_CAST`
- Adds evaluation-time function call (`ExprFunction`) argument type checks
- Adds `integer8`, `int8`, `bigint`, `int2`, and `integer2` as type names
- Adds support for `OFFSET` [#451](https://github.com/partiql/partiql-lang-kotlin/pull/451)
- [cli] Uses Apache's CSVParser for file reading [#474](https://github.com/partiql/partiql-lang-kotlin/pull/474) and 
- ability to read custom CSV configurations [#480](https://github.com/partiql/partiql-lang-kotlin/pull/480)

### Changed
- Upgrades Kotlin version to `1.4`
- Modeled `NULLIF` and `COALESCE` as `PartiqlAst` nodes rather than `ExprFunctions`
- Started parameterization of evaluation tests

### Deprecated
- Deprecate `ExprNode` in parser [#464](https://github.com/partiql/partiql-lang-kotlin/pull/464)

### Fixed
- Fixes evaluator behavior to error for structs with non-text keys
- Corrects the parser error for unexpected reserved keywords in a select list
- Fixes static initializing cycle with lazy initialization of `SqlDataType`
- Fixes unknown propagation for `IN` operator
- Fixes bug in precision check for `NUMERIC`
- Makes unknown simple `CASE WHEN` predicate the same as `false`
- Make unknown branch predicates the same as false for searched `CASE WHEN`
- Disallows duplicate projected fields in select list query
- Fixes `EXTRACT` `ExprFunction` to return a `decimal` instead of `float`
- Fixes `EXISTS` and `DATE_DIFF` function signatures
- Fixes `GROUP BY` for more than 2 nested path expressions [#461](https://github.com/partiql/partiql-lang-kotlin/pull/461)
- [cli] Fixes `CLI` command bug when input data is empty [#478](https://github.com/partiql/partiql-lang-kotlin/pull/478)
- [cli] Fixes `CLI` bug when outputting `IONTEXT` to file [#479](https://github.com/partiql/partiql-lang-kotlin/pull/479)

### Removed
- Removes wildcard imports in cli [#483](https://github.com/partiql/partiql-lang-kotlin/pull/483) and 
  lang [#488](https://github.com/partiql/partiql-lang-kotlin/pull/488)
- Removes `DateTimeType` `sealed` class [#489](https://github.com/partiql/partiql-lang-kotlin/pull/489)
- Renames `DateTimePart` type to `DatePart` [#506](https://github.com/partiql/partiql-lang-kotlin/pull/506)

## [0.4.0-alpha] - 2021-10-07

### Added
- Sets up JMH for PartiQL [#427](https://github.com/partiql/partiql-lang-kotlin/pull/427)
- Allows for default timezone configuration [#449](https://github.com/partiql/partiql-lang-kotlin/pull/449)

### Changed
- Uses new PIG major version `v0.4.0` [#454](https://github.com/partiql/partiql-lang-kotlin/pull/454)
- Moves usage of default timezone from parser to evaluator [#448](https://github.com/partiql/partiql-lang-kotlin/pull/448)
- [breaking-change] changes related to imported builders.

### Fixed
- Fixes struct handling of non-text struct field keys [#450](https://github.com/partiql/partiql-lang-kotlin/pull/450)

## [0.2.7-alpha] - 2021-09-13

### Fixed
- Cherry picks "Fix bug causing multiple nested nots to parse very slowly [#436](https://github.com/partiql/partiql-lang-kotlin/pull/436) 
  for `v0.2.7` release [#439](https://github.com/partiql/partiql-lang-kotlin/pull/439) 
- Cherry picks "Use LazyThreadSafteyMode.PUBLICATION instead of NONE [#433](https://github.com/partiql/partiql-lang-kotlin/pull/433)
  for `v0.2.7` release [#440](https://github.com/partiql/partiql-lang-kotlin/pull/440)

## [0.1.7-alpha] - 2021-09-13

### Fixed
- Cherry picks "Fix bug causing multiple nested nots to parse very slowly [#436](https://github.com/partiql/partiql-lang-kotlin/pull/436) 
  for `v0.1.7` release [#441](https://github.com/partiql/partiql-lang-kotlin/pull/441)
- Cherry picks "Use LazyThreadSafteyMode.PUBLICATION instead of NONE [#433](https://github.com/partiql/partiql-lang-kotlin/pull/433)
  for `v0.1.7` release [#442](https://github.com/partiql/partiql-lang-kotlin/pull/442)

## [0.3.4-alpha] - 2021-09-10
### Fixed
- Bug causing multiple nested nots to parse very slowly [#436](https://github.com/partiql/partiql-lang-kotlin/pull/436)

## [0.3.3-alpha] - 2021-09-09
### Changed
- Uses `LazyThreadSafteyMode.PUBLICATION` instead of NONE

## [0.3.1-alpha] - 2021-06-18
### Fixed
- Prevent the `ORDER BY` clause from being dropped in visitor transforms [#420](https://github.com/partiql/partiql-lang-kotlin/pull/420)

## [0.3.0-alpha] - 2021-06-09
### Added
- `DATE` and `TIME` data types
- Enhancements made by/for DynamoDB
- Compile-time `Thread.interrupted()` checks were added to help mitigate the impact of compiling extremely large SQL 
  queries.
- Various performance improvements to the compiler were added.

### Changed
- The modeling of `ExprNode` and `PartiqlAst` APIs has changed as needed to account for the enhancements to DML statements
  and `ORDER BY`. Customers using these APIs may be affected.
- Other minor API changes.

### Fixed
- Fixes parser for the top level tokens [#369](https://github.com/partiql/partiql-lang-kotlin/pull/369)
- Make `SIZE` function work with s-expressions. [#379](https://github.com/partiql/partiql-lang-kotlin/pull/379)
- A number of other minor bug fixes and technical debt has been addressed. For a complete list of PRs that made it into 
  this release, please see the v0.3.0 GitHub milestone.

## [0.1.6-alpha] - 2021-05-13

### Fixed
- Adds Compile-Time Thread.interrupted() checks [#398](https://github.com/partiql/partiql-lang-kotlin/pull/398)

## [0.1.5-alpha] - 2021-04-27

### Fixed
- Fixes a severe performance issue relating the sanity checks performed on very large queries before compilation. [#391](https://github.com/partiql/partiql-lang-kotlin/pull/391)

## [0.2.6-alpha] - 2021-02-18

### Added
- Functions to convert from UNIX epoch to TIMESTAMP and TIMESTAMP to UNIX epoch. [#330](https://github.com/partiql/partiql-lang-kotlin/pull/330)
- Adds a Rewriter to VisitorTransform [guide](https://github.com/partiql/partiql-lang-kotlin/blob/feb84730c64a2ad0f12c57bef3b1c45e21279538/docs/dev/RewriterToVisitorTransformGuide.md)

### Changed
- Migrates existing `AstRewriters` to PIG’s `VisitorTransform`. [#356](https://github.com/partiql/partiql-lang-kotlin/pull/356)

### Deprecated
- Deprecates AstRewriter, AstRewriterBase, MetaStrippingRewriter, RewriterTestBase

## [0.2.5-alpha] - 2021-01-12

### Added
- System stored procedure calls (`EXEC`) [#345](https://github.com/partiql/partiql-lang-kotlin/pull/345). 
  More details on usage can be found [here](https://github.com/partiql/partiql-spec/issues/17)
- CLI: version number and commit hash in REPL [#339](https://github.com/partiql/partiql-lang-kotlin/pull/339)
- CLI: `PARTIQL_PRETTY` output-format for non-interactive use [#349](https://github.com/partiql/partiql-lang-kotlin/pull/349)
- Document thread safety of `CompilerPipeline` [#334](https://github.com/partiql/partiql-lang-kotlin/pull/334)

### Fixed
- Parsing of `TRIM` specification keywords (`BOTH`, `LEADING`, and `TRAILING`) [#326](https://github.com/partiql/partiql-lang-kotlin/pull/326)
- Build failure of `TimestampTemporalAccessorTests` when given a negative year [#346](https://github.com/partiql/partiql-lang-kotlin/pull/346)
- Running of parameterized tests and other test targets [#338](https://github.com/partiql/partiql-lang-kotlin/pull/338) and [#351](https://github.com/partiql/partiql-lang-kotlin/pull/351)

## [0.2.4-alpha] - 2020-11-08

### Fixed
- Fix `LIMIT` clause execution order #300
- Stop treating date parts as if they are string literals #317

## [0.2.3-alpha] - 2020-10-09

### Added
- `LET` (fom `FROM` clauses) implementation.

### Fixed
- fix: bigDecimalOf no-ops when given an Ion decimal [#293](https://github.com/partiql/partiql-lang-kotlin/pull/293)

## [0.1.4-alpha] - 2020-09-30

### Fixed
- This release is a backport of [#286](https://github.com/partiql/partiql-lang-kotlin/pull/286) which was applied on top 
  of v0.1.3-alpha.

## [0.2.2-alpha] - 2020-09-29

### Changed
- Improvements to LIKE pattern compilation performance. [#284](https://github.com/partiql/partiql-lang-kotlin/pull/284)

## [0.2.1-alpha] - 2020-06-09

### Fixed
- Fixes [#246](https://github.com/partiql/partiql-lang-kotlin/pull/246)

## [0.2.0-alpha] - 2020-03-26

### Added
- Adds support for `DISTINCT`
- Initial set of DML features.  See [this](https://github.com/partiql/partiql-lang-kotlin/commit/16fefe0f096175a6a7b284313634dfad23858a38) for details.
- New error codes for division by `0` and modulo `0`

### Changed
- [breaking-change] `JOIN` is now **required** to provide an `ON` clause. In previous version an `ON` clause was optional
  which caused ambiguous parsing of multiple `JOIN` for which some had `ON` clause and some had not. The old behaviour 
  was also out of Spec.

### Fixed
- Close CLI Stream correctly
- Preserve negative zero when writing values to the console in the REPL/CLI.
- Fix float negative zero equality

### Removed
- Removes invalid syntax check on case expressions with type parameters, e.g., `CAST(a AS DECIMAL(1, 2))` now does not 
  throw

## [0.1.3-alpha] - 2020-03-26

### Fixed
- Fix [#228](https://github.com/partiql/partiql-lang-kotlin/pull/228) by removing invalid sanity check.

## [0.1.2-alpha] - 2020-01-10

### Changed
- Optimizes performance of IN operator when right side is used with many literals.

### Fixed
- Fix issue causing the REPL's output stream to be prematurely closed

## [0.1.1-alpha] - 2019-11-21

### Added
- Better printing support

### Changed
- Refactors code in CLI

### Fixed
- Fixes treatment of null values in JOIN conditions

## [0.1.0-alpha] - 2019-07-30

### Added
Initial alpha release of PartiQL.

[Unreleased]: https://github.com/partiql/partiql-lang-kotlin/compare/v0.7.0-alpha...HEAD
[0.7.0-alpha]: https://github.com/partiql/partiql-lang-kotlin/compare/v0.6.0-alpha...v0.7.0-alpha
[0.6.0-alpha]: https://github.com/partiql/partiql-lang-kotlin/compare/v0.5.0-alpha...v0.6.0-alpha
[0.5.0-alpha]: https://github.com/partiql/partiql-lang-kotlin/compare/v0.4.0-alpha...v0.5.0-alpha
[0.4.0-alpha]: https://github.com/partiql/partiql-lang-kotlin/compare/v0.3.4-alpha...v0.4.0-alpha
[0.3.4-alpha]: https://github.com/partiql/partiql-lang-kotlin/compare/v0.3.3-alpha...v0.3.4-alpha
[0.3.3-alpha]: https://github.com/partiql/partiql-lang-kotlin/compare/v0.3.1-alpha...v0.3.3-alpha
[0.3.1-alpha]: https://github.com/partiql/partiql-lang-kotlin/compare/v0.3.0-alpha...v0.3.1-alpha
[0.3.0-alpha]: https://github.com/partiql/partiql-lang-kotlin/compare/v0.2.6-alpha...v0.3.0-alpha
[0.2.7-alpha]: https://github.com/partiql/partiql-lang-kotlin/compare/v0.2.6-alpha...v0.2.7-alpha
[0.2.6-alpha]: https://github.com/partiql/partiql-lang-kotlin/compare/v0.2.5-alpha...v0.2.6-alpha
[0.2.5-alpha]: https://github.com/partiql/partiql-lang-kotlin/compare/v0.2.4-alpha...v0.2.5-alpha
[0.2.4-alpha]: https://github.com/partiql/partiql-lang-kotlin/compare/v0.2.3-alpha...v0.2.4-alpha
[0.2.3-alpha]: https://github.com/partiql/partiql-lang-kotlin/compare/v0.2.2-alpha...v0.2.3-alpha
[0.2.2-alpha]: https://github.com/partiql/partiql-lang-kotlin/compare/v0.2.1-alpha...v0.2.2-alpha
[0.2.1-alpha]: https://github.com/partiql/partiql-lang-kotlin/compare/v0.2.0-alpha...v0.2.1-alpha
[0.2.0-alpha]: https://github.com/partiql/partiql-lang-kotlin/compare/v0.1.7-alpha...v0.2.0-alpha
[0.1.7-alpha]: https://github.com/partiql/partiql-lang-kotlin/compare/v0.1.6-alpha...v0.1.7-alpha
[0.1.6-alpha]: https://github.com/partiql/partiql-lang-kotlin/compare/v0.1.5-alpha...v0.1.6-alpha
[0.1.5-alpha]: https://github.com/partiql/partiql-lang-kotlin/compare/v0.1.4-alpha...v0.1.5-alpha
[0.1.4-alpha]: https://github.com/partiql/partiql-lang-kotlin/compare/v0.1.3-alpha...v0.1.4-alpha
[0.1.3-alpha]: https://github.com/partiql/partiql-lang-kotlin/compare/v0.1.2-alpha...v0.1.3-alpha
[0.1.2-alpha]: https://github.com/partiql/partiql-lang-kotlin/compare/v0.1.1-alpha...v0.1.2-alpha
[0.1.1-alpha]: https://github.com/partiql/partiql-lang-kotlin/compare/v0.1.0-alpha...v0.1.1-alpha
[0.1.0-alpha]: https://github.com/partiql/partiql-lang-kotlin/releases/tag/v0.1.0-alpha<|MERGE_RESOLUTION|>--- conflicted
+++ resolved
@@ -78,11 +78,8 @@
 - GitHub Actions capability to run on forks
 - Negation overflow caused by minimum INT8
 - Type mismatch error caused by evaluator's integer overflow check
-<<<<<<< HEAD
-- Cast function's behavior on positive_infinity, negative_infinity, NaN explicitly defined and handled. 
-=======
+- Cast function's behavior on positive_infinity, negative_infinity, and NaN explicitly defined and handled. 
 - Changed Trim Function Specification handling(fixed error message, and now can take case-insensitive trim spec)
->>>>>>> cb352bf8
 
 ### Removed
 - README.md badge for travisci
