--- conflicted
+++ resolved
@@ -56,11 +56,8 @@
   - [AstVisitor] Interface & [AstVisitorBase] class
   - [AstWalker] class
   - [MetaStrippingRewriter] class
-<<<<<<< HEAD
 - Removes the deprecated SqlParser and SqlLexer 
-=======
 - **Breaking**: Removes the `CallAgg` node from the Logical, LogicalResolved, and Physical plans
->>>>>>> 7080a5fc
 
 ### Security
 
