# Changelog
All notable changes to this project will be documented in this file.

The format is based on [Keep a Changelog](https://keepachangelog.com/en/1.0.0/),
and this project adheres to [Semantic Versioning](https://semver.org/spec/v2.0.0.html).

<!-- Template: after a release, copy and paste out below
## [Unreleased]

### Added

### Changed

### Deprecated

### Fixed
- Fixes typing of CASE-WHEN by applying the rules from SQL-99 9.3 for minimal common supertype.

### Removed

### Security

### Contributors
Thank you to all who have contributed!
- @rchowell

-->

## [Unreleased]

### Added

### Changed
- Change `StaticType.AnyOfType`'s `.toString` to not perform `.flatten()`
- Change modeling of `COALESCE` and `NULLIF` to dedicated nodes in logical plan

### Deprecated
- The current SqlBlock, SqlDialect, and SqlLayout are marked as deprecated and will be slightly changed in the next release. 

### Fixed
- `StaticType.flatten()` on an `AnyOfType` with `AnyType` will return `AnyType`
- Updates the default `.sql()` method to use a more efficient (internal) printer implementation.


### Removed

### Security

### Contributors
Thank you to all who have contributed!
<<<<<<< HEAD
=======
- @<your-username>
- @rchowell
>>>>>>> 6fbfa785
- @alancai98

## [0.14.4]

### Added
- Added constrained decimal as valid parameter type to functions that take in numeric parameters. 
- Added async version of physical plan evaluator `PartiQLCompilerAsync`. 
  - The following related async APIs have been added:
    - `org.partiql.lang.compiler` -- `PartiQLCompilerAsync`, `PartiQLCompilerAsyncBuilder`, `PartiQLCompilerAsyncDefault`, `PartiQLCompilerPipelineAsync`
    - `org.partiql.lang.eval` -- `PartiQLStatementAsync`
    - `org.partiql.lang.eval.physical` -- `VariableBindingAsync`
    - `org.partiql.lang.eval.physical.operators` -- `AggregateOperatorFactoryAsync`, `CompiledGroupKeyAsync`, `CompiledAggregateFunctionAsync`, `FilterRelationalOperatorFactoryAsync`, `JoinRelationalOperatorFactoryAsync`, `LetRelationalOperatorFactoryAsync`, `LimitRelationalOperatorFactoryAsync`, `OffsetRelationalOperatorFactoryAsync`, `ProjectRelationalOperatorFactoryAsync`, `RelationExpressionAsync`, `ScanRelationalOperatorFactoryAsync`, `SortOperatorFactoryAsync`, `CompiledSortKeyAsync`, `UnpivotOperatorFactoryAsync`, `ValueExpressionAsync`, `WindowRelationalOperatorFactoryAsync`, `CompiledWindowFunctionAsync`
    - `org.partiql.lang.eval.physical.window` -- `NavigationWindowFunctionAsync`, `WindowFunctionAsync`
  - Overall, we see about a 10-20% performance decline in running a single query on the synchronous vs async evaluator
    - JMH benchmarks added to partiql-lang: `PartiQLCompilerPipelineBenchmark` and `PartiQLCompilerPipelineAsyncBenchmark`

### Changed
- Function resolution logic: Now the function resolver would match all possible candidate(based on if the argument can be coerced to the Signature parameter type). If there are multiple match it will first attempt to pick the one requires the least cast, then pick the function with the highest precedence. 
- partiql-cli -- experimental version of CLI now uses the async physical plan evaluator

### Deprecated
- As part of the additions to make an async physical plan evaluator, the synchronous physical plan evaluator `PartiQLCompiler` has been deprecated.
  - The following related APIs have been deprecated
    - `org.partiql.lang.compiler` -- `PartiQLCompiler`, `PartiQLCompilerBuilder`, `PartiQLCompilerDefault`, `PartiQLCompilerPipeline`
    - `org.partiql.lang.eval` -- `PartiQLStatement`
    - `org.partiql.lang.eval.physical` -- `VariableBinding`
    - `org.partiql.lang.eval.physical.operators` -- `AggregateOperatorFactory`, `CompiledGroupKey`, `CompiledAggregateFunction`, `FilterRelationalOperatorFactory`, `JoinRelationalOperatorFactory`, `LetRelationalOperatorFactory`, `LimitRelationalOperatorFactory`, `OffsetRelationalOperatorFactory`, `ProjectRelationalOperatorFactory`, `RelationExpression`, `ScanRelationalOperatorFactory`, `SortOperatorFactory`, `CompiledSortKey`, `UnpivotOperatorFactory`, `ValueExpression`, `WindowRelationalOperatorFactory`, `CompiledWindowFunction`
    - `org.partiql.lang.eval.physical.window` -- `NavigationWindowFunction`, `WindowFunction`

### Fixed
- partiql-ast: `SqlDialect` will wrap unary ops (`NOT`, `+`, `-`) in parens

### Removed

### Security

### Contributors
Thank you to all who have contributed!
- @yliuuuu
- @alancai98

## [0.14.3] - 2024-02-14

### Fixed
- Return type of `partiql-ast`'s `SqlDialect` for `defaultReturn` to be a `SqlBlock` rather than `Nothing`
- Flatten `CASE WHEN` branch type in `PlanTyper`

### Contributors
Thank you to all who have contributed!
- @alancai98
- @yliuuuu

## [0.14.2] - 2024-01-25

### Added

### Changed
- Upgrade IonJava dependency to v1.11.1

### Deprecated

### Fixed

### Removed

### Security

### Contributors
Thank you to all who have contributed!
- @RCHowell
- @alancai98

## [0.14.1] - 2024-01-03

### Added
- Adds the ability to define a user-defined-function in `ConnectorMetadata`
- Move `ConnectorMetadata` map from `PartiQLPlanner` to `PartiQLPlanner.Session` for planner re-use.
  - Deprecates 2 APIs in `org.partiql.planner.PartiQLPlannerBuilder` in favor of using the ConnectorMetadata map in `PartiQLPlanner.Session`.

### Changed

### Deprecated

### Fixed

### Removed

### Security

### Contributors
Thank you to all who have contributed!
- @rchowell
- @johnedquinn
- @yliuuuu

## [0.14.0-alpha] - 2023-12-15

### Added
- Adds top-level IR node creation functions.
- Adds `componentN` functions (destructuring) to IR nodes via Kotlin data classes
- Adds public `tag` field to IR nodes for associating metadata
- Adds AST Normalization Pass. 
- Adds PartiQLPlanner Interface, which is responsible for translate an AST to a Plan. 
- **EXPERIMENTAL** Evaluation of `EXCLUDE` in the `EvaluatingCompiler`
  - This is currently marked as experimental until the RFC is approved https://github.com/partiql/partiql-lang/issues/27
  - This will be added to the `PhysicalPlanCompiler` in an upcoming release
- **EXPERIMENTAL**: Adds support for EXCLUDE in the default SqlDialect.

### Changed
- StaticTypeInferencer and PlanTyper will not raise an error when an expression is inferred to `NULL` or `unionOf(NULL, MISSING)`. In these cases the StaticTypeInferencer and PlanTyper will still raise the Problem Code `ExpressionAlwaysReturnsNullOrMissing` but the severity of the problem has been changed to warning. In the case an expression always returns `MISSING`, problem code `ExpressionAlwaysReturnsMissing` will be raised, which will have problem severity of error.
- **Breaking** The default integer literal type is now 32-bit; if the literal can not fit in a 32-bit integer, it overflows to 64-bit. 
- **BREAKING** `PartiQLValueType` now distinguishes between Arbitrary Precision Decimal and Fixed Precision Decimal. 
- **BREAKING** Function Signature Changes. Now Function signature has two subclasses, `Scalar` and `Aggregation`. 
- **BREAKING** Plugin Changes. Only return one Connector.Factory, use Kotlin fields. JVM signature remains the same.
- **BREAKING** In the produced plan: 
  - The new plan is fully resolved and typed.
  - Operators will be converted to function call. 
- Changes the return type of `filter_distinct` to a list if input collection is list
- Changes the `PartiQLValue` collections to implement Iterable rather than Sequence, allowing for multiple consumption.
- **BREAKING** Moves PartiQLParserBuilder.standard().build() to be PartiQLParser.default().
- **BREAKING** Changed modeling of `EXCLUDE` in `partiql-ast`

### Deprecated


### Fixed
- Fixes the CLI hanging on invalid queries. See issue #1230.
- Fixes Timestamp Type parsing issue. Previously Timestamp Type would get parsed to a Time type.
- Fixes PIVOT parsing to assign the key and value as defined by spec section 14.
- Fixes the physical plan compiler to return list when `DISTINCT` used with `ORDER BY`

### Removed
- **Breaking** Removed IR factory in favor of static top-level functions. Change `Ast.foo()`
  to `foo()`
- **Breaking** Removed `org.partiql.lang.planner.transforms.AstToPlan`. Use `org.partiql.planner.PartiQLPlanner`. 
- **Breaking** Removed `org.partiql.lang.planner.transforms.PartiQLSchemaInferencer`. In order to achieve the same functionality, one would need to use the `org.partiql.planner.PartiQLPlanner`.
  - To get the inferred type of the query result, one can do: `(plan.statement as Statement.Query).root.type`

### Security

### Contributors
Thank you to all who have contributed!
- @rchowell
- @johnedquinn
- @yliuuuu
- @alancai98

## [0.13.2-alpha] - 2023-09-29

### Added
- Adds overridden `toString()` method for Sprout-generated code.
- Adds CURRENT_DATE session variable to PartiQL.g4 and PartiQLParser
- Adds configurable AST to SQL pretty printer. Usage in Java `AstKt.sql(ast)` or in Kotlin `ast.sql()`.
- Support parsing, planning, and evaluation of Bitwise AND operator (&).
  - The Bitwise And Operator only works for integer operands.
  - The operator precedence may change based on the pending operator precedence [RFC](https://github.com/partiql/partiql-docs/issues/50).
- **EXPERIMENTAL** Adds `EXCLUDE` to parser, ast, plan, and plan schema inferencer
  - This feature is marked as experimental until an RFC is added https://github.com/partiql/partiql-spec/issues/39
  - NOTE: this feature is not currently implemented in the evaluator

### Fixed
- Fixes typing of scalar subqueries in the PartiQLSchemaInferencer. Note that usage of `SELECT *` in subqueries
  is not fully supported. Please make sure to handle InferenceExceptions.
- Fixes schema inferencer behavior for ORDER BY

### Contributors
Thank you to all who have contributed!
- @johnedquinn
- @RCHowell
- @yliuuuu
- @alancai98

## [0.13.1-alpha] - 2023-09-19

### Added
- Adds `isInterruptible` property to `CompileOptions`. The default value is `false`. Please see the KDocs for more information.
- Adds support for thread interruption in compilation and execution. If you'd like to opt-in to this addition, please see
  the `isInterruptible` addition above for more information.
- Adds support for CLI users to use CTRL-C to cancel long-running compilation/execution of queries

### Fixed
- Fix a bug in `FilterScanToKeyLookup` pass wherein it was rewriting primary key equality expressions with references
  to the candidate row on both sides.  Now it will correctly ignore such expressions.
- Fixes build failure for version `0.13.0` by publishing `partiql-plan` as an independent artifact. Please note that `partiql-plan` is experimental.

### Contributors
Thank you to all who have contributed!
- @dlurton
- @yliuuuu
- @am357
- @johnedquinn
- @alancai98

## [0.13.0-alpha] - 2023-09-07

### Added
- Adds `org.partiql.value` (experimental) package for reading/writing PartiQL values
- Adds function overloading to the `CompilerPipeline` and experimental `PartiQLCompilerPipeline`.
- Adds new method `getFunctions()` to `org.partiql.spi.Plugin`.
- Adds `PartiQLFunction` interface.
- Adds `FunctionSignature` and `FunctionParameter` class to `org/partiql/types/function`.
- Adds a new flag `--plugins` to PartiQL CLI to allow users to specify the root of their plugins directory.
  The default is `~/.partiql/plugins` . Each implementer of a plugin should place a directory under the
  plugins root containing the JAR corresponding with their plugin implementation.
  Example: `~/.partiql/plugins/customPlugin/customPlugin.jar`
- Adds serialization and deserialization between IonValue and `org.partiql.value`.
- Adds `org.partiql.ast` package and usage documentation
- Adds `org.partiql.parser` package and usage documentation
- Adds PartiQL's Timestamp Data Model.
- Adds support for Timestamp constructor call in Parser.
- Parsing of label patterns within node and edge graph patterns now supports
  disjunction `|`, conjunction `&`, negation `!`, and grouping.
- Adds default `equals` and `hashCode` methods for each generated abstract class of Sprout. This affects the generated
classes in `:partiql-ast` and `:partiql-plan`.
- Adds README to `partiql-types` package.
- Initializes PartiQL's Code Coverage library
  - Adds support for BRANCH and BRANCH-CONDITION Coverage
  - Adds integration with JUnit5 for ease-of-use
  - For more information, see the "Writing PartiQL Unit Tests" article in our GitHub Wiki.
- Adds new constructor parameters to all variants of `PartiQLResult`.
- Adds two new methods to `PartiQLResult`: `getCoverageData` and `getCoverageStructure`.

### Changed
- **Breaking**: all product types defined by the internal Sprout tool no longer generate interfaces. They are now abstract
  classes due to the generation of `equals` and `hashCode` methods. This change impacts many generated interfaces exposed
  in `:partiql-ast` and `:partiql-plan`.
- Standardizes `org/partiql/cli/functions/QueryDDB` and other built-in functions in `org/partiql/lang/eval/builtins` by the new `ExprFunction` format.
- **Breaking**: Redefines `org/partiql/lang/eval/ExprFunctionkt.call()` method by only invoking `callWithRequired` function.
- **Breaking**: Redefines `org/partiql/lang/eval/builtins/DynamicLookupExprFunction` by merging `variadicParameter` into `requiredParameters` as a `StaticType.LIST`. `callWithVariadic` is now replaced by `callWithRequired`.
- Upgrades ion-java to 1.10.2.
- **Breaking** (within experimental graph features): As part of extending
  the language of graph label patterns:
  - Changed the type of the field `label` in AST nodes
    `org.partiql.lang.domains.PartiqlAst.GraphMatchPatternPart.{Node,Edge}`,
    from `SymbolPrimitive` to new `GraphLabelSpec`.
  - Changed the names of subclasses of ` org.partiql.lang.graph.LabelSpec`,
    from `OneOf` to `Name`, and from `Whatever` to `Wildcard`.
- **Breaking** the package `org.partiql.lang.errors` has been moved to `org.partiql.errors`, moved classes include
  - `org.partiql.lang.errors.ErrorCategory` -> `org.partiql.errors.ErrorCategory`
  - `org.partiql.lang.errors.Property` -> `org.partiql.errors.Property`
  - `org.partiql.lang.errors.PropertyValue` -> `org.partiql.errors.PropertyValue`
  - `org.partiql.lang.errors.PropertyType` -> `org.partiql.errors.PropertyType`
  - `org.partiql.lang.errors.PropertyValueMap` -> `org.partiql.errors.PropertyValueMap`
  - `org.partiql.lang.errors.ErrorCode` -> `org.partiql.errors.ErrorCode`
  - `org.partiql.lang.errors.Problem` -> `org.partiql.errors.Problem`
  - `org.partiql.lang.errors.ProblemDetails` -> `org.partiql.errors.ProblemDetails`
  - `org.partiql.lang.errors.ProblemSeverity` -> `org.partiql.errors.ProblemSeverity`
  - `org.partiql.lang.errors.ProblemHandler` -> `org.partiql.errors.ProblemHandler`
- **Breaking** the `sourceLocation` field of `org.partiql.errors.Problem` was changed from `org.partiql.lang.ast.SoureceLocationMeta` to `org.partiql.errors.ProblemLocation`.
- Removed `Nullable<Value` implementations of PartiQLValue and made the standard implementations nullable.
- Using PartiQLValueType requires optin; this was a miss from an earlier commit.
- **Breaking** removed redundant ValueParameter from FunctionParameter as all parameters are values.
- Introduces `isNullCall` and `isNullable` properties to FunctionSignature.
- Removed `Nullable...Value` implementations of PartiQLValue and made the standard implementations nullable.
- Using PartiQLValueType requires optin; this was a miss from an earlier commit.
- Modified timestamp static type to model precision and time zone. 

### Deprecated
- **Breaking**: Deprecates the `Arguments`, `RequiredArgs`, `RequiredWithOptional`, and `RequiredWithVariadic` classes, 
  along with the `callWithOptional()`, `callWithVariadic()`, and the overloaded `call()` methods in the `ExprFunction` class, 
  marking them with a Deprecation Level of ERROR. Now, it's recommended to use 
  `call(session: EvaluationSession, args: List<ExprValue>)` and `callWithRequired()` instead.
- **Breaking**: Deprecates `optionalParameter` and `variadicParameter` in the `FunctionSignature` with a Deprecation
  Level of ERROR. Please use multiple implementations of ExprFunction and use the LIST ExprValue to
  represent variadic parameters instead.

### Fixed

### Removed
- **Breaking**: Removes `optionalParameter` and `variadicParameter` from `org.partiql.lang.types.FunctionSignature`. To continue support for evaluation of `optionalParameters`, please create another same-named function. To continue support for evaluation of `variadicParameter`, please use a `StaticType.LIST` to hold all previously variadic parameters.
  As this changes coincides with the addition of function overloading, only `callWithRequired` will be invoked upon execution of an `ExprFunction`. Note: Function overloading is now allowed, which is the reason for the removal of `optionalParameter` and `variadicParameter`.
- **Breaking**: Removes unused class `Arguments` from `org.partiql.lang.eval`.
- **Breaking**: Removes unused parameter `args: Arguments` from `org.partiql.lang.eval.ExprFunctionkt.call()` method.

### Security

### Contributors
Thank you to all who have contributed!
- @howero
- @yuxtang-amazon
- @yliuuuu
- @johqunn
- @<your-username>

## [0.12.0-alpha] - 2023-06-14

### Added

- Adds support for using EXCLUDED within DML ON-CONFLICT-ACTION conditions. Closes #1111.

### Changed

- Updates Kotlin target from 1.4 (DEPRECATED) to 1.6
- Moves PartiqlAst, PartiqlLogical, PartiqlLogicalResolved, and PartiqlPhysical (along with the transforms)
  to a new project, `partiql-ast`. These are still imported into `partiql-lang` with the `api` annotation. Therefore,
  no action is required to consume the migrated classes. However, this now gives consumers of the AST, Experimental Plans,
  Visitors, and VisitorTransforms the option of importing them directly using: `org.partiql:partiql-ast:${VERSION}`. 
  The file `partiql.ion` is still published in the `partiql-lang-kotlin` JAR.
- Moves internal class org.partiql.lang.syntax.PartiQLParser to org.partiql.lang.syntax.impl.PartiQLPigParser as we refactor for explicit API.
- Moves ANTLR grammar to `partiql-parser` package. The files `PartiQL.g4` and `PartiQLTokens.g4` are still published in the `partiql-lang-kotlin` JAR.
- **Breaking**: Adds new property, `rowAlias`, to experimental `PartiqlLogical.DmlOperation.DmlUpdate`,
  `PartiqlLogical.DmlOperation.DmlReplace`, `PartiqlLogicalResolved.DmlOperation.DmlUpdate`,
  `PartiqlLogicalResolved.DmlOperation.DmlReplace`, `PartiqlPhysical.DmlOperation.DmlUpdate`, and
  `PartiqlPhysical.DmlOperation.DmlReplace`.

### Deprecated

### Fixed

### Removed
- **Breaking**: Removes deprecated `org.partiql.annotations.PartiQLExperimental`
- **Breaking**: Removes deprecated/unused `blacklist()` and `denyList()` from `org.partiql.lang.eval`
- **Breaking**: Removes deprecated enum `LEGACY` in `org.partiql.lang.eval.CompileOptions`
- **Breaking**: Removes deprecated `org.partiql.lang.eval.ExprValueFactory`, as well as all methods that had its instance
  among arguments. The counterparts of these methods without an ExprValueFactory are still available. The affected methods
  include: `ofIonStruct()` in `org.partiql.lang.eval.Bindings`, a constructor of `org.partiql.lang.CompilerPipeline`,
  `convert()` in `org.partiql.lang.eval.io.DelimitedValues.ConversionMode`, `exprValue()` from
  `org.partiql.lang.eval.io.DelimitedValues`, a constructor for `org.partiql.lang.eval.physical.EvaluatorState`, and
  `valueFactory`, `build`, `builder`, `standard` in `org.partiql.lang.CompilerPipeline`
- **Breaking**: Removes deprecated `org.partiql.lang.eval.visitors.GroupKeyReferencesVisitorTransform`

- **Breaking**: Removes `org.partiql.lang.mappers.StaticTypeMapper`
- **Breaking**: Removes `org.partiql.lang.mappers.IonSchemaMapper`
- **Breaking**: Removes `org.partiql.lang.mappers.TypeNotFoundException`
- **Breaking**: Removes `org.partiql.lang.mappers.getBaseTypeName()`
- **Breaking**: Removes unused/deprecated enums `KEYWORD`, `TOKEN_TYPE`, `EXPECTED_TOKEN_TYPE`, `EXPECTED_TOKEN_TYPE_1_OF_2`,
  `EXPECTED_TOKEN_TYPE_2_OF_2`, `TIMESTAMP_STRING`, `NARY_OP` from `org.partiql.lang.errors.Property`
- **Breaking**: Removes unused `tokenTypeValue()` from `org.partiql.lang.errors.PropertyValue`
- **Breaking**: Removes unused `TOKEN_CLASS` from `org.partiql.lang.errors.PropertyType`
- **Breaking**: Removes unused `set(Property, TokenType)` from `org.partiql.lang.errors.PropertyValueMap`
- **Breaking**: Removes unused/deprecated enums `LEXER_INVALID_NAME`, `LEXER_INVALID_OPERATOR`, `LEXER_INVALID_ION_LITERAL`,
  `PARSE_EXPECTED_KEYWORD`, `PARSE_EXPECTED_TOKEN_TYPE`, `PARSE_EXPECTED_2_TOKEN_TYPES`, `PARSE_EXPECTED_TYPE_NAME`,
  `PARSE_EXPECTED_WHEN_CLAUSE`, `PARSE_EXPECTED_WHERE_CLAUSE`, `PARSE_EXPECTED_CONFLICT_ACTION`, `PARSE_EXPECTED_RETURNING_CLAUSE`,
  `PARSE_UNSUPPORTED_RETURNING_CLAUSE_SYNTAX`, `PARSE_UNSUPPORTED_TOKEN`, `PARSE_EXPECTED_MEMBER`, `PARSE_UNSUPPORTED_SELECT`,
  `PARSE_UNSUPPORTED_CASE`, `PARSE_UNSUPPORTED_CASE_CLAUSE`, `PARSE_UNSUPPORTED_ALIAS`, `PARSE_UNSUPPORTED_SYNTAX`,
  `PARSE_UNSUPPORTED_SYNTAX`, `PARSE_INVALID_PATH_COMPONENT`, `PARSE_MISSING_IDENT_AFTER_AT`, `PARSE_UNEXPECTED_OPERATOR`,
  `PARSE_UNEXPECTED_TERM`, `PARSE_UNEXPECTED_KEYWORD`, `PARSE_EXPECTED_EXPRESSION`, `PARSE_EXPECTED_LEFT_PAREN_AFTER_CAST`,
  `PARSE_EXPECTED_LEFT_PAREN_VALUE_CONSTRUCTOR`, `PARSE_EXPECTED_LEFT_PAREN_BUILTIN_FUNCTION_CALL`,
  `PARSE_EXPECTED_RIGHT_PAREN_BUILTIN_FUNCTION_CALL`, `PARSE_EXPECTED_ARGUMENT_DELIMITER`, `PARSE_CAST_ARITY`,
  `PARSE_INVALID_TYPE_PARAM`, `PARSE_EMPTY_SELECT`, `PARSE_SELECT_MISSING_FROM`, `PARSE_MISSING_OPERATION`,
  `PARSE_MISSING_SET_ASSIGNMENT`, `PARSE_EXPECTED_IDENT_FOR_GROUP_NAME`, `PARSE_EXPECTED_IDENT_FOR_ALIAS`,
  `PARSE_EXPECTED_KEYWORD_FOR_MATCH`, `PARSE_EXPECTED_IDENT_FOR_MATCH`, `PARSE_EXPECTED_LEFT_PAREN_FOR_MATCH_NODE`,
  `PARSE_EXPECTED_RIGHT_PAREN_FOR_MATCH_NODE`, `PARSE_EXPECTED_LEFT_BRACKET_FOR_MATCH_EDGE`,
  `PARSE_EXPECTED_RIGHT_BRACKET_FOR_MATCH_EDGE`, `PARSE_EXPECTED_PARENTHESIZED_PATTERN`, `PARSE_EXPECTED_EDGE_PATTERN_MATCH_EDGE`,
  `PARSE_EXPECTED_EQUALS_FOR_MATCH_PATH_VARIABLE`, `PARSE_EXPECTED_AS_FOR_LET`, `PARSE_UNSUPPORTED_CALL_WITH_STAR`,
  `PARSE_NON_UNARY_AGREGATE_FUNCTION_CALL`, `PARSE_NO_STORED_PROCEDURE_PROVIDED`, `PARSE_MALFORMED_JOIN`,
  `PARSE_EXPECTED_IDENT_FOR_AT`, `PARSE_INVALID_CONTEXT_FOR_WILDCARD_IN_SELECT_LIST`,
  `PARSE_CANNOT_MIX_SQB_AND_WILDCARD_IN_SELECT_LIST`, `PARSE_ASTERISK_IS_NOT_ALONE_IN_SELECT_LIST`,
  `SEMANTIC_DUPLICATE_ALIASES_IN_SELECT_LIST_ITEM`, `SEMANTIC_NO_SUCH_FUNCTION`, `SEMANTIC_INCORRECT_ARGUMENT_TYPES_TO_FUNC_CALL`,
  `EVALUATOR_NON_TEXT_STRUCT_KEY`, `SEMANTIC_INCORRECT_NODE_ARITY`, `SEMANTIC_ASTERISK_USED_WITH_OTHER_ITEMS`,
  `getKeyword()` from `org.partiql.lang.errors.ErrorCode`
- **Breaking**: Removes unused `fillErrorContext()` from `org.partiql.lang.eval`
- **Breaking**: Removes deprecated `isNull()` from `org.partiql.lang.eval.ExprValueType`
- **Breaking**: Remove unused `fromTypeName()`, `fromSqlDataType()`, `fromSqlDataTypeOrNull()` from `org.partiql.lang.eval.ExprValueType`
- **Breaking**: Removes deprecated `org.partiql.lang.syntax.Lexer`
- **Breaking**: Removes unused `STANDARD_AGGREGATE_FUNCTIONS`, `OperatorPrecedenceGroups` from `org.partiql.lang.syntax`
- **Breaking**: Removes deprecated `org.partiql.lang.syntax.SourcePosition`
- **Breaking**: Removes deprecated `org.partiql.lang.syntax.SourceSpan`
- **Breaking**: Removes deprecated `org.partiql.lang.syntax.Token`
- **Breaking**: Removes deprecated `org.partiql.lang.syntax.TokenType`
- **Breaking**: Stops publishing PartiQL ISL to Maven Central. The last published version is https://central.sonatype.com/artifact/org.partiql/partiql-isl-kotlin/0.11.0
- **Breaking**: Removes unused package `org.partiql.lang.schemadiscovery` which included unused classes of:
  `SchemaInferencerFromExample`, `SchemaInferencerFromExampleImpl`, `TypeConstraint`, `NormalizeNullableVisitorTransform`,
  `NormalizeDecimalPrecisionsToUpToRange`, and `IonExampleParser`.
- **Breaking**: Removes unused package `org.partiql.lang.partiqlisl` which includes unused classes/methods: `ResourceAuthority`,
  `getResourceAuthority()`, and `loadPartiqlIsl()`.
- **Breaking**: Plan nodes cannot be directly instantiated. To instantiate, use the `Plan` (DEFAULT) factory.
- **Breaking**: PlanRewriter has been moved from `org.partiql.plan.visitor.PlanRewriter` to `org.partiql.plan.util.PlanRewriter`

### Security

### Contributors
Thank you to all who have contributed!
- @johnedquinn
- @RCHowell
- @vgapeyev

## [0.11.0-alpha] - 2023-05-22

### Added

- Adds an initial implementation of GPML (Graph Pattern Matching Language), following 
  PartiQL [RFC-0025](https://github.com/partiql/partiql-docs/blob/main/RFCs/0025-graph-data-model.md) 
  and [RFC-0033](https://github.com/partiql/partiql-docs/blob/main/RFCs/0033-graph-query.md).
  This initial implementation includes:
  - A file format for external graphs, defined as a schema in ISL (Ion Schema Language), 
    as well as an in-memory graph data model and a reader for loading external graphs into it.
  - CLI shell commands `!add_graph` and `!add_graph_from_file` for bringing 
    externally-defined graphs into the evaluation environment. 
  - Evaluation of straight-path patterns with simple label matching and 
    all directed/undirected edge patterns.
- Adds new `TupleConstraint` variant, `Ordered`, to represent ordering in `StructType`. See the KDoc for more information.

### Changed

- **Breaking**: The `fields` attribute of `org.partiql.types.StructType` is no longer a `Map<String, StaticType>`. It is
  now a `List<org.partiql.types.StructType.Field>`, where `Field` contains a `key (String)` and `value (StaticType)`. This
  is to allow duplicates within the `StructType`.

### Deprecated

### Fixed

- Fixes the ability for JOIN predicates to access the FROM source aliases and corresponding attributes.

### Removed

### Security

## [0.10.0-alpha] - 2023-05-05

### Added
- Added numeric builtins ABS, SQRT, EXP, LN, POW, MOD.
- Added standard SQL built-in functions POSITION, OVERLAY, LENGTH, BIT_LENGTH, OCTET_LENGTH, CARDINALITY,
  an additional builtin TEXT_REPLACE, and standard SQL aggregations on booleans EVERY, ANY, SOME.
- **Breaking** Added coercion of SQL-style subquery to a single value, as defined in SQL for
  subqueries occurring in a single-value context and outlined in Chapter 9 of the PartiQL specification.
  This is backward incompatible with the prior behavior (which left the computed collection as is),
  but brings it in conformance with the specification.
- Added `partiql-plan` package which contains experimental PartiQL Plan data structures.
- Initializes SPI Framework under `partiql-spi`.
- Models experimental `Schema` with constraints.
  With this change, we're introducing `Tuple` and `Collection` constraints to be able to model the shape of data as
  constraints.
- Introduces the PartiQLSchemaInferencer and PlannerSession
  - The PlannerSession describes the current session and is used by the PartiQLSchemaInferencer.
  - The PartiQLSchemaInferencer provides a function, `infer`, to aid in inferring the output `StaticType` of a
    PartiQL Query. See the KDoc for more information and examples.
- Adds back ability to convert an `IonDatagram` to an `ExprValue` using `of(value: IonValue): ExprValue` and `newFromIonValue(value: IonValue): ExprValue`
- Adds support for SQL's CURRENT_USER in the AST, EvaluatingCompiler, experimental planner implementation, and Schema Inferencer.
  - Adds the AST node `session_attribute`.
  - Adds the function `EvaluationSession.Builder::user()` to add the CURRENT_USER to the EvaluationSession
- Adds support for parsing and planning of `INSERT INTO .. AS <alias> ... ON CONFLICT DO [UPDATE|REPLACE] EXCLUDED WHERE <expr>`
- Adds the `statement.dml` and `dml_operation` node to the experimental PartiQL Physical Plan.

### Changed

- Deprecates the project level opt-in annotation `PartiQLExperimental` and split it into feature level. `ExperimentalPartiQLCompilerPipeline` and `ExperimentalWindowFunctions`.
- **Breaking**: Moves StaticType to `partiql-types`.
  - All references to static types need to modify their imports accordingly. For example,
    `org.partiql.lang.types.IntType` is now `org.partiql.types.IntType`.
  - Please modify existing dependencies accordingly. You may need to add dependency `org.partiql:partiql-types:0.10.0`.
  - Also, several methods within StaticType have been moved to a utility class within `partiql-lang-kotln`. See the below list:
    1. `org.partiql.lang.types.StaticType.fromExprValueType` -> `org.partiql.lang.types.StaticTypeUtils.staticTypeFromExprValueType`
    2. `org.partiql.lang.types.StaticType.fromExprValue` -> `org.partiql.lang.types.StaticTypeUtils.staticTypeFromExprValue`
    3. `org.partiql.lang.types.StaticType.isInstance` -> `org.partiql.lang.types.StaticTypeUtils.isInstance`
    4. `org.partiql.lang.types.StaticType.isComparableTo` -> `org.partiql.lang.types.StaticTypeUtils.areStaticTypesComparable`
    5. `org.partiql.lang.types.StaticType.isSubTypeOf` -> `org.partiql.lang.types.StaticTypeUtils.isSubTypeOf`
    5. `org.partiql.lang.types.StaticType.typeDomain` -> `org.partiql.lang.types.StaticTypeUtils.getTypeDomain`
    6. `org.partiql.lang.types.SingleType.getRuntimeType` -> `org.partiql.lang.types.StaticTypeUtils.getRuntimeType`
    7. `org.partiql.lang.types.StringType.StringLengthConstraint.matches` -> `org.partiql.lang.types.StaticTypeUtils.stringLengthConstraintMatches`
- **Breaking**: Removes deprecated `ionSystem()` function from PartiQLCompilerBuilder and PartiQLParserBuilder
- **Breaking**: Adds a new property `as_alias` to the `insert` AST node.
- **Breaking**: Adds new property `condition` to the AST nodes of `do_replace` and `do_update`
- **Breaking**: Adds `target_alias` property to the `dml_insert`, `dml_replace`, and `dml_update` nodes within the
  Logical and Logical Resolved plans
- **Breaking**: Adds `condition` property to the `dml_replace` and `dml_update` nodes within the
  Logical and Logical Resolved plans

### Deprecated

- `ExprValueFactory` interface marked as deprecated. Equivalent `ExprValue` construction methods are implemented in the `ExprValue` interface as static methods.

### Fixed

- Javadoc jar now contains dokka docs (was broken by gradle commit from 0.9.0)
- ANTLR (PartiQL.g4, PartiQLTokens.g4) and PIG (org/partiql/type-domains/partiql.ion) sources
  are back to being distributed with the jar.
- CLI no longer terminates on user errors in submitted PartiQL (when printing out the AST with !!)
  and no longer prints out stack traces upon user errors.
- Constrained Decimal matching logic.
- Parsing INSERT statements with aliases no longer loses the original table name. Closes #1043.
- Parsing INSERT statements with the legacy ON CONFLICT clause is no longer valid. Similarly, parsing the legacy INSERT
  statement with the up-to-date ON CONFLICT clause is no longer valid. Closes #1063.

### Removed

- The deprecated `IonValue` property in `ExprValue` interface is now removed.
- Removed partiql-extensions to partiql-cli `org.partiql.cli.functions`
- Removed IonSystem from PartiQLParserBuilder
- **Breaking**: Removes node `statement.dml_query` from the experimental PartiQL Physical Plan. Please see the added
  `statement.dml` and `dml_operation` nodes.

### Security

## [0.9.4-alpha] - 2023-04-20

This version reverts many accidental breaking changes introduced in v0.9.3. Its contents are equivalent to v0.9.2.

## [0.9.3-alpha] - 2023-04-12

This version accidentally released multiple breaking changes and is not recommended. Please use v0.9.4 to avoid
breaking changes if migrating from v0.9.2. The breaking changes accidentally introduced in v0.9.3 can be found in v0.10.0.

## [0.9.2-alpha] - 2023-01-20

### Added
- Adds ability to pipe queries to the CLI.
- Adds ability to run PartiQL files as executables by adding support for shebangs.
- Adds experimental syntax for CREATE TABLE, towards addressing 
  [#36](https://github.com/partiql/partiql-docs/issues/36) of specifying PartiQL DDL.

### Changed

### Deprecated

### Fixed
- Fixes list/bag ExprValue creation in plan evaluator
- Fixes gradle build issues.

## [0.9.1-alpha] - 2023-01-04

### Added
- Makes the following `PartiQLCompilerBuilder` functions are moved to public
  - `customOperatorFactories`
  - `customFunctions`
  - `customProcedures`

## [0.9.0-alpha] - 2022-12-13

### Added
- Adds simple auto-completion to the CLI.
- Adds the IsListParenthesizedMeta meta to aid in differentiating between parenthesized and non-parenthesized lists
- Adds support for HAVING clause in planner
- Adds support for collection aggregation functions in the EvaluatingCompiler and experimental planner
- Adds support for the syntactic sugar of using aggregations functions in place of their collection aggregation function
  counterparts (in the experimental planner)
- Experimental implementation for window function `Lag` and `Lead`.
- Adds support for EXPLAIN
- Adds continuous performance benchmarking to the CI for existing JMH benchmarks
  - Benchmark results can be seen on the project's GitHub Pages site
- Adds the `pipeline` flag to the CLI to provide experimental usage of the PartiQLCompilerPipeline
- Added `ExprValue.toIonValue(ion: IonSystem)` in kotlin, and `ExprValueExtensionKt.toIonValue(value: ExprValue, ion: IonSystem)` in Java to transform one `ExprValue` to a corresponding `IonValue`.
- Added `ExprValue.of(value: IonValue)` method to construct an `ExprValue` from an `IonValue`.

### Changed
- Now `CompileOption` uses `TypedOpParameter.HONOR_PARAMETERS` as default.
- Updates the CLI Shell Highlighter to use the ANTLR generated lexer/parser for highlighting user queries
- PartiQL MISSING in Ion representation now becomes ion null with annotation of `$missing`, instead of `$partiql_missing`
- PartiQL BAG in Ion representation now becomes ion list with annotation of `$bag`, instead of `$partiql_bag`
- PartiQL DATE in Ion representation now becomes ion timestamp with annotation of `$date`, instead of `$partiql_date`
- PartiQL TIME in Ion representation now becomes ion struct with annotation of `$time`, instead of `$partiql_time`
- Simplifies the aggregation operator in the experimental planner by removing the use of metas
- Increases the performance of the PartiQLParser by changing the parsing strategy
  - The PartiQLParser now attempts to parse queries using the SLL Prediction Mode set by ANTLR
  - If unable to parse via SLL Prediction Mode, it attempts to parse using the slower LL Prediction Mode
  - Modifications have also been made to the ANTLR grammar to increase the speed of parsing joined table references
  - Updates how the PartiQLParser handles parameter indexes to remove the double-pass while lexing
- Changes the expected `Property`'s of `TOKEN_INFO` to use `Property.TOKEN_DESCRIPTION` instead of `Property.TOKEN_TYPE`

### Deprecated
- Marks the GroupKeyReferencesVisitorTransform as deprecated. There is no functionally equivalent class.
- Marks `ionValue` property in `ExprValue` interface as deprecated. The functional equivalent method is `ExprValue.toIonValue(ion: IonSystem)` in kotlin, and `ExprValueKt.toIonValue(value: ExprValue, ion: IonSystem)` in Java.
- Marks `Lexer`, `Token`, `TokenType`, `SourcePosition`, and `SourceSpan` as deprecated. These will be removed without
  any replacement.
- Marks approximately 60 `ErrorCode`'s as deprecated. These will be removed without any replacement.
- Marks `Property.TOKEN_TYPE` as deprecated. Please use `Property.TOKEN_DESCRIPTION`.

### Fixed
- Fixes the ThreadInterruptedTests by modifying the time to interrupt parses. Also adds better exception exposure to
  facilitate debugging.

### Removed
- Removes the deprecated V0 AST in the codebase.
- Removes the deprecated MetaContainer in the codebase, removed interfaces and classes include:
  - [MetaContainer] Interface
  - [MetaContainerImpl]
  - [MetaDeserialize]
  - [MemoizedMetaDeserializer]
- Removes the deprecated Rewriter/AstWalker/AstVisitor in the code base, removed interfaces and classes include:
  - [AstRewriter] Interface & [AstRewriterBase] class
  - [AstVisitor] Interface & [AstVisitorBase] class
  - [AstWalker] class
  - [MetaStrippingRewriter] class
- Removes the deprecated ExprNode and related files in the code base.
  - [Parser] API `parseExprNode(source: String): ExprNode` has been removed.
  - [CompilerPipeline] API `compile(query: ExprNode): Expression` has been removed.
  - [ExprNode] and [AstNode] have been removed.
  - Functions related to conversions between ExprNode and PartiqlAst have been removed.
- Removes the deprecated SqlParser and SqlLexer
- **Breaking**: Removes the `CallAgg` node from the Logical, LogicalResolved, and Physical plans.
- Removes the experimental `PlannerPipeline` and replaces it with `PartiQLCompilerPipeline`.

### Security


## [0.8.2-alpha] - 2022-11-28
### Added
- Adds simple auto-completion to the CLI.

### Changed
- Increases the performance of the PartiQLParser by changing the parsing strategy
  - The PartiQLParser now attempts to parse queries using the SLL Prediction Mode set by ANTLR
  - If unable to parse via SLL Prediction Mode, it attempts to parse using the slower LL Prediction Mode
  - Modifications have also been made to the ANTLR grammar to increase the speed of parsing joined table references
  - Updates how the PartiQLParser handles parameter indexes to remove the double-pass while lexing

## [0.8.1-alpha] - 2022-10-28

### Added
- Extends statement redaction to support `INSERT/REPLACE/UPSERT INTO`.


## [0.8.0-alpha] - 2022-10-14

### Added
- `CHANGELOG.md` with back-filling of the previous releases to the change log to provide more visibility on unreleased
  changes and make the release process easier by using the `unreleased` section of change log. The `CONTRIBUTING.md`
  has also been updated to ensure this is part of the process.
- backward-incompatiblity and dependency questions are added to the project's PR process to provide more context
  on the changes that include these and the alternatives that have been considered.
- README.md badges for GitHub Actions status, codecov, and license
- An experimental (pending [#15](https://github.com/partiql/partiql-docs/issues/15)) embedding of a subset of
  the [GPML (Graph Pattern Matching Language)](https://arxiv.org/abs/2112.06217) graph query, as a new expression
  form `<expr> MATCH <gpml_pattern>`, which can be used as a bag-of-structs data source in the `FROM` clause.   
  The use within the grammar is based on the assumption of a new graph data type being added to the
  specification of data types within PartiQL, and should be considered experimental until the semantics of the graph
  data type are specified.
  - basic and abbreviated node and edge patterns (section 4.1 of the GPML paper)
  - concatenated path patterns  (section 4.2 of the GPML paper)
  - path variables  (section 4.2 of the GPML paper)
  - graph patterns (i.e., comma separated path patterns)  (section 4.3 of the GPML paper)
  - parenthesized patterns (section 4.4 of the GPML paper)
  - path quantifiers  (section 4.4 of the GPML paper)
  - restrictors and selector  (section 5.1 of the GPML paper)
  - pre-filters and post-filters (section 5.2 of the GPML paper)
- Added EvaluatonSession.context: A string-keyed map of arbitrary values which provides a way to make  
  session state such as current user and transaction details available to custom [ExprFunction] implementations
  and custom physical operator implementations.
- Replaces `union`, `intersect`, `except` IR nodes with common `bag_op` IR node
- Add support for CallAgg in Type Inferencer.
- A GitHub Workflow to automatically sync the `docs` directory with the GitHub Wiki
- Introduces the `PartiQLParser`, an implementation of `Parser` using `ANTLR`
  - Matches the functionality of the existing `SqlParser`
  - Now catches a StackOverflowError and throws a ParserException
  - Support for DQL, DDL, DML, GPML, and EXEC
  - Handles consistency and precedence issues seen in SqlParser
    - See GitHub Issues [#709](https://github.com/partiql/partiql-lang-kotlin/issues/709), [#708](https://github.com/partiql/partiql-lang-kotlin/issues/708),
      [#707](https://github.com/partiql/partiql-lang-kotlin/issues/707), [#683](https://github.com/partiql/partiql-lang-kotlin/issues/683),
      and [#730](https://github.com/partiql/partiql-lang-kotlin/issues/730)
- Parsing of `INSERT` DML with `ON CONFLICT DO REPLACE EXCLUDED` based on [RFC-0011](https://github.com/partiql/partiql-docs/blob/main/RFCs/0011-partiql-insert.md)
- Adds a subset of `REPLACE INTO` and `UPSERT INTO` parsing based on [RFC-0030](https://github.com/partiql/partiql-docs/blob/main/RFCs/0030-partiql-upsert-replace.md)
  - Parsing of target attributes is not supported yet and is pending [#841](https://github.com/partiql/partiql-lang-kotlin/issues/841)
- Logical plan representation and evaluation support for `INSERT` DML with `ON CONFLICT DO REPLACE EXCLUDED` and `REPLACE INTO` based on [RFC-0011](https://github.com/partiql/partiql-docs/blob/main/RFCs/0011-partiql-insert.md)
- Logical plan representation of `INSERT` DML with `ON CONFLICT DO UPDATE EXCLUDED` and `UPSERT INTO` based on [RFC-0011](https://github.com/partiql/partiql-docs/blob/main/RFCs/0011-partiql-insert.md)
- Enabled projection alias support for ORDER BY clause
- Adds support for PIVOT in the planner consistent with `EvaluatingCompiler`

#### Experimental Planner Additions

- Renamed `PassResult` to PlannerPassResult for clarity. (This is part of the experimental query planner API.)
- The `PlannerPipeline` API now has experimental and partial support for `INSERT` and `DELETE` DML statements—
  tracking PartiQL specification issues are [partiql-docs/#4](https://github.com/partiql/partiql-docs/issues/4) (only
  a subset has been implemented--see examples below) and
  [partiql-docs/#19](https://github.com/partiql/partiql-docs/issues/19).
  - Examples of supported statements include:
    - `INSERT INTO foo << { 'id': 1, 'name': 'bob' }, { 'id': 2, 'name' : 'sue' } >>` (multi record insert)
    - `INSERT INTO foo SELECT c.id, c.name FROM customer AS c` (insert the results of a query into another table)
    - `DELETE FROM foo` (delete all records in a table)
    - `DELETE FROM foo AS f WHERE f.zipCode = '90210'` (delete all records matching a predicate)
- Introduced planner event callbacks as a means to provide a facility that allows the query to be visualized at every
  stage in the `PlannerPipeline` and to generate performance metrics for the individual phases of query planning.  See
  `PlannerPipe.Builder.plannerEventCallback` for details.
- Adds the following optimization passes, none of which are enabled by default:
  - `FilterScanToKeyLookupPass` which performs a simple optimization common to most databases: it converts a filter
    predicate covering a table's complete primary key into a single get-by-key operation, thereby avoiding a full table
    scan.  This may pass leave behind some useless `and` expressions if more `and` operands exist in the filter predicate
    other than primary key field equality expressions.
  - `RemoveUselessAndsPass`, which removes any useless `and` expressions introduced by the previous pass or by the
    query author, e.g. `true and x.id = 42` -> `x.id = 42`), `true and true` -> `true`, etc.
  - `RemoveUselessFiltersPass`, which removes useless filters introduced by the previous pass or by the query author
    (e.g. `(filter (lit true) <bexpr>))` -> `<bexpr>`.
- Add support for `UNPIVOT`, the behavior is expected to be compatible with the `evaluating compiler`.
- Adds support for GROUP BY (aggregations, group keys, etc)
- Adds support for ORDER BY in Planner

### Changed
- The default parser for all components of PartiQL is now the PartiQLParser -- see the deprecation of `SqlParser`
- Parsing of `ORDER BY` clauses will no longer populate the AST with defaults for the 'sort specification'
  (i.e., `ASC` or `DESC`) or 'nulls specification' (i.e., `NULLS FIRST` or `NULLS LAST`) when the are not provided in
  the query text. Defaulting of sort order is moved to the evaluator.

### Deprecated
- Deprecates `SqlLexer` and `SqlParser` to be replaced with the `PartiQLParserBuilder`.
- Deprecates helper method, `blacklist`, within `org.partiql.lang.eval` and introduced a functionally equivalent
  `org.partiql.lang.eval.denyList` method.
- Deprecates `TypedOpParameter.LEGACY` to be replaced with `TypedOpParameter.HONOR_PARAMETERS`

### Fixed
- Codecov report uploads in GitHub Actions workflow
- GitHub Actions capability to run on forks
- Negation overflow caused by minimum INT8
- Type mismatch error caused by evaluator's integer overflow check
- Cast function's behavior on positive_infinity, negative_infinity, and NaN explicitly defined and handled.
- Changed Trim Function Specification handling(fixed error message, and now can take case-insensitive trim spec)

### Removed
- README.md badge for travisci
- **Breaking Change**: removed [ExprValueType.typeNames] as needed by the future work of legacy parser removal and OTS
- **Breaking Change**: [PartiqlPhysical.Type.toTypedOpParameter()] now becomes an internal function
- **Breaking Change**: [PartiqlAst.Type.toTypedOpParameter()] is removed
- **Breaking Change**: [PartiqlAstSanityValidator] now becomes an internal class
- **Breaking Change**: [PartiqlPhysicalSanityValidator] is removed
- **Breaking Change**: the following custom type AST nodes are removed from `partiql.ion` file: `es_boolean`, `es_integer`, `es_float`,
  `es_text`, `es_any`, `spark_short`, `spark_integer`, `spark_long`, `spark_double`, `spark_boolean`, `spark_float`,
  `rs_varchar_max`, `rs_integer`, `rs_bigint`, `rs_boolean`, `rs_real`, `rs_double_precision`.
  The related visitor transform `CustomTypeVisitorTransform` is also removed.
  See [Issue 510](https://github.com/partiql/partiql-lang-kotlin/issues/510) for more details.


### Security

## [0.7.0-alpha] - 2022-06-23
### Added
- An experimental query planner API along with logical and physical plans structures with the support of non-default
  physical operator implementations.
- An optional flag, `--wrap-ion`, to give users the old functionality of reading multiple Ion values (previous behavior).
- Benchmark framework and benchmark implementation for `LIKE` performance
- Convenience `StaticType` for `TEXT` and `NUMERIC`
- Enable `MIN` and `MAX` to work with all the data-types.
- Introduction of `extensions` and addition of the `query_ddb` function to allow querying AWS DynamoDB from the CLI.
- Replacement of REPL with [JLine](https://jline.github.io/) shell
- Syntax highlighting for CLI
- Three additional CLI flags:
  - `-r --projection-iter-behavior:` Controls the behavior of ExprValue.iterator in the projection result:
    (default: FILTER_MISSING) [FILTER_MISSING, UNFILTERED]
  - `-t --typed-op-behavior`: indicates how CAST should behave: (default: HONOR_PARAMETERS) [LEGACY, HONOR_PARAMETERS]
  - `-v --undefined-variable-behavior`: Defines the behavior when a non-existent variable is referenced:
    (default: ERROR) [ERROR, MISSING]
- `--input-format` flag to the CLI
- `CEIL` and `FLOOR` functions
- `DATE/TIME` formatting and the support for `DATE/TIME` in Ion data format

### Changed
- `LIKE` matching via compilation to `java.util.regex.Pattern`
- Run `ktlint` before tests.

### Removed
- [breaking change] Removal of Field `EVALUATOR_SQL_EXCEPTION` from `ErrorCode` class:
  A client program may be interrupted by `NoSuchFieldError` exception.
- [breaking change] Removal of `NodeMetadata` from `org.partiql.lang.eval`:
  A client program may be interrupted by `NoClassDefFoundError` exception.

### Fixed
- Fix `write_file` CLI function; the old function required the input to be a `string`, but it must be a generic type.
- Add `ktlint` task dependency to enable execution optimizations and reducing he build time by ~ `30%`.
- Adjust handling of Ion input (requiring single value)
- Adjust handling of Ion output (outputting the real value)
- Adds missing metas to `ORDER BY` `ExprNode` and `PartiqlAst` (E.g. source location), which limits error message
  reporting.

## [0.6.0-alpha] - 2022-04-06
### Added
- [cli] Add permissive mode evaluation option to CLI/REPL [#545](https://github.com/partiql/partiql-lang-kotlin/pull/545)
- `ORDER BY` implementation in evaluator [#554](https://github.com/partiql/partiql-lang-kotlin/pull/554)
- [build] Adds `ktlint` to gradle build [#542](https://github.com/partiql/partiql-lang-kotlin/pull/542)

### Changed
- For `ExprFunction`, replace `Environment` with `EvaluationSession` [#559](https://github.com/partiql/partiql-lang-kotlin/pull/559)
- Migrate to PIG `v0.5.0` [#563](https://github.com/partiql/partiql-lang-kotlin/pull/563)
- [build] Increase build performance w/ Gradle upgrade to 7.4 [#539](https://github.com/partiql/partiql-lang-kotlin/pull/539)
- [build] Upgrade `dokka` to `1.6.10`, set `org.gradle.jvmargs` [#568](https://github.com/partiql/partiql-lang-kotlin/pull/568)
- Changed `Path` AST node to use its root node source location [#527](https://github.com/partiql/partiql-lang-kotlin/pull/527)
- Improve the `CAST` assertion assertEval [#523](https://github.com/partiql/partiql-lang-kotlin/pull/523)
- [build] Bump Kotlin version to `1.4.32` from `1.4.0` [#548](https://github.com/partiql/partiql-lang-kotlin/pull/548)
- [breaking-change] changing `ExprFunction`'s usage of `Environment` to `EvaluationSession` along with some other
  classes containing implementation details made internal as part of [#559](https://github.com/partiql/partiql-lang-kotlin/pull/559).

### Deprecated
- Deprecate `ExprNode` [#535](https://github.com/partiql/partiql-lang-kotlin/pull/535)

### Fixed
- Fix all compiler warnings [#562](https://github.com/partiql/partiql-lang-kotlin/pull/562)

### Removed
- Clean up `ExprFunction` test [#529](https://github.com/partiql/partiql-lang-kotlin/pull/529)

## [0.5.0-alpha] - 2022-02-11
### Added
- Adds a static type inferencer for static query checks and query type inference
- Adds multiple exception logging and severity level API
- Adds the dataguide API which can be used to infer Ion schema from Ion data
  - Also adds mappers to and from PartiQL’s static type and ISL
- Refactor of PartiQL’s `StaticType`
- Refactors `ExprFunction` interface
- Adds evaluator option for `PERMISSIVE` mode
- Adds support for `CAN_CAST` and `CAN_LOSSLESS_CAST`
- Adds evaluation-time function call (`ExprFunction`) argument type checks
- Adds `integer8`, `int8`, `bigint`, `int2`, and `integer2` as type names
- Adds support for `OFFSET` [#451](https://github.com/partiql/partiql-lang-kotlin/pull/451)
- [cli] Uses Apache's CSVParser for file reading [#474](https://github.com/partiql/partiql-lang-kotlin/pull/474) and
- ability to read custom CSV configurations [#480](https://github.com/partiql/partiql-lang-kotlin/pull/480)

### Changed
- Upgrades Kotlin version to `1.4`
- Modeled `NULLIF` and `COALESCE` as `PartiqlAst` nodes rather than `ExprFunctions`
- Started parameterization of evaluation tests

### Deprecated
- Deprecate `ExprNode` in parser [#464](https://github.com/partiql/partiql-lang-kotlin/pull/464)

### Fixed
- Fixes evaluator behavior to error for structs with non-text keys
- Corrects the parser error for unexpected reserved keywords in a select list
- Fixes static initializing cycle with lazy initialization of `SqlDataType`
- Fixes unknown propagation for `IN` operator
- Fixes bug in precision check for `NUMERIC`
- Makes unknown simple `CASE WHEN` predicate the same as `false`
- Make unknown branch predicates the same as false for searched `CASE WHEN`
- Disallows duplicate projected fields in select list query
- Fixes `EXTRACT` `ExprFunction` to return a `decimal` instead of `float`
- Fixes `EXISTS` and `DATE_DIFF` function signatures
- Fixes `GROUP BY` for more than 2 nested path expressions [#461](https://github.com/partiql/partiql-lang-kotlin/pull/461)
- [cli] Fixes `CLI` command bug when input data is empty [#478](https://github.com/partiql/partiql-lang-kotlin/pull/478)
- [cli] Fixes `CLI` bug when outputting `IONTEXT` to file [#479](https://github.com/partiql/partiql-lang-kotlin/pull/479)

### Removed
- Removes wildcard imports in cli [#483](https://github.com/partiql/partiql-lang-kotlin/pull/483) and
  lang [#488](https://github.com/partiql/partiql-lang-kotlin/pull/488)
- Removes `DateTimeType` `sealed` class [#489](https://github.com/partiql/partiql-lang-kotlin/pull/489)
- Renames `DateTimePart` type to `DatePart` [#506](https://github.com/partiql/partiql-lang-kotlin/pull/506)

## [0.4.0-alpha] - 2021-10-07

### Added
- Sets up JMH for PartiQL [#427](https://github.com/partiql/partiql-lang-kotlin/pull/427)
- Allows for default timezone configuration [#449](https://github.com/partiql/partiql-lang-kotlin/pull/449)

### Changed
- Uses new PIG major version `v0.4.0` [#454](https://github.com/partiql/partiql-lang-kotlin/pull/454)
- Moves usage of default timezone from parser to evaluator [#448](https://github.com/partiql/partiql-lang-kotlin/pull/448)
- [breaking-change] changes related to imported builders.

### Fixed
- Fixes struct handling of non-text struct field keys [#450](https://github.com/partiql/partiql-lang-kotlin/pull/450)

## [0.2.7-alpha] - 2021-09-13

### Fixed
- Cherry picks "Fix bug causing multiple nested nots to parse very slowly [#436](https://github.com/partiql/partiql-lang-kotlin/pull/436)
  for `v0.2.7` release [#439](https://github.com/partiql/partiql-lang-kotlin/pull/439)
- Cherry picks "Use LazyThreadSafteyMode.PUBLICATION instead of NONE [#433](https://github.com/partiql/partiql-lang-kotlin/pull/433)
  for `v0.2.7` release [#440](https://github.com/partiql/partiql-lang-kotlin/pull/440)

## [0.1.7-alpha] - 2021-09-13

### Fixed
- Cherry picks "Fix bug causing multiple nested nots to parse very slowly [#436](https://github.com/partiql/partiql-lang-kotlin/pull/436)
  for `v0.1.7` release [#441](https://github.com/partiql/partiql-lang-kotlin/pull/441)
- Cherry picks "Use LazyThreadSafteyMode.PUBLICATION instead of NONE [#433](https://github.com/partiql/partiql-lang-kotlin/pull/433)
  for `v0.1.7` release [#442](https://github.com/partiql/partiql-lang-kotlin/pull/442)

## [0.3.4-alpha] - 2021-09-10
### Fixed
- Bug causing multiple nested nots to parse very slowly [#436](https://github.com/partiql/partiql-lang-kotlin/pull/436)

## [0.3.3-alpha] - 2021-09-09
### Changed
- Uses `LazyThreadSafteyMode.PUBLICATION` instead of NONE

## [0.3.1-alpha] - 2021-06-18
### Fixed
- Prevent the `ORDER BY` clause from being dropped in visitor transforms [#420](https://github.com/partiql/partiql-lang-kotlin/pull/420)

## [0.3.0-alpha] - 2021-06-09
### Added
- `DATE` and `TIME` data types
- Enhancements made by/for DynamoDB
- Compile-time `Thread.interrupted()` checks were added to help mitigate the impact of compiling extremely large SQL
  queries.
- Various performance improvements to the compiler were added.

### Changed
- The modeling of `ExprNode` and `PartiqlAst` APIs has changed as needed to account for the enhancements to DML statements
  and `ORDER BY`. Customers using these APIs may be affected.
- Other minor API changes.

### Fixed
- Fixes parser for the top level tokens [#369](https://github.com/partiql/partiql-lang-kotlin/pull/369)
- Make `SIZE` function work with s-expressions. [#379](https://github.com/partiql/partiql-lang-kotlin/pull/379)
- A number of other minor bug fixes and technical debt has been addressed. For a complete list of PRs that made it into
  this release, please see the v0.3.0 GitHub milestone.

## [0.1.6-alpha] - 2021-05-13

### Fixed
- Adds Compile-Time Thread.interrupted() checks [#398](https://github.com/partiql/partiql-lang-kotlin/pull/398)

## [0.1.5-alpha] - 2021-04-27

### Fixed
- Fixes a severe performance issue relating the sanity checks performed on very large queries before compilation. [#391](https://github.com/partiql/partiql-lang-kotlin/pull/391)

## [0.2.6-alpha] - 2021-02-18

### Added
- Functions to convert from UNIX epoch to TIMESTAMP and TIMESTAMP to UNIX epoch. [#330](https://github.com/partiql/partiql-lang-kotlin/pull/330)
- Adds a Rewriter to VisitorTransform [guide](https://github.com/partiql/partiql-lang-kotlin/blob/feb84730c64a2ad0f12c57bef3b1c45e21279538/docs/dev/RewriterToVisitorTransformGuide.md)

### Changed
- Migrates existing `AstRewriters` to PIG’s `VisitorTransform`. [#356](https://github.com/partiql/partiql-lang-kotlin/pull/356)

### Deprecated
- Deprecates AstRewriter, AstRewriterBase, MetaStrippingRewriter, RewriterTestBase

## [0.2.5-alpha] - 2021-01-12

### Added
- System stored procedure calls (`EXEC`) [#345](https://github.com/partiql/partiql-lang-kotlin/pull/345).
  More details on usage can be found [here](https://github.com/partiql/partiql-spec/issues/17)
- CLI: version number and commit hash in REPL [#339](https://github.com/partiql/partiql-lang-kotlin/pull/339)
- CLI: `PARTIQL_PRETTY` output-format for non-interactive use [#349](https://github.com/partiql/partiql-lang-kotlin/pull/349)
- Document thread safety of `CompilerPipeline` [#334](https://github.com/partiql/partiql-lang-kotlin/pull/334)

### Fixed
- Parsing of `TRIM` specification keywords (`BOTH`, `LEADING`, and `TRAILING`) [#326](https://github.com/partiql/partiql-lang-kotlin/pull/326)
- Build failure of `TimestampTemporalAccessorTests` when given a negative year [#346](https://github.com/partiql/partiql-lang-kotlin/pull/346)
- Running of parameterized tests and other test targets [#338](https://github.com/partiql/partiql-lang-kotlin/pull/338) and [#351](https://github.com/partiql/partiql-lang-kotlin/pull/351)

## [0.2.4-alpha] - 2020-11-08

### Fixed
- Fix `LIMIT` clause execution order #300
- Stop treating date parts as if they are string literals #317

## [0.2.3-alpha] - 2020-10-09

### Added
- `LET` (fom `FROM` clauses) implementation.

### Fixed
- fix: bigDecimalOf no-ops when given an Ion decimal [#293](https://github.com/partiql/partiql-lang-kotlin/pull/293)

## [0.1.4-alpha] - 2020-09-30

### Fixed
- This release is a backport of [#286](https://github.com/partiql/partiql-lang-kotlin/pull/286) which was applied on top
  of v0.1.3-alpha.

## [0.2.2-alpha] - 2020-09-29

### Changed
- Improvements to LIKE pattern compilation performance. [#284](https://github.com/partiql/partiql-lang-kotlin/pull/284)

## [0.2.1-alpha] - 2020-06-09

### Fixed
- Fixes [#246](https://github.com/partiql/partiql-lang-kotlin/pull/246)

## [0.2.0-alpha] - 2020-03-26

### Added
- Adds support for `DISTINCT`
- Initial set of DML features.  See [this](https://github.com/partiql/partiql-lang-kotlin/commit/16fefe0f096175a6a7b284313634dfad23858a38) for details.
- New error codes for division by `0` and modulo `0`

### Changed
- [breaking-change] `JOIN` is now **required** to provide an `ON` clause. In previous version an `ON` clause was optional
  which caused ambiguous parsing of multiple `JOIN` for which some had `ON` clause and some had not. The old behaviour
  was also out of Spec.

### Fixed
- Close CLI Stream correctly
- Preserve negative zero when writing values to the console in the REPL/CLI.
- Fix float negative zero equality

### Removed
- Removes invalid syntax check on case expressions with type parameters, e.g., `CAST(a AS DECIMAL(1, 2))` now does not
  throw

## [0.1.3-alpha] - 2020-03-26

### Fixed
- Fix [#228](https://github.com/partiql/partiql-lang-kotlin/pull/228) by removing invalid sanity check.

## [0.1.2-alpha] - 2020-01-10

### Changed
- Optimizes performance of IN operator when right side is used with many literals.

### Fixed
- Fix issue causing the REPL's output stream to be prematurely closed

## [0.1.1-alpha] - 2019-11-21

### Added
- Better printing support

### Changed
- Refactors code in CLI

### Fixed
- Fixes treatment of null values in JOIN conditions

## [0.1.0-alpha] - 2019-07-30

### Added
Initial alpha release of PartiQL.

[Unreleased]: https://github.com/partiql/partiql-lang-kotlin/compare/v0.14.4...HEAD
[0.14.4]: https://github.com/partiql/partiql-lang-kotlin/compare/v0.14.3...v0.14.4
[0.14.3]: https://github.com/partiql/partiql-lang-kotlin/compare/v0.14.2...v0.14.3
[0.14.2]: https://github.com/partiql/partiql-lang-kotlin/compare/v0.14.1...v0.14.2
[0.14.1]: https://github.com/partiql/partiql-lang-kotlin/compare/v0.14.0-alpha...v0.14.1
[0.14.0-alpha]: https://github.com/partiql/partiql-lang-kotlin/compare/v0.13.2-alpha...v0.14.0-alpha
[0.13.2-alpha]: https://github.com/partiql/partiql-lang-kotlin/compare/v0.13.1-alpha...v0.13.2-alpha
[0.13.1-alpha]: https://github.com/partiql/partiql-lang-kotlin/compare/v0.13.0-alpha...v0.13.1-alpha
[0.13.0-alpha]: https://github.com/partiql/partiql-lang-kotlin/compare/v0.12.0-alpha...v0.13.0-alpha
[0.12.0-alpha]: https://github.com/partiql/partiql-lang-kotlin/compare/v0.11.0-alpha...v0.12.0-alpha
[0.11.0-alpha]: https://github.com/partiql/partiql-lang-kotlin/compare/v0.10.0-alpha...v0.11.0-alpha
[0.10.0-alpha]: https://github.com/partiql/partiql-lang-kotlin/compare/v0.9.4-alpha...v0.10.0-alpha
[0.9.4-alpha]: https://github.com/partiql/partiql-lang-kotlin/compare/v0.9.3-alpha...v0.9.4-alpha
[0.9.3-alpha]: https://github.com/partiql/partiql-lang-kotlin/compare/v0.9.2-alpha...v0.9.3-alpha
[0.9.2-alpha]: https://github.com/partiql/partiql-lang-kotlin/compare/v0.9.1-alpha...v0.9.2-alpha
[0.9.1-alpha]: https://github.com/partiql/partiql-lang-kotlin/compare/v0.9.0-alpha...v0.9.1-alpha
[0.9.0-alpha]: https://github.com/partiql/partiql-lang-kotlin/compare/v0.8.2-alpha...v0.9.0-alpha
[0.8.2-alpha]: https://github.com/partiql/partiql-lang-kotlin/compare/v0.8.1-alpha...v0.8.2-alpha
[0.8.1-alpha]: https://github.com/partiql/partiql-lang-kotlin/compare/v0.8.0-alpha...v0.8.1-alpha
[0.8.0-alpha]: https://github.com/partiql/partiql-lang-kotlin/compare/v0.7.0-alpha...v0.8.0-alpha
[0.7.0-alpha]: https://github.com/partiql/partiql-lang-kotlin/compare/v0.6.0-alpha...v0.7.0-alpha
[0.6.0-alpha]: https://github.com/partiql/partiql-lang-kotlin/compare/v0.5.0-alpha...v0.6.0-alpha
[0.5.0-alpha]: https://github.com/partiql/partiql-lang-kotlin/compare/v0.4.0-alpha...v0.5.0-alpha
[0.4.0-alpha]: https://github.com/partiql/partiql-lang-kotlin/compare/v0.3.4-alpha...v0.4.0-alpha
[0.3.4-alpha]: https://github.com/partiql/partiql-lang-kotlin/compare/v0.3.3-alpha...v0.3.4-alpha
[0.3.3-alpha]: https://github.com/partiql/partiql-lang-kotlin/compare/v0.3.1-alpha...v0.3.3-alpha
[0.3.1-alpha]: https://github.com/partiql/partiql-lang-kotlin/compare/v0.3.0-alpha...v0.3.1-alpha
[0.3.0-alpha]: https://github.com/partiql/partiql-lang-kotlin/compare/v0.2.6-alpha...v0.3.0-alpha
[0.2.7-alpha]: https://github.com/partiql/partiql-lang-kotlin/compare/v0.2.6-alpha...v0.2.7-alpha
[0.2.6-alpha]: https://github.com/partiql/partiql-lang-kotlin/compare/v0.2.5-alpha...v0.2.6-alpha
[0.2.5-alpha]: https://github.com/partiql/partiql-lang-kotlin/compare/v0.2.4-alpha...v0.2.5-alpha
[0.2.4-alpha]: https://github.com/partiql/partiql-lang-kotlin/compare/v0.2.3-alpha...v0.2.4-alpha
[0.2.3-alpha]: https://github.com/partiql/partiql-lang-kotlin/compare/v0.2.2-alpha...v0.2.3-alpha
[0.2.2-alpha]: https://github.com/partiql/partiql-lang-kotlin/compare/v0.2.1-alpha...v0.2.2-alpha
[0.2.1-alpha]: https://github.com/partiql/partiql-lang-kotlin/compare/v0.2.0-alpha...v0.2.1-alpha
[0.2.0-alpha]: https://github.com/partiql/partiql-lang-kotlin/compare/v0.1.7-alpha...v0.2.0-alpha
[0.1.7-alpha]: https://github.com/partiql/partiql-lang-kotlin/compare/v0.1.6-alpha...v0.1.7-alpha
[0.1.6-alpha]: https://github.com/partiql/partiql-lang-kotlin/compare/v0.1.5-alpha...v0.1.6-alpha
[0.1.5-alpha]: https://github.com/partiql/partiql-lang-kotlin/compare/v0.1.4-alpha...v0.1.5-alpha
[0.1.4-alpha]: https://github.com/partiql/partiql-lang-kotlin/compare/v0.1.3-alpha...v0.1.4-alpha
[0.1.3-alpha]: https://github.com/partiql/partiql-lang-kotlin/compare/v0.1.2-alpha...v0.1.3-alpha
[0.1.2-alpha]: https://github.com/partiql/partiql-lang-kotlin/compare/v0.1.1-alpha...v0.1.2-alpha
[0.1.1-alpha]: https://github.com/partiql/partiql-lang-kotlin/compare/v0.1.0-alpha...v0.1.1-alpha
[0.1.0-alpha]: https://github.com/partiql/partiql-lang-kotlin/releases/tag/v0.1.0-alpha<|MERGE_RESOLUTION|>--- conflicted
+++ resolved
@@ -48,11 +48,8 @@
 
 ### Contributors
 Thank you to all who have contributed!
-<<<<<<< HEAD
-=======
 - @<your-username>
 - @rchowell
->>>>>>> 6fbfa785
 - @alancai98
 
 ## [0.14.4]
