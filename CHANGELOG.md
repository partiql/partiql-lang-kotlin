--- conflicted
+++ resolved
@@ -56,7 +56,6 @@
   - [AstVisitor] Interface & [AstVisitorBase] class
   - [AstWalker] class
   - [MetaStrippingRewriter] class
-<<<<<<< HEAD
 - Removes the deprecated ExprNode and related files in the code base. 
   - [Parser] API `parseExprNode(source: String): ExprNode` has been removed.
   - [CompilerPipeline] API `compile(query: ExprNode): Expression` has been removed.
@@ -64,9 +63,7 @@
   - Functions related to conversions between ExprNode and PartiqlAst have been removed. 
   - Parser Tests no longer do round trip.
   - [PartiqlAstExprNodeRoundTripAdapter] has been removed.
-=======
-- Removes the deprecated SqlParser and SqlLexer 
->>>>>>> 53327a69
+- Removes the deprecated SqlParser and SqlLexer
 - **Breaking**: Removes the `CallAgg` node from the Logical, LogicalResolved, and Physical plans
 
 ### Security
