--- conflicted
+++ resolved
@@ -31,15 +31,12 @@
 ## [Unreleased]
 
 ### Added
-<<<<<<< HEAD
+- Support parsing, planning, and evaluation of Bitwise AND operator (&).
+  - The Bitwise And Operator only works for integer operands.
+  - The operator precedence may change based on the pending operator precedence [RFC](https://github.com/partiql/partiql-docs/issues/50).
 - **EXPERIMENTAL** Adds `EXCLUDE` to parser, ast, plan, and plan schema inferencer
   - This feature is marked as experimental until an RFC is added https://github.com/partiql/partiql-spec/issues/39
   - NOTE: this feature is not currently implemented in the evaluator
-=======
-- Support parsing, planning, and evaluation of Bitwise AND operator (&).
-  - The Bitwise And Operator only works for integer operands.
-  - The operator precedence may change based on the pending operator precedence [RFC](https://github.com/partiql/partiql-docs/issues/50).
->>>>>>> acd74abb
 
 ### Changed
 
