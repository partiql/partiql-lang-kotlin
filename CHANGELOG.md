--- conflicted
+++ resolved
@@ -24,14 +24,7 @@
 ## [Unreleased]
 
 ### Added
-<<<<<<< HEAD
-- Adds back ability to convert an `IonDatagram` to an `ExprValue` using `of(value: IonValue): ExprValue` and `newFromIonValue(value: IonValue): ExprValue`
-- Adds support for SQL's CURRENT_USER in the AST, EvaluatingCompiler, experimental planner implementation, and Schema Inferencer.
-  - Adds the AST node `session_attribute`.
-  - Adds the function `EvaluationSession.Builder::user()` to add the CURRENT_USER to the EvaluationSession
 - Adds an optimization that avoids repeated re-computation of a SELECT list item that depends only on global variables.
-=======
->>>>>>> c2360a27
 
 ### Changed
 
