# Changelog
All notable changes to this project will be documented in this file.

The format is based on [Keep a Changelog](https://keepachangelog.com/en/1.0.0/),
and this project adheres to [Semantic Versioning](https://semver.org/spec/v2.0.0.html).

<!-- Template: after a release, copy and paste out below
## [Unreleased]

### Added

### Changed

### Deprecated

### Fixed

### Removed

### Security
-->


## [Unreleased]

### Added
- Added numeric builtins ABS, SQRT, EXP, LN, POW, MOD.
- Added string builtins POSITION, OVERLAY, BIT_LENGTH, OCTET_LENGTH, CARDINALITY.
- **Breaking** Added coercion of SQL-style subquery to a single value, as defined in SQL for 
  subqueries occurring in a single-value context and outlined in Chapter 9 of the PartiQL specification. 
  This is backward incompatible with the prior behavior (which left the computed collection as is), 
  but brings it in conformance with the specification.
- Added `partiql-plan` package which contains experimental PartiQL Plan data structures.

### Changed
- Deprecates the project level opt-in annotation `PartiQLExperimental` and split it into feature level. `ExperimentalPartiQLCompilerPipeline` and `ExperimentalWindowFunctions`.
- **Breaking**: Moves StaticType to `partiql-types`.
  - All references to static types need to modify their imports accordingly. For example,
    `org.partiql.lang.types.IntType` is now `org.partiql.types.IntType`.
  - Please modify existing dependencies accordingly. You may need to add dependency `org.partiql:partiql-types:0.10.0`.
  - Also, several methods within StaticType have been moved to a utility class within `partiql-lang-kotln`. See the below list:
    1. `org.partiql.lang.types.StaticType.fromExprValueType` -> `org.partiql.lang.types.StaticTypeUtils.staticTypeFromExprValueType`
    2. `org.partiql.lang.types.StaticType.fromExprValue` -> `org.partiql.lang.types.StaticTypeUtils.staticTypeFromExprValue`
    3. `org.partiql.lang.types.StaticType.isInstance` -> `org.partiql.lang.types.StaticTypeUtils.isInstance`
    4. `org.partiql.lang.types.StaticType.isComparableTo` -> `org.partiql.lang.types.StaticTypeUtils.areStaticTypesComparable`
    5. `org.partiql.lang.types.StaticType.isSubTypeOf` -> `org.partiql.lang.types.StaticTypeUtils.isSubTypeOf`
    5. `org.partiql.lang.types.StaticType.typeDomain` -> `org.partiql.lang.types.StaticTypeUtils.getTypeDomain`
    6. `org.partiql.lang.types.SingleType.getRuntimeType` -> `org.partiql.lang.types.StaticTypeUtils.getRuntimeType`
    7. `org.partiql.lang.types.StringType.StringLengthConstraint.matches` -> `org.partiql.lang.types.StaticTypeUtils.stringLengthConstraintMatches`

### Deprecated
- `ExprValueFactory` interface marked as deprecated. Equivalent `ExprValue` construction methods are implemented in the `ExprValue` interface as static methods. 

### Fixed
<<<<<<< HEAD
- Constrained Decimal matching logic.
=======
- Javadoc jar now contains dokka docs (was broken by gradle commit from 0.9.0)

- ANTLR (PartiQL.g4, PartiQLTokens.g4) and PIG (org/partiql/type-domains/partiql.ion) sources 
  are back to being distributed with the jar.

- CLI no longer terminates on user errors in submitted PartiQL (when printing out the AST with !!)
  and no longer prints out stack traces upon user errors. 
>>>>>>> 7e1ffd45

### Removed
- The deprecated `IonValue` property in `ExprValue` interface is now removed.
- Removed partiql-extensions to partiql-cli `org.partiql.cli.functions`

### Security

## [0.9.2] - 2023-01-20

### Added
- Adds ability to pipe queries to the CLI.
- Adds ability to run PartiQL files as executables by adding support for shebangs.
- Adds experimental syntax for CREATE TABLE, towards addressing 
  [#36](https://github.com/partiql/partiql-docs/issues/36) of specifying PartiQL DDL.

### Changed

### Deprecated

### Fixed
- Fixes list/bag ExprValue creation in plan evaluator
- Fixes gradle build issues.

## [0.9.1] - 2023-01-04

### Added
- Makes the following `PartiQLCompilerBuilder` functions are moved to public
  - `customOperatorFactories`
  - `customFunctions`
  - `customProcedures`

## [0.9.0] - 2022-12-13

### Added
- Adds simple auto-completion to the CLI.
- Adds the IsListParenthesizedMeta meta to aid in differentiating between parenthesized and non-parenthesized lists
- Adds support for HAVING clause in planner
- Adds support for collection aggregation functions in the EvaluatingCompiler and experimental planner
- Adds support for the syntactic sugar of using aggregations functions in place of their collection aggregation function
  counterparts (in the experimental planner)
- Experimental implementation for window function `Lag` and `Lead`.
- Adds support for EXPLAIN
- Adds continuous performance benchmarking to the CI for existing JMH benchmarks
  - Benchmark results can be seen on the project's GitHub Pages site
- Adds the `pipeline` flag to the CLI to provide experimental usage of the PartiQLCompilerPipeline
- Added `ExprValue.toIonValue(ion: IonSystem)` in kotlin, and `ExprValueExtensionKt.toIonValue(value: ExprValue, ion: IonSystem)` in Java to transform one `ExprValue` to a corresponding `IonValue`.
- Added `ExprValue.of(value: IonValue)` method to construct an `ExprValue` from an `IonValue`.

### Changed
- Now `CompileOption` uses `TypedOpParameter.HONOR_PARAMETERS` as default.
- Updates the CLI Shell Highlighter to use the ANTLR generated lexer/parser for highlighting user queries
- PartiQL MISSING in Ion representation now becomes ion null with annotation of `$missing`, instead of `$partiql_missing`
- PartiQL BAG in Ion representation now becomes ion list with annotation of `$bag`, instead of `$partiql_bag`
- PartiQL DATE in Ion representation now becomes ion timestamp with annotation of `$date`, instead of `$partiql_date`
- PartiQL TIME in Ion representation now becomes ion struct with annotation of `$time`, instead of `$partiql_time`
- Simplifies the aggregation operator in the experimental planner by removing the use of metas
- Increases the performance of the PartiQLParser by changing the parsing strategy
  - The PartiQLParser now attempts to parse queries using the SLL Prediction Mode set by ANTLR
  - If unable to parse via SLL Prediction Mode, it attempts to parse using the slower LL Prediction Mode
  - Modifications have also been made to the ANTLR grammar to increase the speed of parsing joined table references
  - Updates how the PartiQLParser handles parameter indexes to remove the double-pass while lexing
- Changes the expected `Property`'s of `TOKEN_INFO` to use `Property.TOKEN_DESCRIPTION` instead of `Property.TOKEN_TYPE`

### Deprecated
- Marks the GroupKeyReferencesVisitorTransform as deprecated. There is no functionally equivalent class.
- Marks `ionValue` property in `ExprValue` interface as deprecated. The functional equivalent method is `ExprValue.toIonValue(ion: IonSystem)` in kotlin, and `ExprValueKt.toIonValue(value: ExprValue, ion: IonSystem)` in Java.
- Marks `Lexer`, `Token`, `TokenType`, `SourcePosition`, and `SourceSpan` as deprecated. These will be removed without
  any replacement.
- Marks approximately 60 `ErrorCode`'s as deprecated. These will be removed without any replacement.
- Marks `Property.TOKEN_TYPE` as deprecated. Please use `Property.TOKEN_DESCRIPTION`.

### Fixed
- Fixes the ThreadInterruptedTests by modifying the time to interrupt parses. Also adds better exception exposure to
  facilitate debugging.

### Removed
- Removes the deprecated V0 AST in the codebase.
- Removes the deprecated MetaContainer in the codebase, removed interfaces and classes include:
  - [MetaContainer] Interface
  - [MetaContainerImpl]
  - [MetaDeserialize]
  - [MemoizedMetaDeserializer]
- Removes the deprecated Rewriter/AstWalker/AstVisitor in the code base, removed interfaces and classes include:
  - [AstRewriter] Interface & [AstRewriterBase] class
  - [AstVisitor] Interface & [AstVisitorBase] class
  - [AstWalker] class
  - [MetaStrippingRewriter] class
- Removes the deprecated ExprNode and related files in the code base.
  - [Parser] API `parseExprNode(source: String): ExprNode` has been removed.
  - [CompilerPipeline] API `compile(query: ExprNode): Expression` has been removed.
  - [ExprNode] and [AstNode] have been removed.
  - Functions related to conversions between ExprNode and PartiqlAst have been removed.
- Removes the deprecated SqlParser and SqlLexer
- **Breaking**: Removes the `CallAgg` node from the Logical, LogicalResolved, and Physical plans.
- Removes the experimental `PlannerPipeline` and replaces it with `PartiQLCompilerPipeline`.

### Security


## [0.8.2] - 2022-11-28
### Added
- Adds simple auto-completion to the CLI.

### Changed
- Increases the performance of the PartiQLParser by changing the parsing strategy
  - The PartiQLParser now attempts to parse queries using the SLL Prediction Mode set by ANTLR
  - If unable to parse via SLL Prediction Mode, it attempts to parse using the slower LL Prediction Mode
  - Modifications have also been made to the ANTLR grammar to increase the speed of parsing joined table references
  - Updates how the PartiQLParser handles parameter indexes to remove the double-pass while lexing

## [0.8.1] - 2022-10-28

### Added
- Extends statement redaction to support `INSERT/REPLACE/UPSERT INTO`.


## [0.8.0] - 2022-10-14

### Added
- `CHANGELOG.md` with back-filling of the previous releases to the change log to provide more visibility on unreleased
  changes and make the release process easier by using the `unreleased` section of change log. The `CONTRIBUTING.md`
  has also been updated to ensure this is part of the process.
- backward-incompatiblity and dependency questions are added to the project's PR process to provide more context
  on the changes that include these and the alternatives that have been considered.
- README.md badges for GitHub Actions status, codecov, and license
- An experimental (pending [#15](https://github.com/partiql/partiql-docs/issues/15)) embedding of a subset of
  the [GPML (Graph Pattern Matching Language)](https://arxiv.org/abs/2112.06217) graph query, as a new expression
  form `<expr> MATCH <gpml_pattern>`, which can be used as a bag-of-structs data source in the `FROM` clause.   
  The use within the grammar is based on the assumption of a new graph data type being added to the
  specification of data types within PartiQL, and should be considered experimental until the semantics of the graph
  data type are specified.
  - basic and abbreviated node and edge patterns (section 4.1 of the GPML paper)
  - concatenated path patterns  (section 4.2 of the GPML paper)
  - path variables  (section 4.2 of the GPML paper)
  - graph patterns (i.e., comma separated path patterns)  (section 4.3 of the GPML paper)
  - parenthesized patterns (section 4.4 of the GPML paper)
  - path quantifiers  (section 4.4 of the GPML paper)
  - restrictors and selector  (section 5.1 of the GPML paper)
  - pre-filters and post-filters (section 5.2 of the GPML paper)
- Added EvaluatonSession.context: A string-keyed map of arbitrary values which provides a way to make  
  session state such as current user and transaction details available to custom [ExprFunction] implementations
  and custom physical operator implementations.
- Replaces `union`, `intersect`, `except` IR nodes with common `bag_op` IR node
- Add support for CallAgg in Type Inferencer.
- A GitHub Workflow to automatically sync the `docs` directory with the GitHub Wiki
- Introduces the `PartiQLParser`, an implementation of `Parser` using `ANTLR`
  - Matches the functionality of the existing `SqlParser`
  - Now catches a StackOverflowError and throws a ParserException
  - Support for DQL, DDL, DML, GPML, and EXEC
  - Handles consistency and precedence issues seen in SqlParser
    - See GitHub Issues [#709](https://github.com/partiql/partiql-lang-kotlin/issues/709), [#708](https://github.com/partiql/partiql-lang-kotlin/issues/708),
      [#707](https://github.com/partiql/partiql-lang-kotlin/issues/707), [#683](https://github.com/partiql/partiql-lang-kotlin/issues/683),
      and [#730](https://github.com/partiql/partiql-lang-kotlin/issues/730)
- Parsing of `INSERT` DML with `ON CONFLICT DO REPLACE EXCLUDED` based on [RFC-0011](https://github.com/partiql/partiql-docs/blob/main/RFCs/0011-partiql-insert.md)
- Adds a subset of `REPLACE INTO` and `UPSERT INTO` parsing based on [RFC-0030](https://github.com/partiql/partiql-docs/blob/main/RFCs/0030-partiql-upsert-replace.md)
  - Parsing of target attributes is not supported yet and is pending [#841](https://github.com/partiql/partiql-lang-kotlin/issues/841)
- Logical plan representation and evaluation support for `INSERT` DML with `ON CONFLICT DO REPLACE EXCLUDED` and `REPLACE INTO` based on [RFC-0011](https://github.com/partiql/partiql-docs/blob/main/RFCs/0011-partiql-insert.md)
- Logical plan representation of `INSERT` DML with `ON CONFLICT DO UPDATE EXCLUDED` and `UPSERT INTO` based on [RFC-0011](https://github.com/partiql/partiql-docs/blob/main/RFCs/0011-partiql-insert.md)
- Enabled projection alias support for ORDER BY clause
- Adds support for PIVOT in the planner consistent with `EvaluatingCompiler`

#### Experimental Planner Additions

- Renamed `PassResult` to PlannerPassResult for clarity. (This is part of the experimental query planner API.)
- The `PlannerPipeline` API now has experimental and partial support for `INSERT` and `DELETE` DML statements—
  tracking PartiQL specification issues are [partiql-docs/#4](https://github.com/partiql/partiql-docs/issues/4) (only
  a subset has been implemented--see examples below) and
  [partiql-docs/#19](https://github.com/partiql/partiql-docs/issues/19).
  - Examples of supported statements include:
    - `INSERT INTO foo << { 'id': 1, 'name': 'bob' }, { 'id': 2, 'name' : 'sue' } >>` (multi record insert)
    - `INSERT INTO foo SELECT c.id, c.name FROM customer AS c` (insert the results of a query into another table)
    - `DELETE FROM foo` (delete all records in a table)
    - `DELETE FROM foo AS f WHERE f.zipCode = '90210'` (delete all records matching a predicate)
- Introduced planner event callbacks as a means to provide a facility that allows the query to be visualized at every
  stage in the `PlannerPipeline` and to generate performance metrics for the individual phases of query planning.  See
  `PlannerPipe.Builder.plannerEventCallback` for details.
- Adds the following optimization passes, none of which are enabled by default:
  - `FilterScanToKeyLookupPass` which performs a simple optimization common to most databases: it converts a filter
    predicate covering a table's complete primary key into a single get-by-key operation, thereby avoiding a full table
    scan.  This may pass leave behind some useless `and` expressions if more `and` operands exist in the filter predicate
    other than primary key field equality expressions.
  - `RemoveUselessAndsPass`, which removes any useless `and` expressions introduced by the previous pass or by the
    query author, e.g. `true and x.id = 42` -> `x.id = 42`), `true and true` -> `true`, etc.
  - `RemoveUselessFiltersPass`, which removes useless filters introduced by the previous pass or by the query author
    (e.g. `(filter (lit true) <bexpr>))` -> `<bexpr>`.
- Add support for `UNPIVOT`, the behavior is expected to be compatible with the `evaluating compiler`.
- Adds support for GROUP BY (aggregations, group keys, etc)
- Adds support for ORDER BY in Planner

### Changed
- The default parser for all components of PartiQL is now the PartiQLParser -- see the deprecation of `SqlParser`
- Parsing of `ORDER BY` clauses will no longer populate the AST with defaults for the 'sort specification'
  (i.e., `ASC` or `DESC`) or 'nulls specification' (i.e., `NULLS FIRST` or `NULLS LAST`) when the are not provided in
  the query text. Defaulting of sort order is moved to the evaluator.

### Deprecated
- Deprecates `SqlLexer` and `SqlParser` to be replaced with the `PartiQLParserBuilder`.
- Deprecates helper method, `blacklist`, within `org.partiql.lang.eval` and introduced a functionally equivalent
  `org.partiql.lang.eval.denyList` method.
- Deprecates `TypedOpParameter.LEGACY` to be replaced with `TypedOpParameter.HONOR_PARAMETERS`

### Fixed
- Codecov report uploads in GitHub Actions workflow
- GitHub Actions capability to run on forks
- Negation overflow caused by minimum INT8
- Type mismatch error caused by evaluator's integer overflow check
- Cast function's behavior on positive_infinity, negative_infinity, and NaN explicitly defined and handled.
- Changed Trim Function Specification handling(fixed error message, and now can take case-insensitive trim spec)

### Removed
- README.md badge for travisci
- **Breaking Change**: removed [ExprValueType.typeNames] as needed by the future work of legacy parser removal and OTS
- **Breaking Change**: [PartiqlPhysical.Type.toTypedOpParameter()] now becomes an internal function
- **Breaking Change**: [PartiqlAst.Type.toTypedOpParameter()] is removed
- **Breaking Change**: [PartiqlAstSanityValidator] now becomes an internal class
- **Breaking Change**: [PartiqlPhysicalSanityValidator] is removed
- **Breaking Change**: the following custom type AST nodes are removed from `partiql.ion` file: `es_boolean`, `es_integer`, `es_float`,
  `es_text`, `es_any`, `spark_short`, `spark_integer`, `spark_long`, `spark_double`, `spark_boolean`, `spark_float`,
  `rs_varchar_max`, `rs_integer`, `rs_bigint`, `rs_boolean`, `rs_real`, `rs_double_precision`.
  The related visitor transform `CustomTypeVisitorTransform` is also removed.
  See [Issue 510](https://github.com/partiql/partiql-lang-kotlin/issues/510) for more details.


### Security

## [0.7.0-alpha] - 2022-06-23
### Added
- An experimental query planner API along with logical and physical plans structures with the support of non-default
  physical operator implementations.
- An optional flag, `--wrap-ion`, to give users the old functionality of reading multiple Ion values (previous behavior).
- Benchmark framework and benchmark implementation for `LIKE` performance
- Convenience `StaticType` for `TEXT` and `NUMERIC`
- Enable `MIN` and `MAX` to work with all the data-types.
- Introduction of `extensions` and addition of the `query_ddb` function to allow querying AWS DynamoDB from the CLI.
- Replacement of REPL with [JLine](https://jline.github.io/) shell
- Syntax highlighting for CLI
- Three additional CLI flags:
  - `-r --projection-iter-behavior:` Controls the behavior of ExprValue.iterator in the projection result:
    (default: FILTER_MISSING) [FILTER_MISSING, UNFILTERED]
  - `-t --typed-op-behavior`: indicates how CAST should behave: (default: HONOR_PARAMETERS) [LEGACY, HONOR_PARAMETERS]
  - `-v --undefined-variable-behavior`: Defines the behavior when a non-existent variable is referenced:
    (default: ERROR) [ERROR, MISSING]
- `--input-format` flag to the CLI
- `CEIL` and `FLOOR` functions
- `DATE/TIME` formatting and the support for `DATE/TIME` in Ion data format

### Changed
- `LIKE` matching via compilation to `java.util.regex.Pattern`
- Run `ktlint` before tests.

### Removed
- [breaking change] Removal of Field `EVALUATOR_SQL_EXCEPTION` from `ErrorCode` class:
  A client program may be interrupted by `NoSuchFieldError` exception.
- [breaking change] Removal of `NodeMetadata` from `org.partiql.lang.eval`:
  A client program may be interrupted by `NoClassDefFoundError` exception.

### Fixed
- Fix `write_file` CLI function; the old function required the input to be a `string`, but it must be a generic type.
- Add `ktlint` task dependency to enable execution optimizations and reducing he build time by ~ `30%`.
- Adjust handling of Ion input (requiring single value)
- Adjust handling of Ion output (outputting the real value)
- Adds missing metas to `ORDER BY` `ExprNode` and `PartiqlAst` (E.g. source location), which limits error message
  reporting.

## [0.6.0-alpha] - 2022-04-06
### Added
- [cli] Add permissive mode evaluation option to CLI/REPL [#545](https://github.com/partiql/partiql-lang-kotlin/pull/545)
- `ORDER BY` implementation in evaluator [#554](https://github.com/partiql/partiql-lang-kotlin/pull/554)
- [build] Adds `ktlint` to gradle build [#542](https://github.com/partiql/partiql-lang-kotlin/pull/542)

### Changed
- For `ExprFunction`, replace `Environment` with `EvaluationSession` [#559](https://github.com/partiql/partiql-lang-kotlin/pull/559)
- Migrate to PIG `v0.5.0` [#563](https://github.com/partiql/partiql-lang-kotlin/pull/563)
- [build] Increase build performance w/ Gradle upgrade to 7.4 [#539](https://github.com/partiql/partiql-lang-kotlin/pull/539)
- [build] Upgrade `dokka` to `1.6.10`, set `org.gradle.jvmargs` [#568](https://github.com/partiql/partiql-lang-kotlin/pull/568)
- Changed `Path` AST node to use its root node source location [#527](https://github.com/partiql/partiql-lang-kotlin/pull/527)
- Improve the `CAST` assertion assertEval [#523](https://github.com/partiql/partiql-lang-kotlin/pull/523)
- [build] Bump Kotlin version to `1.4.32` from `1.4.0` [#548](https://github.com/partiql/partiql-lang-kotlin/pull/548)
- [breaking-change] changing `ExprFunction`'s usage of `Environment` to `EvaluationSession` along with some other
  classes containing implementation details made internal as part of [#559](https://github.com/partiql/partiql-lang-kotlin/pull/559).

### Deprecated
- Deprecate `ExprNode` [#535](https://github.com/partiql/partiql-lang-kotlin/pull/535)

### Fixed
- Fix all compiler warnings [#562](https://github.com/partiql/partiql-lang-kotlin/pull/562)

### Removed
- Clean up `ExprFunction` test [#529](https://github.com/partiql/partiql-lang-kotlin/pull/529)

## [0.5.0-alpha] - 2022-02-11
### Added
- Adds a static type inferencer for static query checks and query type inference
- Adds multiple exception logging and severity level API
- Adds the dataguide API which can be used to infer Ion schema from Ion data
  - Also adds mappers to and from PartiQL’s static type and ISL
- Refactor of PartiQL’s `StaticType`
- Refactors `ExprFunction` interface
- Adds evaluator option for `PERMISSIVE` mode
- Adds support for `CAN_CAST` and `CAN_LOSSLESS_CAST`
- Adds evaluation-time function call (`ExprFunction`) argument type checks
- Adds `integer8`, `int8`, `bigint`, `int2`, and `integer2` as type names
- Adds support for `OFFSET` [#451](https://github.com/partiql/partiql-lang-kotlin/pull/451)
- [cli] Uses Apache's CSVParser for file reading [#474](https://github.com/partiql/partiql-lang-kotlin/pull/474) and
- ability to read custom CSV configurations [#480](https://github.com/partiql/partiql-lang-kotlin/pull/480)

### Changed
- Upgrades Kotlin version to `1.4`
- Modeled `NULLIF` and `COALESCE` as `PartiqlAst` nodes rather than `ExprFunctions`
- Started parameterization of evaluation tests

### Deprecated
- Deprecate `ExprNode` in parser [#464](https://github.com/partiql/partiql-lang-kotlin/pull/464)

### Fixed
- Fixes evaluator behavior to error for structs with non-text keys
- Corrects the parser error for unexpected reserved keywords in a select list
- Fixes static initializing cycle with lazy initialization of `SqlDataType`
- Fixes unknown propagation for `IN` operator
- Fixes bug in precision check for `NUMERIC`
- Makes unknown simple `CASE WHEN` predicate the same as `false`
- Make unknown branch predicates the same as false for searched `CASE WHEN`
- Disallows duplicate projected fields in select list query
- Fixes `EXTRACT` `ExprFunction` to return a `decimal` instead of `float`
- Fixes `EXISTS` and `DATE_DIFF` function signatures
- Fixes `GROUP BY` for more than 2 nested path expressions [#461](https://github.com/partiql/partiql-lang-kotlin/pull/461)
- [cli] Fixes `CLI` command bug when input data is empty [#478](https://github.com/partiql/partiql-lang-kotlin/pull/478)
- [cli] Fixes `CLI` bug when outputting `IONTEXT` to file [#479](https://github.com/partiql/partiql-lang-kotlin/pull/479)

### Removed
- Removes wildcard imports in cli [#483](https://github.com/partiql/partiql-lang-kotlin/pull/483) and
  lang [#488](https://github.com/partiql/partiql-lang-kotlin/pull/488)
- Removes `DateTimeType` `sealed` class [#489](https://github.com/partiql/partiql-lang-kotlin/pull/489)
- Renames `DateTimePart` type to `DatePart` [#506](https://github.com/partiql/partiql-lang-kotlin/pull/506)

## [0.4.0-alpha] - 2021-10-07

### Added
- Sets up JMH for PartiQL [#427](https://github.com/partiql/partiql-lang-kotlin/pull/427)
- Allows for default timezone configuration [#449](https://github.com/partiql/partiql-lang-kotlin/pull/449)

### Changed
- Uses new PIG major version `v0.4.0` [#454](https://github.com/partiql/partiql-lang-kotlin/pull/454)
- Moves usage of default timezone from parser to evaluator [#448](https://github.com/partiql/partiql-lang-kotlin/pull/448)
- [breaking-change] changes related to imported builders.

### Fixed
- Fixes struct handling of non-text struct field keys [#450](https://github.com/partiql/partiql-lang-kotlin/pull/450)

## [0.2.7-alpha] - 2021-09-13

### Fixed
- Cherry picks "Fix bug causing multiple nested nots to parse very slowly [#436](https://github.com/partiql/partiql-lang-kotlin/pull/436)
  for `v0.2.7` release [#439](https://github.com/partiql/partiql-lang-kotlin/pull/439)
- Cherry picks "Use LazyThreadSafteyMode.PUBLICATION instead of NONE [#433](https://github.com/partiql/partiql-lang-kotlin/pull/433)
  for `v0.2.7` release [#440](https://github.com/partiql/partiql-lang-kotlin/pull/440)

## [0.1.7-alpha] - 2021-09-13

### Fixed
- Cherry picks "Fix bug causing multiple nested nots to parse very slowly [#436](https://github.com/partiql/partiql-lang-kotlin/pull/436)
  for `v0.1.7` release [#441](https://github.com/partiql/partiql-lang-kotlin/pull/441)
- Cherry picks "Use LazyThreadSafteyMode.PUBLICATION instead of NONE [#433](https://github.com/partiql/partiql-lang-kotlin/pull/433)
  for `v0.1.7` release [#442](https://github.com/partiql/partiql-lang-kotlin/pull/442)

## [0.3.4-alpha] - 2021-09-10
### Fixed
- Bug causing multiple nested nots to parse very slowly [#436](https://github.com/partiql/partiql-lang-kotlin/pull/436)

## [0.3.3-alpha] - 2021-09-09
### Changed
- Uses `LazyThreadSafteyMode.PUBLICATION` instead of NONE

## [0.3.1-alpha] - 2021-06-18
### Fixed
- Prevent the `ORDER BY` clause from being dropped in visitor transforms [#420](https://github.com/partiql/partiql-lang-kotlin/pull/420)

## [0.3.0-alpha] - 2021-06-09
### Added
- `DATE` and `TIME` data types
- Enhancements made by/for DynamoDB
- Compile-time `Thread.interrupted()` checks were added to help mitigate the impact of compiling extremely large SQL
  queries.
- Various performance improvements to the compiler were added.

### Changed
- The modeling of `ExprNode` and `PartiqlAst` APIs has changed as needed to account for the enhancements to DML statements
  and `ORDER BY`. Customers using these APIs may be affected.
- Other minor API changes.

### Fixed
- Fixes parser for the top level tokens [#369](https://github.com/partiql/partiql-lang-kotlin/pull/369)
- Make `SIZE` function work with s-expressions. [#379](https://github.com/partiql/partiql-lang-kotlin/pull/379)
- A number of other minor bug fixes and technical debt has been addressed. For a complete list of PRs that made it into
  this release, please see the v0.3.0 GitHub milestone.

## [0.1.6-alpha] - 2021-05-13

### Fixed
- Adds Compile-Time Thread.interrupted() checks [#398](https://github.com/partiql/partiql-lang-kotlin/pull/398)

## [0.1.5-alpha] - 2021-04-27

### Fixed
- Fixes a severe performance issue relating the sanity checks performed on very large queries before compilation. [#391](https://github.com/partiql/partiql-lang-kotlin/pull/391)

## [0.2.6-alpha] - 2021-02-18

### Added
- Functions to convert from UNIX epoch to TIMESTAMP and TIMESTAMP to UNIX epoch. [#330](https://github.com/partiql/partiql-lang-kotlin/pull/330)
- Adds a Rewriter to VisitorTransform [guide](https://github.com/partiql/partiql-lang-kotlin/blob/feb84730c64a2ad0f12c57bef3b1c45e21279538/docs/dev/RewriterToVisitorTransformGuide.md)

### Changed
- Migrates existing `AstRewriters` to PIG’s `VisitorTransform`. [#356](https://github.com/partiql/partiql-lang-kotlin/pull/356)

### Deprecated
- Deprecates AstRewriter, AstRewriterBase, MetaStrippingRewriter, RewriterTestBase

## [0.2.5-alpha] - 2021-01-12

### Added
- System stored procedure calls (`EXEC`) [#345](https://github.com/partiql/partiql-lang-kotlin/pull/345).
  More details on usage can be found [here](https://github.com/partiql/partiql-spec/issues/17)
- CLI: version number and commit hash in REPL [#339](https://github.com/partiql/partiql-lang-kotlin/pull/339)
- CLI: `PARTIQL_PRETTY` output-format for non-interactive use [#349](https://github.com/partiql/partiql-lang-kotlin/pull/349)
- Document thread safety of `CompilerPipeline` [#334](https://github.com/partiql/partiql-lang-kotlin/pull/334)

### Fixed
- Parsing of `TRIM` specification keywords (`BOTH`, `LEADING`, and `TRAILING`) [#326](https://github.com/partiql/partiql-lang-kotlin/pull/326)
- Build failure of `TimestampTemporalAccessorTests` when given a negative year [#346](https://github.com/partiql/partiql-lang-kotlin/pull/346)
- Running of parameterized tests and other test targets [#338](https://github.com/partiql/partiql-lang-kotlin/pull/338) and [#351](https://github.com/partiql/partiql-lang-kotlin/pull/351)

## [0.2.4-alpha] - 2020-11-08

### Fixed
- Fix `LIMIT` clause execution order #300
- Stop treating date parts as if they are string literals #317

## [0.2.3-alpha] - 2020-10-09

### Added
- `LET` (fom `FROM` clauses) implementation.

### Fixed
- fix: bigDecimalOf no-ops when given an Ion decimal [#293](https://github.com/partiql/partiql-lang-kotlin/pull/293)

## [0.1.4-alpha] - 2020-09-30

### Fixed
- This release is a backport of [#286](https://github.com/partiql/partiql-lang-kotlin/pull/286) which was applied on top
  of v0.1.3-alpha.

## [0.2.2-alpha] - 2020-09-29

### Changed
- Improvements to LIKE pattern compilation performance. [#284](https://github.com/partiql/partiql-lang-kotlin/pull/284)

## [0.2.1-alpha] - 2020-06-09

### Fixed
- Fixes [#246](https://github.com/partiql/partiql-lang-kotlin/pull/246)

## [0.2.0-alpha] - 2020-03-26

### Added
- Adds support for `DISTINCT`
- Initial set of DML features.  See [this](https://github.com/partiql/partiql-lang-kotlin/commit/16fefe0f096175a6a7b284313634dfad23858a38) for details.
- New error codes for division by `0` and modulo `0`

### Changed
- [breaking-change] `JOIN` is now **required** to provide an `ON` clause. In previous version an `ON` clause was optional
  which caused ambiguous parsing of multiple `JOIN` for which some had `ON` clause and some had not. The old behaviour
  was also out of Spec.

### Fixed
- Close CLI Stream correctly
- Preserve negative zero when writing values to the console in the REPL/CLI.
- Fix float negative zero equality

### Removed
- Removes invalid syntax check on case expressions with type parameters, e.g., `CAST(a AS DECIMAL(1, 2))` now does not
  throw

## [0.1.3-alpha] - 2020-03-26

### Fixed
- Fix [#228](https://github.com/partiql/partiql-lang-kotlin/pull/228) by removing invalid sanity check.

## [0.1.2-alpha] - 2020-01-10

### Changed
- Optimizes performance of IN operator when right side is used with many literals.

### Fixed
- Fix issue causing the REPL's output stream to be prematurely closed

## [0.1.1-alpha] - 2019-11-21

### Added
- Better printing support

### Changed
- Refactors code in CLI

### Fixed
- Fixes treatment of null values in JOIN conditions

## [0.1.0-alpha] - 2019-07-30

### Added
Initial alpha release of PartiQL.

[Unreleased]: https://github.com/partiql/partiql-lang-kotlin/compare/v0.7.0-alpha...HEAD
[0.7.0-alpha]: https://github.com/partiql/partiql-lang-kotlin/compare/v0.6.0-alpha...v0.7.0-alpha
[0.6.0-alpha]: https://github.com/partiql/partiql-lang-kotlin/compare/v0.5.0-alpha...v0.6.0-alpha
[0.5.0-alpha]: https://github.com/partiql/partiql-lang-kotlin/compare/v0.4.0-alpha...v0.5.0-alpha
[0.4.0-alpha]: https://github.com/partiql/partiql-lang-kotlin/compare/v0.3.4-alpha...v0.4.0-alpha
[0.3.4-alpha]: https://github.com/partiql/partiql-lang-kotlin/compare/v0.3.3-alpha...v0.3.4-alpha
[0.3.3-alpha]: https://github.com/partiql/partiql-lang-kotlin/compare/v0.3.1-alpha...v0.3.3-alpha
[0.3.1-alpha]: https://github.com/partiql/partiql-lang-kotlin/compare/v0.3.0-alpha...v0.3.1-alpha
[0.3.0-alpha]: https://github.com/partiql/partiql-lang-kotlin/compare/v0.2.6-alpha...v0.3.0-alpha
[0.2.7-alpha]: https://github.com/partiql/partiql-lang-kotlin/compare/v0.2.6-alpha...v0.2.7-alpha
[0.2.6-alpha]: https://github.com/partiql/partiql-lang-kotlin/compare/v0.2.5-alpha...v0.2.6-alpha
[0.2.5-alpha]: https://github.com/partiql/partiql-lang-kotlin/compare/v0.2.4-alpha...v0.2.5-alpha
[0.2.4-alpha]: https://github.com/partiql/partiql-lang-kotlin/compare/v0.2.3-alpha...v0.2.4-alpha
[0.2.3-alpha]: https://github.com/partiql/partiql-lang-kotlin/compare/v0.2.2-alpha...v0.2.3-alpha
[0.2.2-alpha]: https://github.com/partiql/partiql-lang-kotlin/compare/v0.2.1-alpha...v0.2.2-alpha
[0.2.1-alpha]: https://github.com/partiql/partiql-lang-kotlin/compare/v0.2.0-alpha...v0.2.1-alpha
[0.2.0-alpha]: https://github.com/partiql/partiql-lang-kotlin/compare/v0.1.7-alpha...v0.2.0-alpha
[0.1.7-alpha]: https://github.com/partiql/partiql-lang-kotlin/compare/v0.1.6-alpha...v0.1.7-alpha
[0.1.6-alpha]: https://github.com/partiql/partiql-lang-kotlin/compare/v0.1.5-alpha...v0.1.6-alpha
[0.1.5-alpha]: https://github.com/partiql/partiql-lang-kotlin/compare/v0.1.4-alpha...v0.1.5-alpha
[0.1.4-alpha]: https://github.com/partiql/partiql-lang-kotlin/compare/v0.1.3-alpha...v0.1.4-alpha
[0.1.3-alpha]: https://github.com/partiql/partiql-lang-kotlin/compare/v0.1.2-alpha...v0.1.3-alpha
[0.1.2-alpha]: https://github.com/partiql/partiql-lang-kotlin/compare/v0.1.1-alpha...v0.1.2-alpha
[0.1.1-alpha]: https://github.com/partiql/partiql-lang-kotlin/compare/v0.1.0-alpha...v0.1.1-alpha
[0.1.0-alpha]: https://github.com/partiql/partiql-lang-kotlin/releases/tag/v0.1.0-alpha<|MERGE_RESOLUTION|>--- conflicted
+++ resolved
@@ -52,9 +52,6 @@
 - `ExprValueFactory` interface marked as deprecated. Equivalent `ExprValue` construction methods are implemented in the `ExprValue` interface as static methods. 
 
 ### Fixed
-<<<<<<< HEAD
-- Constrained Decimal matching logic.
-=======
 - Javadoc jar now contains dokka docs (was broken by gradle commit from 0.9.0)
 
 - ANTLR (PartiQL.g4, PartiQLTokens.g4) and PIG (org/partiql/type-domains/partiql.ion) sources 
@@ -62,7 +59,8 @@
 
 - CLI no longer terminates on user errors in submitted PartiQL (when printing out the AST with !!)
   and no longer prints out stack traces upon user errors. 
->>>>>>> 7e1ffd45
+
+- Constrained Decimal matching logic.
 
 ### Removed
 - The deprecated `IonValue` property in `ExprValue` interface is now removed.
