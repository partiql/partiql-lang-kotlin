--- conflicted
+++ resolved
@@ -29,6 +29,7 @@
 - Added EvaluatonSession.context: A string-keyed map of arbitrary values which provides a way to make  
   session state such as current user and transaction details available to custom [ExprFunction] implementations
   and custom physical operator implementations.
+- Replaces `union`, `intersect`, `except` IR nodes with common `bag_op` IR node
 
 #### Experimental Planner Additions
 
@@ -45,7 +46,6 @@
 - Introduced planner event callbacks as a means to provide a facility that allows the query to be visualized at every 
 stage in the `PlannerPipeline` and to generate performance metrics for the individual phases of query planning.  See
 `PlannerPipe.Builder.plannerEventCallback` for details.
-<<<<<<< HEAD
 - Adds the following optimization passes, none of which are enabled by default:
   - `FilterScanToKeyLookupPass` which performs a simple optimization common to most databases: it converts a filter 
   predicate covering a table's complete primary key into a single get-by-key operation, thereby avoiding a full table
@@ -55,10 +55,6 @@
   query author, e.g. `true and x.id = 42` -> `x.id = 42`), `true and true` -> `true`, etc.
   - `RemoveUselessFiltersPass`, which removes useless filters introduced by the previous pass or by the query author 
   (e.g. `(filter (lit true) <bexpr>))` -> `<bexpr>`.
-=======
-- Replaces `union`, `intersect`, `except` IR nodes with common `bag_op` IR node
-
->>>>>>> 320a904a
 
 ### Changed
 
