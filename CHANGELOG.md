--- conflicted
+++ resolved
@@ -40,18 +40,11 @@
 
 ### Changed
 - StaticTypeInferencer and PlanTyper will not raise an error when an expression is inferred to `NULL` or `unionOf(NULL, MISSING)`. In these cases the StaticTypeInferencer and PlanTyper will still raise the Problem Code `ExpressionAlwaysReturnsNullOrMissing` but the severity of the problem has been changed to warning. In the case an expression always returns `MISSING`, problem code `ExpressionAlwaysReturnsMissing` will be raised, which will have problem severity of error.
-<<<<<<< HEAD
-- **BREAKING**: The default integer literal type is now 32-bit; if the literal can not fit in a 32-bit integer, it overflows to 64-bit. 
-- **BREAKING**: `PartiQLValueType` now distinguishes between Arbitrary Precision Decimal and Fixed Precision Decimal. 
-- **BREAKING**: Function Signature Changes. Now Function signature has two subclasses, `Scalar` and `Aggregation`. 
-- **BREAKING**: In the produced plan: 
-=======
 - **Breaking** The default integer literal type is now 32-bit; if the literal can not fit in a 32-bit integer, it overflows to 64-bit. 
 - **BREAKING** `PartiQLValueType` now distinguishes between Arbitrary Precision Decimal and Fixed Precision Decimal. 
 - **BREAKING** Function Signature Changes. Now Function signature has two subclasses, `Scalar` and `Aggregation`. 
 - **BREAKING** Plugin Changes. Only return one Connector.Factory, use Kotlin fields. JVM signature remains the same.
 - **BREAKING** In the produced plan: 
->>>>>>> 0a75bd33
   - The new plan is fully resolved and typed.
   - Operators will be converted to function call. 
 - Changes the return type of `filter_distinct` to a list if input collection is list
