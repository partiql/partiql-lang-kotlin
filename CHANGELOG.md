# Changelog
All notable changes to this project will be documented in this file.

The format is based on [Keep a Changelog](https://keepachangelog.com/en/1.0.0/),
and this project adheres to [Semantic Versioning](https://semver.org/spec/v2.0.0.html).

<!-- Template: after a release, copy and paste out below
## [Unreleased]

### Added
<<<<<<< HEAD
=======
- Extends statement redaction to support `INSERT/REPLACE/UPSERT INTO`.
- Adds simple auto-completion to the CLI.
>>>>>>> d6676355

### Changed
- Now `CompileOption` uses `TypedOpParameter.HONOR_PARAMETERS` as default.
- Updates the CLI Shell Highlighter to use the ANTLR generated lexer/parser for highlighting user queries

### Deprecated

### Fixed

### Removed

### Security
-->


## [0.8.1] - 2022-10-28

### Added
- Extends statement redaction to support `INSERT/REPLACE/UPSERT INTO`.


## [0.8.0] - 2022-10-14

### Added
- `CHANGELOG.md` with back-filling of the previous releases to the change log to provide more visibility on unreleased
  changes and make the release process easier by using the `unreleased` section of change log. The `CONTRIBUTING.md`
  has also been updated to ensure this is part of the process.
- backward-incompatiblity and dependency questions are added to the project's PR process to provide more context
  on the changes that include these and the alternatives that have been considered.
- README.md badges for GitHub Actions status, codecov, and license
- An experimental (pending [#15](https://github.com/partiql/partiql-docs/issues/15)) embedding of a subset of
  the [GPML (Graph Pattern Matching Language)](https://arxiv.org/abs/2112.06217) graph query, as a new expression
  form `<expr> MATCH <gpml_pattern>`, which can be used as a bag-of-structs data source in the `FROM` clause.   
  The use within the grammar is based on the assumption of a new graph data type being added to the
  specification of data types within PartiQL, and should be considered experimental until the semantics of the graph
  data type are specified.
  - basic and abbreviated node and edge patterns (section 4.1 of the GPML paper)
  - concatenated path patterns  (section 4.2 of the GPML paper)
  - path variables  (section 4.2 of the GPML paper)
  - graph patterns (i.e., comma separated path patterns)  (section 4.3 of the GPML paper)
  - parenthesized patterns (section 4.4 of the GPML paper)
  - path quantifiers  (section 4.4 of the GPML paper)
  - restrictors and selector  (section 5.1 of the GPML paper)
  - pre-filters and post-filters (section 5.2 of the GPML paper)
- Added EvaluatonSession.context: A string-keyed map of arbitrary values which provides a way to make  
  session state such as current user and transaction details available to custom [ExprFunction] implementations
  and custom physical operator implementations.
- Replaces `union`, `intersect`, `except` IR nodes with common `bag_op` IR node
- Add support for CallAgg in Type Inferencer.
- A GitHub Workflow to automatically sync the `docs` directory with the GitHub Wiki
- Introduces the `PartiQLParser`, an implementation of `Parser` using `ANTLR`
  - Matches the functionality of the existing `SqlParser`
  - Now catches a StackOverflowError and throws a ParserException
  - Support for DQL, DDL, DML, GPML, and EXEC
  - Handles consistency and precedence issues seen in SqlParser
    - See GitHub Issues [#709](https://github.com/partiql/partiql-lang-kotlin/issues/709), [#708](https://github.com/partiql/partiql-lang-kotlin/issues/708),
      [#707](https://github.com/partiql/partiql-lang-kotlin/issues/707), [#683](https://github.com/partiql/partiql-lang-kotlin/issues/683),
      and [#730](https://github.com/partiql/partiql-lang-kotlin/issues/730)
- Parsing of `INSERT` DML with `ON CONFLICT DO REPLACE EXCLUDED` based on [RFC-0011](https://github.com/partiql/partiql-docs/blob/main/RFCs/0011-partiql-insert.md)
- Adds a subset of `REPLACE INTO` and `UPSERT INTO` parsing based on [RFC-0030](https://github.com/partiql/partiql-docs/blob/main/RFCs/0030-partiql-upsert-replace.md)
  - Parsing of target attributes is not supported yet and is pending [#841](https://github.com/partiql/partiql-lang-kotlin/issues/841)
- Logical plan representation and evaluation support for `INSERT` DML with `ON CONFLICT DO REPLACE EXCLUDED` and `REPLACE INTO` based on [RFC-0011](https://github.com/partiql/partiql-docs/blob/main/RFCs/0011-partiql-insert.md)
- Logical plan representation of `INSERT` DML with `ON CONFLICT DO UPDATE EXCLUDED` and `UPSERT INTO` based on [RFC-0011](https://github.com/partiql/partiql-docs/blob/main/RFCs/0011-partiql-insert.md)
- Enabled projection alias support for ORDER BY clause
- Adds support for PIVOT in the planner consistent with `EvaluatingCompiler`

#### Experimental Planner Additions

- Renamed `PassResult` to PlannerPassResult for clarity. (This is part of the experimental query planner API.)
- The `PlannerPipeline` API now has experimental and partial support for `INSERT` and `DELETE` DML statements— 
tracking PartiQL specification issues are [partiql-docs/#4](https://github.com/partiql/partiql-docs/issues/4) (only
a subset has been implemented--see examples below) and 
[partiql-docs/#19](https://github.com/partiql/partiql-docs/issues/19).
  - Examples of supported statements include:
    - `INSERT INTO foo << { 'id': 1, 'name': 'bob' }, { 'id': 2, 'name' : 'sue' } >>` (multi record insert)
    - `INSERT INTO foo SELECT c.id, c.name FROM customer AS c` (insert the results of a query into another table)
    - `DELETE FROM foo` (delete all records in a table)
    - `DELETE FROM foo AS f WHERE f.zipCode = '90210'` (delete all records matching a predicate)
- Introduced planner event callbacks as a means to provide a facility that allows the query to be visualized at every 
stage in the `PlannerPipeline` and to generate performance metrics for the individual phases of query planning.  See
`PlannerPipe.Builder.plannerEventCallback` for details.
- Adds the following optimization passes, none of which are enabled by default:
  - `FilterScanToKeyLookupPass` which performs a simple optimization common to most databases: it converts a filter 
  predicate covering a table's complete primary key into a single get-by-key operation, thereby avoiding a full table
  scan.  This may pass leave behind some useless `and` expressions if more `and` operands exist in the filter predicate 
  other than primary key field equality expressions.
  - `RemoveUselessAndsPass`, which removes any useless `and` expressions introduced by the previous pass or by the 
  query author, e.g. `true and x.id = 42` -> `x.id = 42`), `true and true` -> `true`, etc.
  - `RemoveUselessFiltersPass`, which removes useless filters introduced by the previous pass or by the query author 
  (e.g. `(filter (lit true) <bexpr>))` -> `<bexpr>`.
- Add support for `UNPIVOT`, the behavior is expected to be compatible with the `evaluating compiler`.
- Adds support for GROUP BY (aggregations, group keys, etc)
- Adds support for ORDER BY in Planner

### Changed
- The default parser for all components of PartiQL is now the PartiQLParser -- see the deprecation of `SqlParser`
- Parsing of `ORDER BY` clauses will no longer populate the AST with defaults for the 'sort specification'
  (i.e., `ASC` or `DESC`) or 'nulls specification' (i.e., `NULLS FIRST` or `NULLS LAST`) when the are not provided in
  the query text. Defaulting of sort order is moved to the evaluator.

### Deprecated
- Deprecates `SqlLexer` and `SqlParser` to be replaced with the `PartiQLParserBuilder`.
- Deprecates helper method, `blacklist`, within `org.partiql.lang.eval` and introduced a functionally equivalent
  `org.partiql.lang.eval.denyList` method.
- Deprecates `TypedOpParameter.LEGACY` to be replaced with `TypedOpParameter.HONOR_PARAMETERS`

### Fixed
- Codecov report uploads in GitHub Actions workflow
- GitHub Actions capability to run on forks
- Negation overflow caused by minimum INT8
- Type mismatch error caused by evaluator's integer overflow check
- Cast function's behavior on positive_infinity, negative_infinity, and NaN explicitly defined and handled. 
- Changed Trim Function Specification handling(fixed error message, and now can take case-insensitive trim spec)

### Removed
- README.md badge for travisci
- **Breaking Change**: removed [ExprValueType.typeNames] as needed by the future work of legacy parser removal and OTS 
- **Breaking Change**: [PartiqlPhysical.Type.toTypedOpParameter()] now becomes an internal function 
- **Breaking Change**: [PartiqlAst.Type.toTypedOpParameter()] is removed
- **Breaking Change**: [PartiqlAstSanityValidator] now becomes an internal class
- **Breaking Change**: [PartiqlPhysicalSanityValidator] is removed

### Security

## [0.7.0-alpha] - 2022-06-23
### Added
- An experimental query planner API along with logical and physical plans structures with the support of non-default 
  physical operator implementations.
- An optional flag, `--wrap-ion`, to give users the old functionality of reading multiple Ion values (previous behavior).
- Benchmark framework and benchmark implementation for `LIKE` performance
- Convenience `StaticType` for `TEXT` and `NUMERIC`
- Enable `MIN` and `MAX` to work with all the data-types.
- Introduction of `extensions` and addition of the `query_ddb` function to allow querying AWS DynamoDB from the CLI.
- Replacement of REPL with [JLine](https://jline.github.io/) shell
- Syntax highlighting for CLI
- Three additional CLI flags:
  - `-r --projection-iter-behavior:` Controls the behavior of ExprValue.iterator in the projection result: 
    (default: FILTER_MISSING) [FILTER_MISSING, UNFILTERED]
  - `-t --typed-op-behavior`: indicates how CAST should behave: (default: HONOR_PARAMETERS) [LEGACY, HONOR_PARAMETERS]
  - `-v --undefined-variable-behavior`: Defines the behavior when a non-existent variable is referenced: 
    (default: ERROR) [ERROR, MISSING]
- `--input-format` flag to the CLI
- `CEIL` and `FLOOR` functions
- `DATE/TIME` formatting and the support for `DATE/TIME` in Ion data format

### Changed
- `LIKE` matching via compilation to `java.util.regex.Pattern`
- Run `ktlint` before tests.

### Removed
- [breaking change] Removal of Field `EVALUATOR_SQL_EXCEPTION` from `ErrorCode` class:
  A client program may be interrupted by `NoSuchFieldError` exception.
- [breaking change] Removal of `NodeMetadata` from `org.partiql.lang.eval`:
  A client program may be interrupted by `NoClassDefFoundError` exception.

### Fixed
- Fix `write_file` CLI function; the old function required the input to be a `string`, but it must be a generic type.
- Add `ktlint` task dependency to enable execution optimizations and reducing he build time by ~ `30%`.
- Adjust handling of Ion input (requiring single value)
- Adjust handling of Ion output (outputting the real value)
- Adds missing metas to `ORDER BY` `ExprNode` and `PartiqlAst` (E.g. source location), which limits error message 
  reporting.

## [0.6.0-alpha] - 2022-04-06
### Added
- [cli] Add permissive mode evaluation option to CLI/REPL [#545](https://github.com/partiql/partiql-lang-kotlin/pull/545)
- `ORDER BY` implementation in evaluator [#554](https://github.com/partiql/partiql-lang-kotlin/pull/554)
- [build] Adds `ktlint` to gradle build [#542](https://github.com/partiql/partiql-lang-kotlin/pull/542)

### Changed
- For `ExprFunction`, replace `Environment` with `EvaluationSession` [#559](https://github.com/partiql/partiql-lang-kotlin/pull/559)
- Migrate to PIG `v0.5.0` [#563](https://github.com/partiql/partiql-lang-kotlin/pull/563)
- [build] Increase build performance w/ Gradle upgrade to 7.4 [#539](https://github.com/partiql/partiql-lang-kotlin/pull/539)
- [build] Upgrade `dokka` to `1.6.10`, set `org.gradle.jvmargs` [#568](https://github.com/partiql/partiql-lang-kotlin/pull/568)
- Changed `Path` AST node to use its root node source location [#527](https://github.com/partiql/partiql-lang-kotlin/pull/527)
- Improve the `CAST` assertion assertEval [#523](https://github.com/partiql/partiql-lang-kotlin/pull/523)
- [build] Bump Kotlin version to `1.4.32` from `1.4.0` [#548](https://github.com/partiql/partiql-lang-kotlin/pull/548)
- [breaking-change] changing `ExprFunction`'s usage of `Environment` to `EvaluationSession` along with some other 
  classes containing implementation details made internal as part of [#559](https://github.com/partiql/partiql-lang-kotlin/pull/559).
  
### Deprecated
- Deprecate `ExprNode` [#535](https://github.com/partiql/partiql-lang-kotlin/pull/535)

### Fixed
- Fix all compiler warnings [#562](https://github.com/partiql/partiql-lang-kotlin/pull/562)

### Removed
- Clean up `ExprFunction` test [#529](https://github.com/partiql/partiql-lang-kotlin/pull/529)

## [0.5.0-alpha] - 2022-02-11
### Added
- Adds a static type inferencer for static query checks and query type inference
- Adds multiple exception logging and severity level API
- Adds the dataguide API which can be used to infer Ion schema from Ion data
  - Also adds mappers to and from PartiQL’s static type and ISL
- Refactor of PartiQL’s `StaticType`
- Refactors `ExprFunction` interface
- Adds evaluator option for `PERMISSIVE` mode
- Adds support for `CAN_CAST` and `CAN_LOSSLESS_CAST`
- Adds evaluation-time function call (`ExprFunction`) argument type checks
- Adds `integer8`, `int8`, `bigint`, `int2`, and `integer2` as type names
- Adds support for `OFFSET` [#451](https://github.com/partiql/partiql-lang-kotlin/pull/451)
- [cli] Uses Apache's CSVParser for file reading [#474](https://github.com/partiql/partiql-lang-kotlin/pull/474) and 
- ability to read custom CSV configurations [#480](https://github.com/partiql/partiql-lang-kotlin/pull/480)

### Changed
- Upgrades Kotlin version to `1.4`
- Modeled `NULLIF` and `COALESCE` as `PartiqlAst` nodes rather than `ExprFunctions`
- Started parameterization of evaluation tests

### Deprecated
- Deprecate `ExprNode` in parser [#464](https://github.com/partiql/partiql-lang-kotlin/pull/464)

### Fixed
- Fixes evaluator behavior to error for structs with non-text keys
- Corrects the parser error for unexpected reserved keywords in a select list
- Fixes static initializing cycle with lazy initialization of `SqlDataType`
- Fixes unknown propagation for `IN` operator
- Fixes bug in precision check for `NUMERIC`
- Makes unknown simple `CASE WHEN` predicate the same as `false`
- Make unknown branch predicates the same as false for searched `CASE WHEN`
- Disallows duplicate projected fields in select list query
- Fixes `EXTRACT` `ExprFunction` to return a `decimal` instead of `float`
- Fixes `EXISTS` and `DATE_DIFF` function signatures
- Fixes `GROUP BY` for more than 2 nested path expressions [#461](https://github.com/partiql/partiql-lang-kotlin/pull/461)
- [cli] Fixes `CLI` command bug when input data is empty [#478](https://github.com/partiql/partiql-lang-kotlin/pull/478)
- [cli] Fixes `CLI` bug when outputting `IONTEXT` to file [#479](https://github.com/partiql/partiql-lang-kotlin/pull/479)

### Removed
- Removes wildcard imports in cli [#483](https://github.com/partiql/partiql-lang-kotlin/pull/483) and 
  lang [#488](https://github.com/partiql/partiql-lang-kotlin/pull/488)
- Removes `DateTimeType` `sealed` class [#489](https://github.com/partiql/partiql-lang-kotlin/pull/489)
- Renames `DateTimePart` type to `DatePart` [#506](https://github.com/partiql/partiql-lang-kotlin/pull/506)

## [0.4.0-alpha] - 2021-10-07

### Added
- Sets up JMH for PartiQL [#427](https://github.com/partiql/partiql-lang-kotlin/pull/427)
- Allows for default timezone configuration [#449](https://github.com/partiql/partiql-lang-kotlin/pull/449)

### Changed
- Uses new PIG major version `v0.4.0` [#454](https://github.com/partiql/partiql-lang-kotlin/pull/454)
- Moves usage of default timezone from parser to evaluator [#448](https://github.com/partiql/partiql-lang-kotlin/pull/448)
- [breaking-change] changes related to imported builders.

### Fixed
- Fixes struct handling of non-text struct field keys [#450](https://github.com/partiql/partiql-lang-kotlin/pull/450)

## [0.2.7-alpha] - 2021-09-13

### Fixed
- Cherry picks "Fix bug causing multiple nested nots to parse very slowly [#436](https://github.com/partiql/partiql-lang-kotlin/pull/436) 
  for `v0.2.7` release [#439](https://github.com/partiql/partiql-lang-kotlin/pull/439) 
- Cherry picks "Use LazyThreadSafteyMode.PUBLICATION instead of NONE [#433](https://github.com/partiql/partiql-lang-kotlin/pull/433)
  for `v0.2.7` release [#440](https://github.com/partiql/partiql-lang-kotlin/pull/440)

## [0.1.7-alpha] - 2021-09-13

### Fixed
- Cherry picks "Fix bug causing multiple nested nots to parse very slowly [#436](https://github.com/partiql/partiql-lang-kotlin/pull/436) 
  for `v0.1.7` release [#441](https://github.com/partiql/partiql-lang-kotlin/pull/441)
- Cherry picks "Use LazyThreadSafteyMode.PUBLICATION instead of NONE [#433](https://github.com/partiql/partiql-lang-kotlin/pull/433)
  for `v0.1.7` release [#442](https://github.com/partiql/partiql-lang-kotlin/pull/442)

## [0.3.4-alpha] - 2021-09-10
### Fixed
- Bug causing multiple nested nots to parse very slowly [#436](https://github.com/partiql/partiql-lang-kotlin/pull/436)

## [0.3.3-alpha] - 2021-09-09
### Changed
- Uses `LazyThreadSafteyMode.PUBLICATION` instead of NONE

## [0.3.1-alpha] - 2021-06-18
### Fixed
- Prevent the `ORDER BY` clause from being dropped in visitor transforms [#420](https://github.com/partiql/partiql-lang-kotlin/pull/420)

## [0.3.0-alpha] - 2021-06-09
### Added
- `DATE` and `TIME` data types
- Enhancements made by/for DynamoDB
- Compile-time `Thread.interrupted()` checks were added to help mitigate the impact of compiling extremely large SQL 
  queries.
- Various performance improvements to the compiler were added.

### Changed
- The modeling of `ExprNode` and `PartiqlAst` APIs has changed as needed to account for the enhancements to DML statements
  and `ORDER BY`. Customers using these APIs may be affected.
- Other minor API changes.

### Fixed
- Fixes parser for the top level tokens [#369](https://github.com/partiql/partiql-lang-kotlin/pull/369)
- Make `SIZE` function work with s-expressions. [#379](https://github.com/partiql/partiql-lang-kotlin/pull/379)
- A number of other minor bug fixes and technical debt has been addressed. For a complete list of PRs that made it into 
  this release, please see the v0.3.0 GitHub milestone.

## [0.1.6-alpha] - 2021-05-13

### Fixed
- Adds Compile-Time Thread.interrupted() checks [#398](https://github.com/partiql/partiql-lang-kotlin/pull/398)

## [0.1.5-alpha] - 2021-04-27

### Fixed
- Fixes a severe performance issue relating the sanity checks performed on very large queries before compilation. [#391](https://github.com/partiql/partiql-lang-kotlin/pull/391)

## [0.2.6-alpha] - 2021-02-18

### Added
- Functions to convert from UNIX epoch to TIMESTAMP and TIMESTAMP to UNIX epoch. [#330](https://github.com/partiql/partiql-lang-kotlin/pull/330)
- Adds a Rewriter to VisitorTransform [guide](https://github.com/partiql/partiql-lang-kotlin/blob/feb84730c64a2ad0f12c57bef3b1c45e21279538/docs/dev/RewriterToVisitorTransformGuide.md)

### Changed
- Migrates existing `AstRewriters` to PIG’s `VisitorTransform`. [#356](https://github.com/partiql/partiql-lang-kotlin/pull/356)

### Deprecated
- Deprecates AstRewriter, AstRewriterBase, MetaStrippingRewriter, RewriterTestBase

## [0.2.5-alpha] - 2021-01-12

### Added
- System stored procedure calls (`EXEC`) [#345](https://github.com/partiql/partiql-lang-kotlin/pull/345). 
  More details on usage can be found [here](https://github.com/partiql/partiql-spec/issues/17)
- CLI: version number and commit hash in REPL [#339](https://github.com/partiql/partiql-lang-kotlin/pull/339)
- CLI: `PARTIQL_PRETTY` output-format for non-interactive use [#349](https://github.com/partiql/partiql-lang-kotlin/pull/349)
- Document thread safety of `CompilerPipeline` [#334](https://github.com/partiql/partiql-lang-kotlin/pull/334)

### Fixed
- Parsing of `TRIM` specification keywords (`BOTH`, `LEADING`, and `TRAILING`) [#326](https://github.com/partiql/partiql-lang-kotlin/pull/326)
- Build failure of `TimestampTemporalAccessorTests` when given a negative year [#346](https://github.com/partiql/partiql-lang-kotlin/pull/346)
- Running of parameterized tests and other test targets [#338](https://github.com/partiql/partiql-lang-kotlin/pull/338) and [#351](https://github.com/partiql/partiql-lang-kotlin/pull/351)

## [0.2.4-alpha] - 2020-11-08

### Fixed
- Fix `LIMIT` clause execution order #300
- Stop treating date parts as if they are string literals #317

## [0.2.3-alpha] - 2020-10-09

### Added
- `LET` (fom `FROM` clauses) implementation.

### Fixed
- fix: bigDecimalOf no-ops when given an Ion decimal [#293](https://github.com/partiql/partiql-lang-kotlin/pull/293)

## [0.1.4-alpha] - 2020-09-30

### Fixed
- This release is a backport of [#286](https://github.com/partiql/partiql-lang-kotlin/pull/286) which was applied on top 
  of v0.1.3-alpha.

## [0.2.2-alpha] - 2020-09-29

### Changed
- Improvements to LIKE pattern compilation performance. [#284](https://github.com/partiql/partiql-lang-kotlin/pull/284)

## [0.2.1-alpha] - 2020-06-09

### Fixed
- Fixes [#246](https://github.com/partiql/partiql-lang-kotlin/pull/246)

## [0.2.0-alpha] - 2020-03-26

### Added
- Adds support for `DISTINCT`
- Initial set of DML features.  See [this](https://github.com/partiql/partiql-lang-kotlin/commit/16fefe0f096175a6a7b284313634dfad23858a38) for details.
- New error codes for division by `0` and modulo `0`

### Changed
- [breaking-change] `JOIN` is now **required** to provide an `ON` clause. In previous version an `ON` clause was optional
  which caused ambiguous parsing of multiple `JOIN` for which some had `ON` clause and some had not. The old behaviour 
  was also out of Spec.

### Fixed
- Close CLI Stream correctly
- Preserve negative zero when writing values to the console in the REPL/CLI.
- Fix float negative zero equality

### Removed
- Removes invalid syntax check on case expressions with type parameters, e.g., `CAST(a AS DECIMAL(1, 2))` now does not 
  throw

## [0.1.3-alpha] - 2020-03-26

### Fixed
- Fix [#228](https://github.com/partiql/partiql-lang-kotlin/pull/228) by removing invalid sanity check.

## [0.1.2-alpha] - 2020-01-10

### Changed
- Optimizes performance of IN operator when right side is used with many literals.

### Fixed
- Fix issue causing the REPL's output stream to be prematurely closed

## [0.1.1-alpha] - 2019-11-21

### Added
- Better printing support

### Changed
- Refactors code in CLI

### Fixed
- Fixes treatment of null values in JOIN conditions

## [0.1.0-alpha] - 2019-07-30

### Added
Initial alpha release of PartiQL.

[Unreleased]: https://github.com/partiql/partiql-lang-kotlin/compare/v0.7.0-alpha...HEAD
[0.7.0-alpha]: https://github.com/partiql/partiql-lang-kotlin/compare/v0.6.0-alpha...v0.7.0-alpha
[0.6.0-alpha]: https://github.com/partiql/partiql-lang-kotlin/compare/v0.5.0-alpha...v0.6.0-alpha
[0.5.0-alpha]: https://github.com/partiql/partiql-lang-kotlin/compare/v0.4.0-alpha...v0.5.0-alpha
[0.4.0-alpha]: https://github.com/partiql/partiql-lang-kotlin/compare/v0.3.4-alpha...v0.4.0-alpha
[0.3.4-alpha]: https://github.com/partiql/partiql-lang-kotlin/compare/v0.3.3-alpha...v0.3.4-alpha
[0.3.3-alpha]: https://github.com/partiql/partiql-lang-kotlin/compare/v0.3.1-alpha...v0.3.3-alpha
[0.3.1-alpha]: https://github.com/partiql/partiql-lang-kotlin/compare/v0.3.0-alpha...v0.3.1-alpha
[0.3.0-alpha]: https://github.com/partiql/partiql-lang-kotlin/compare/v0.2.6-alpha...v0.3.0-alpha
[0.2.7-alpha]: https://github.com/partiql/partiql-lang-kotlin/compare/v0.2.6-alpha...v0.2.7-alpha
[0.2.6-alpha]: https://github.com/partiql/partiql-lang-kotlin/compare/v0.2.5-alpha...v0.2.6-alpha
[0.2.5-alpha]: https://github.com/partiql/partiql-lang-kotlin/compare/v0.2.4-alpha...v0.2.5-alpha
[0.2.4-alpha]: https://github.com/partiql/partiql-lang-kotlin/compare/v0.2.3-alpha...v0.2.4-alpha
[0.2.3-alpha]: https://github.com/partiql/partiql-lang-kotlin/compare/v0.2.2-alpha...v0.2.3-alpha
[0.2.2-alpha]: https://github.com/partiql/partiql-lang-kotlin/compare/v0.2.1-alpha...v0.2.2-alpha
[0.2.1-alpha]: https://github.com/partiql/partiql-lang-kotlin/compare/v0.2.0-alpha...v0.2.1-alpha
[0.2.0-alpha]: https://github.com/partiql/partiql-lang-kotlin/compare/v0.1.7-alpha...v0.2.0-alpha
[0.1.7-alpha]: https://github.com/partiql/partiql-lang-kotlin/compare/v0.1.6-alpha...v0.1.7-alpha
[0.1.6-alpha]: https://github.com/partiql/partiql-lang-kotlin/compare/v0.1.5-alpha...v0.1.6-alpha
[0.1.5-alpha]: https://github.com/partiql/partiql-lang-kotlin/compare/v0.1.4-alpha...v0.1.5-alpha
[0.1.4-alpha]: https://github.com/partiql/partiql-lang-kotlin/compare/v0.1.3-alpha...v0.1.4-alpha
[0.1.3-alpha]: https://github.com/partiql/partiql-lang-kotlin/compare/v0.1.2-alpha...v0.1.3-alpha
[0.1.2-alpha]: https://github.com/partiql/partiql-lang-kotlin/compare/v0.1.1-alpha...v0.1.2-alpha
[0.1.1-alpha]: https://github.com/partiql/partiql-lang-kotlin/compare/v0.1.0-alpha...v0.1.1-alpha
[0.1.0-alpha]: https://github.com/partiql/partiql-lang-kotlin/releases/tag/v0.1.0-alpha<|MERGE_RESOLUTION|>--- conflicted
+++ resolved
@@ -8,11 +8,23 @@
 ## [Unreleased]
 
 ### Added
-<<<<<<< HEAD
-=======
-- Extends statement redaction to support `INSERT/REPLACE/UPSERT INTO`.
+
+### Changed
+
+### Deprecated
+
+### Fixed
+
+### Removed
+
+### Security
+-->
+
+
+## [Unreleased]
+
+### Added
 - Adds simple auto-completion to the CLI.
->>>>>>> d6676355
 
 ### Changed
 - Now `CompileOption` uses `TypedOpParameter.HONOR_PARAMETERS` as default.
@@ -25,7 +37,6 @@
 ### Removed
 
 ### Security
--->
 
 
 ## [0.8.1] - 2022-10-28
