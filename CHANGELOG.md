--- conflicted
+++ resolved
@@ -30,12 +30,9 @@
 - Adds support for the syntactic sugar of using aggregations functions in place of their collection aggregation function
   counterparts (in the experimental planner)
 - Experimental implementation for window function `Lag` and `Lead`.
-<<<<<<< HEAD
-- Added `ExprValue.toIonValue(ion: IonSystem)` in kotlin, and `ExprValueKt.toIonValue(value: ExprValue, ion: IonSystem)` in Java to transform one `ExprValue` to a corresponding `IonValue`. 
-=======
 - Adds support for EXPLAIN
 - Adds the `pipeline` flag to the CLI to provide experimental usage of the PartiQLCompilerPipeline
->>>>>>> 4f2cb884
+- Added `ExprValue.toIonValue(ion: IonSystem)` in kotlin, and `ExprValueKt.toIonValue(value: ExprValue, ion: IonSystem)` in Java to transform one `ExprValue` to a corresponding `IonValue`.
 
 ### Changed
 - Now `CompileOption` uses `TypedOpParameter.HONOR_PARAMETERS` as default.
@@ -53,11 +50,11 @@
 
 ### Deprecated
 - Marks the GroupKeyReferencesVisitorTransform as deprecated. There is no functionally equivalent class.
-- Marks `ionValue` property in `ExprValue` interface as deprecated. The functional equivalent method is `ExprValue.toIonValue(ion: IonSystem)` in kotlin, and `ExprValueKt.toIonValue(value: ExprValue, ion: IonSystem)` in Java. 
+- Marks `ionValue` property in `ExprValue` interface as deprecated. The functional equivalent method is `ExprValue.toIonValue(ion: IonSystem)` in kotlin, and `ExprValueKt.toIonValue(value: ExprValue, ion: IonSystem)` in Java.
 
 ### Fixed
 - Fixes the ThreadInterruptedTests by modifying the time to interrupt parses. Also adds better exception exposure to
-facilitate debugging.
+  facilitate debugging.
 
 ### Removed
 - Removes the deprecated V0 AST in the codebase.
@@ -71,7 +68,7 @@
   - [AstVisitor] Interface & [AstVisitorBase] class
   - [AstWalker] class
   - [MetaStrippingRewriter] class
-- Removes the deprecated ExprNode and related files in the code base. 
+- Removes the deprecated ExprNode and related files in the code base.
   - [Parser] API `parseExprNode(source: String): ExprNode` has been removed.
   - [CompilerPipeline] API `compile(query: ExprNode): Expression` has been removed.
   - [ExprNode] and [AstNode] have been removed.
@@ -147,27 +144,27 @@
 #### Experimental Planner Additions
 
 - Renamed `PassResult` to PlannerPassResult for clarity. (This is part of the experimental query planner API.)
-- The `PlannerPipeline` API now has experimental and partial support for `INSERT` and `DELETE` DML statements— 
-tracking PartiQL specification issues are [partiql-docs/#4](https://github.com/partiql/partiql-docs/issues/4) (only
-a subset has been implemented--see examples below) and 
-[partiql-docs/#19](https://github.com/partiql/partiql-docs/issues/19).
+- The `PlannerPipeline` API now has experimental and partial support for `INSERT` and `DELETE` DML statements—
+  tracking PartiQL specification issues are [partiql-docs/#4](https://github.com/partiql/partiql-docs/issues/4) (only
+  a subset has been implemented--see examples below) and
+  [partiql-docs/#19](https://github.com/partiql/partiql-docs/issues/19).
   - Examples of supported statements include:
     - `INSERT INTO foo << { 'id': 1, 'name': 'bob' }, { 'id': 2, 'name' : 'sue' } >>` (multi record insert)
     - `INSERT INTO foo SELECT c.id, c.name FROM customer AS c` (insert the results of a query into another table)
     - `DELETE FROM foo` (delete all records in a table)
     - `DELETE FROM foo AS f WHERE f.zipCode = '90210'` (delete all records matching a predicate)
-- Introduced planner event callbacks as a means to provide a facility that allows the query to be visualized at every 
-stage in the `PlannerPipeline` and to generate performance metrics for the individual phases of query planning.  See
-`PlannerPipe.Builder.plannerEventCallback` for details.
+- Introduced planner event callbacks as a means to provide a facility that allows the query to be visualized at every
+  stage in the `PlannerPipeline` and to generate performance metrics for the individual phases of query planning.  See
+  `PlannerPipe.Builder.plannerEventCallback` for details.
 - Adds the following optimization passes, none of which are enabled by default:
-  - `FilterScanToKeyLookupPass` which performs a simple optimization common to most databases: it converts a filter 
-  predicate covering a table's complete primary key into a single get-by-key operation, thereby avoiding a full table
-  scan.  This may pass leave behind some useless `and` expressions if more `and` operands exist in the filter predicate 
-  other than primary key field equality expressions.
-  - `RemoveUselessAndsPass`, which removes any useless `and` expressions introduced by the previous pass or by the 
-  query author, e.g. `true and x.id = 42` -> `x.id = 42`), `true and true` -> `true`, etc.
-  - `RemoveUselessFiltersPass`, which removes useless filters introduced by the previous pass or by the query author 
-  (e.g. `(filter (lit true) <bexpr>))` -> `<bexpr>`.
+  - `FilterScanToKeyLookupPass` which performs a simple optimization common to most databases: it converts a filter
+    predicate covering a table's complete primary key into a single get-by-key operation, thereby avoiding a full table
+    scan.  This may pass leave behind some useless `and` expressions if more `and` operands exist in the filter predicate
+    other than primary key field equality expressions.
+  - `RemoveUselessAndsPass`, which removes any useless `and` expressions introduced by the previous pass or by the
+    query author, e.g. `true and x.id = 42` -> `x.id = 42`), `true and true` -> `true`, etc.
+  - `RemoveUselessFiltersPass`, which removes useless filters introduced by the previous pass or by the query author
+    (e.g. `(filter (lit true) <bexpr>))` -> `<bexpr>`.
 - Add support for `UNPIVOT`, the behavior is expected to be compatible with the `evaluating compiler`.
 - Adds support for GROUP BY (aggregations, group keys, etc)
 - Adds support for ORDER BY in Planner
@@ -189,28 +186,28 @@
 - GitHub Actions capability to run on forks
 - Negation overflow caused by minimum INT8
 - Type mismatch error caused by evaluator's integer overflow check
-- Cast function's behavior on positive_infinity, negative_infinity, and NaN explicitly defined and handled. 
+- Cast function's behavior on positive_infinity, negative_infinity, and NaN explicitly defined and handled.
 - Changed Trim Function Specification handling(fixed error message, and now can take case-insensitive trim spec)
 
 ### Removed
 - README.md badge for travisci
-- **Breaking Change**: removed [ExprValueType.typeNames] as needed by the future work of legacy parser removal and OTS 
-- **Breaking Change**: [PartiqlPhysical.Type.toTypedOpParameter()] now becomes an internal function 
+- **Breaking Change**: removed [ExprValueType.typeNames] as needed by the future work of legacy parser removal and OTS
+- **Breaking Change**: [PartiqlPhysical.Type.toTypedOpParameter()] now becomes an internal function
 - **Breaking Change**: [PartiqlAst.Type.toTypedOpParameter()] is removed
 - **Breaking Change**: [PartiqlAstSanityValidator] now becomes an internal class
 - **Breaking Change**: [PartiqlPhysicalSanityValidator] is removed
 - **Breaking Change**: the following custom type AST nodes are removed from `partiql.ion` file: `es_boolean`, `es_integer`, `es_float`,
-    `es_text`, `es_any`, `spark_short`, `spark_integer`, `spark_long`, `spark_double`, `spark_boolean`, `spark_float`,
-    `rs_varchar_max`, `rs_integer`, `rs_bigint`, `rs_boolean`, `rs_real`, `rs_double_precision`.
-    The related visitor transform `CustomTypeVisitorTransform` is also removed.
-    See [Issue 510](https://github.com/partiql/partiql-lang-kotlin/issues/510) for more details.
+  `es_text`, `es_any`, `spark_short`, `spark_integer`, `spark_long`, `spark_double`, `spark_boolean`, `spark_float`,
+  `rs_varchar_max`, `rs_integer`, `rs_bigint`, `rs_boolean`, `rs_real`, `rs_double_precision`.
+  The related visitor transform `CustomTypeVisitorTransform` is also removed.
+  See [Issue 510](https://github.com/partiql/partiql-lang-kotlin/issues/510) for more details.
 
 
 ### Security
 
 ## [0.7.0-alpha] - 2022-06-23
 ### Added
-- An experimental query planner API along with logical and physical plans structures with the support of non-default 
+- An experimental query planner API along with logical and physical plans structures with the support of non-default
   physical operator implementations.
 - An optional flag, `--wrap-ion`, to give users the old functionality of reading multiple Ion values (previous behavior).
 - Benchmark framework and benchmark implementation for `LIKE` performance
@@ -220,10 +217,10 @@
 - Replacement of REPL with [JLine](https://jline.github.io/) shell
 - Syntax highlighting for CLI
 - Three additional CLI flags:
-  - `-r --projection-iter-behavior:` Controls the behavior of ExprValue.iterator in the projection result: 
+  - `-r --projection-iter-behavior:` Controls the behavior of ExprValue.iterator in the projection result:
     (default: FILTER_MISSING) [FILTER_MISSING, UNFILTERED]
   - `-t --typed-op-behavior`: indicates how CAST should behave: (default: HONOR_PARAMETERS) [LEGACY, HONOR_PARAMETERS]
-  - `-v --undefined-variable-behavior`: Defines the behavior when a non-existent variable is referenced: 
+  - `-v --undefined-variable-behavior`: Defines the behavior when a non-existent variable is referenced:
     (default: ERROR) [ERROR, MISSING]
 - `--input-format` flag to the CLI
 - `CEIL` and `FLOOR` functions
@@ -244,7 +241,7 @@
 - Add `ktlint` task dependency to enable execution optimizations and reducing he build time by ~ `30%`.
 - Adjust handling of Ion input (requiring single value)
 - Adjust handling of Ion output (outputting the real value)
-- Adds missing metas to `ORDER BY` `ExprNode` and `PartiqlAst` (E.g. source location), which limits error message 
+- Adds missing metas to `ORDER BY` `ExprNode` and `PartiqlAst` (E.g. source location), which limits error message
   reporting.
 
 ## [0.6.0-alpha] - 2022-04-06
@@ -261,9 +258,9 @@
 - Changed `Path` AST node to use its root node source location [#527](https://github.com/partiql/partiql-lang-kotlin/pull/527)
 - Improve the `CAST` assertion assertEval [#523](https://github.com/partiql/partiql-lang-kotlin/pull/523)
 - [build] Bump Kotlin version to `1.4.32` from `1.4.0` [#548](https://github.com/partiql/partiql-lang-kotlin/pull/548)
-- [breaking-change] changing `ExprFunction`'s usage of `Environment` to `EvaluationSession` along with some other 
+- [breaking-change] changing `ExprFunction`'s usage of `Environment` to `EvaluationSession` along with some other
   classes containing implementation details made internal as part of [#559](https://github.com/partiql/partiql-lang-kotlin/pull/559).
-  
+
 ### Deprecated
 - Deprecate `ExprNode` [#535](https://github.com/partiql/partiql-lang-kotlin/pull/535)
 
@@ -286,7 +283,7 @@
 - Adds evaluation-time function call (`ExprFunction`) argument type checks
 - Adds `integer8`, `int8`, `bigint`, `int2`, and `integer2` as type names
 - Adds support for `OFFSET` [#451](https://github.com/partiql/partiql-lang-kotlin/pull/451)
-- [cli] Uses Apache's CSVParser for file reading [#474](https://github.com/partiql/partiql-lang-kotlin/pull/474) and 
+- [cli] Uses Apache's CSVParser for file reading [#474](https://github.com/partiql/partiql-lang-kotlin/pull/474) and
 - ability to read custom CSV configurations [#480](https://github.com/partiql/partiql-lang-kotlin/pull/480)
 
 ### Changed
@@ -313,7 +310,7 @@
 - [cli] Fixes `CLI` bug when outputting `IONTEXT` to file [#479](https://github.com/partiql/partiql-lang-kotlin/pull/479)
 
 ### Removed
-- Removes wildcard imports in cli [#483](https://github.com/partiql/partiql-lang-kotlin/pull/483) and 
+- Removes wildcard imports in cli [#483](https://github.com/partiql/partiql-lang-kotlin/pull/483) and
   lang [#488](https://github.com/partiql/partiql-lang-kotlin/pull/488)
 - Removes `DateTimeType` `sealed` class [#489](https://github.com/partiql/partiql-lang-kotlin/pull/489)
 - Renames `DateTimePart` type to `DatePart` [#506](https://github.com/partiql/partiql-lang-kotlin/pull/506)
@@ -335,15 +332,15 @@
 ## [0.2.7-alpha] - 2021-09-13
 
 ### Fixed
-- Cherry picks "Fix bug causing multiple nested nots to parse very slowly [#436](https://github.com/partiql/partiql-lang-kotlin/pull/436) 
-  for `v0.2.7` release [#439](https://github.com/partiql/partiql-lang-kotlin/pull/439) 
+- Cherry picks "Fix bug causing multiple nested nots to parse very slowly [#436](https://github.com/partiql/partiql-lang-kotlin/pull/436)
+  for `v0.2.7` release [#439](https://github.com/partiql/partiql-lang-kotlin/pull/439)
 - Cherry picks "Use LazyThreadSafteyMode.PUBLICATION instead of NONE [#433](https://github.com/partiql/partiql-lang-kotlin/pull/433)
   for `v0.2.7` release [#440](https://github.com/partiql/partiql-lang-kotlin/pull/440)
 
 ## [0.1.7-alpha] - 2021-09-13
 
 ### Fixed
-- Cherry picks "Fix bug causing multiple nested nots to parse very slowly [#436](https://github.com/partiql/partiql-lang-kotlin/pull/436) 
+- Cherry picks "Fix bug causing multiple nested nots to parse very slowly [#436](https://github.com/partiql/partiql-lang-kotlin/pull/436)
   for `v0.1.7` release [#441](https://github.com/partiql/partiql-lang-kotlin/pull/441)
 - Cherry picks "Use LazyThreadSafteyMode.PUBLICATION instead of NONE [#433](https://github.com/partiql/partiql-lang-kotlin/pull/433)
   for `v0.1.7` release [#442](https://github.com/partiql/partiql-lang-kotlin/pull/442)
@@ -364,7 +361,7 @@
 ### Added
 - `DATE` and `TIME` data types
 - Enhancements made by/for DynamoDB
-- Compile-time `Thread.interrupted()` checks were added to help mitigate the impact of compiling extremely large SQL 
+- Compile-time `Thread.interrupted()` checks were added to help mitigate the impact of compiling extremely large SQL
   queries.
 - Various performance improvements to the compiler were added.
 
@@ -376,7 +373,7 @@
 ### Fixed
 - Fixes parser for the top level tokens [#369](https://github.com/partiql/partiql-lang-kotlin/pull/369)
 - Make `SIZE` function work with s-expressions. [#379](https://github.com/partiql/partiql-lang-kotlin/pull/379)
-- A number of other minor bug fixes and technical debt has been addressed. For a complete list of PRs that made it into 
+- A number of other minor bug fixes and technical debt has been addressed. For a complete list of PRs that made it into
   this release, please see the v0.3.0 GitHub milestone.
 
 ## [0.1.6-alpha] - 2021-05-13
@@ -404,7 +401,7 @@
 ## [0.2.5-alpha] - 2021-01-12
 
 ### Added
-- System stored procedure calls (`EXEC`) [#345](https://github.com/partiql/partiql-lang-kotlin/pull/345). 
+- System stored procedure calls (`EXEC`) [#345](https://github.com/partiql/partiql-lang-kotlin/pull/345).
   More details on usage can be found [here](https://github.com/partiql/partiql-spec/issues/17)
 - CLI: version number and commit hash in REPL [#339](https://github.com/partiql/partiql-lang-kotlin/pull/339)
 - CLI: `PARTIQL_PRETTY` output-format for non-interactive use [#349](https://github.com/partiql/partiql-lang-kotlin/pull/349)
@@ -432,7 +429,7 @@
 ## [0.1.4-alpha] - 2020-09-30
 
 ### Fixed
-- This release is a backport of [#286](https://github.com/partiql/partiql-lang-kotlin/pull/286) which was applied on top 
+- This release is a backport of [#286](https://github.com/partiql/partiql-lang-kotlin/pull/286) which was applied on top
   of v0.1.3-alpha.
 
 ## [0.2.2-alpha] - 2020-09-29
@@ -454,7 +451,7 @@
 
 ### Changed
 - [breaking-change] `JOIN` is now **required** to provide an `ON` clause. In previous version an `ON` clause was optional
-  which caused ambiguous parsing of multiple `JOIN` for which some had `ON` clause and some had not. The old behaviour 
+  which caused ambiguous parsing of multiple `JOIN` for which some had `ON` clause and some had not. The old behaviour
   was also out of Spec.
 
 ### Fixed
@@ -463,7 +460,7 @@
 - Fix float negative zero equality
 
 ### Removed
-- Removes invalid syntax check on case expressions with type parameters, e.g., `CAST(a AS DECIMAL(1, 2))` now does not 
+- Removes invalid syntax check on case expressions with type parameters, e.g., `CAST(a AS DECIMAL(1, 2))` now does not
   throw
 
 ## [0.1.3-alpha] - 2020-03-26
