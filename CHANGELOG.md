# Changelog
All notable changes to this project will be documented in this file.

The format is based on [Keep a Changelog](https://keepachangelog.com/en/1.0.0/),
and this project adheres to [Semantic Versioning](https://semver.org/spec/v2.0.0.html).

## [Unreleased]

### Added
- `CHANGELOG.md` with back-filling of the previous releases to the change log to provide more visibility on unreleased
  changes and make the release process easier by using the `unreleased` section of change log. The `CONTRIBUTING.md`
  has also been updated to ensure this is part of the process.
- backward-incompatiblity and dependency questions are added to the project's PR process to provide more context
  on the changes that include these and the alternatives that have been considered.
- README.md badges for GitHub Actions status, codecov, and license
- An experimental (pending [#15](https://github.com/partiql/partiql-docs/issues/15)) embedding of a subset of
  the [GPML (Graph Pattern Matching Language)](https://arxiv.org/abs/2112.06217) graph query into the `FROM` clause,
  supporting. The use within the grammar is based on the assumption of a new graph data type being added to the
  specification of data types within PartiQL, and should be considered experimental until the semantics of the graph
  data type are specified.
  - basic and abbreviated node and edge patterns (section 4.1 of the GPML paper)
  - concatenated path patterns  (section 4.2 of the GPML paper)
  - path variables  (section 4.2 of the GPML paper)
  - graph patterns (i.e., comma separated path patterns)  (section 4.3 of the GPML paper)
  - parenthesized patterns (section 4.4 of the GPML paper)
  - path quantifiers  (section 4.4 of the GPML paper)
  - restrictors and selector  (section 5.1 of the GPML paper)
  - pre-filters and post-filters (section 5.2 of the GPML paper)
- Added EvaluatonSession.context: A string-keyed map of arbitrary values which provides a way to make  
  session state such as current user and transaction details available to custom [ExprFunction] implementations
  and custom physical operator implementations.
- Replaces `union`, `intersect`, `except` IR nodes with common `bag_op` IR node
- Add support for CallAgg in Type Inferencer.
- A GitHub Workflow to automatically sync the `docs` directory with the GitHub Wiki
- Introduces the `PartiQLParser`, an implementation of `Parser` using `ANTLR`
  - Matches the functionality of the existing `SqlParser`
  - Now catches a StackOverflowError and throws a ParserException
  - Support for DQL, DDL, DML, GPML, and EXEC
  - Handles consistency and precedence issues seen in SqlParser
    - See GitHub Issues [#709](https://github.com/partiql/partiql-lang-kotlin/issues/709), [#708](https://github.com/partiql/partiql-lang-kotlin/issues/708),
      [#707](https://github.com/partiql/partiql-lang-kotlin/issues/707), [#683](https://github.com/partiql/partiql-lang-kotlin/issues/683),
      and [#730](https://github.com/partiql/partiql-lang-kotlin/issues/730)
- Parsing of `INSERT` DML with `ON CONFLICT DO REPLACE EXCLUDED` based on [RFC-0011](https://github.com/partiql/partiql-docs/blob/main/RFCs/0011-partiql-insert.md)
- Adds experimental parsing of `REPLACE INTO` and `UPSERT INTO` DML commands pending approval of the following RFC for moving out of experimental:
  - https://github.com/partiql/partiql-docs/issues/27
- Logical plan representation of `INSERT` DML with `ON CONFLICT DO REPLACE EXCLUDED` based on [RFC-0011](https://github.com/partiql/partiql-docs/blob/main/RFCs/0011-partiql-insert.md)
- Enabled projection alias support for ORDER BY clause

#### Experimental Planner Additions

- Renamed `PassResult` to PlannerPassResult for clarity. (This is part of the experimental query planner API.)
- The `PlannerPipeline` API now has experimental and partial support for `INSERT` and `DELETE` DML statements— 
tracking PartiQL specification issues are [partiql-docs/#4](https://github.com/partiql/partiql-docs/issues/4) (only
a subset has been implemented--see examples below) and 
[partiql-docs/#19](https://github.com/partiql/partiql-docs/issues/19).
  - Examples of supported statements include:
    - `INSERT INTO foo << { 'id': 1, 'name': 'bob' }, { 'id': 2, 'name' : 'sue' } >>` (multi record insert)
    - `INSERT INTO foo SELECT c.id, c.name FROM customer AS c` (insert the results of a query into another table)
    - `DELETE FROM foo` (delete all records in a table)
    - `DELETE FROM foo AS f WHERE f.zipCode = '90210'` (delete all records matching a predicate)
- Introduced planner event callbacks as a means to provide a facility that allows the query to be visualized at every 
stage in the `PlannerPipeline` and to generate performance metrics for the individual phases of query planning.  See
`PlannerPipe.Builder.plannerEventCallback` for details.
- Adds the following optimization passes, none of which are enabled by default:
  - `FilterScanToKeyLookupPass` which performs a simple optimization common to most databases: it converts a filter 
  predicate covering a table's complete primary key into a single get-by-key operation, thereby avoiding a full table
  scan.  This may pass leave behind some useless `and` expressions if more `and` operands exist in the filter predicate 
  other than primary key field equality expressions.
  - `RemoveUselessAndsPass`, which removes any useless `and` expressions introduced by the previous pass or by the 
  query author, e.g. `true and x.id = 42` -> `x.id = 42`), `true and true` -> `true`, etc.
  - `RemoveUselessFiltersPass`, which removes useless filters introduced by the previous pass or by the query author 
  (e.g. `(filter (lit true) <bexpr>))` -> `<bexpr>`.
<<<<<<< HEAD
  - Add support for `UNPIVOT`, the behavior is expected to be compatible with the `evaluating compiler`. 
=======
- Adds support for ORDER BY in Planner
>>>>>>> 07f4a27f

### Changed
- The default parser for all components of PartiQL is now the PartiQLParser -- see the deprecation of `SqlParser`

### Deprecated
- Deprecates `SqlLexer` and `SqlParser` to be replaced with the `PartiQLParserBuilder`.
- Deprecates helper method, `blacklist`, within `org.partiql.lang.eval` and introduced a functionally equivalent
  `org.partiql.lang.eval.denyList` method.
- Deprecates `TypedOpParameter.LEGACY` to be replaced with `TypedOpParameter.HONOR_PARAMETERS`

### Fixed
- Codecov report uploads in GitHub Actions workflow
- GitHub Actions capability to run on forks
- Negation overflow caused by minimum INT8
- Type mismatch error caused by evaluator's integer overflow check
- Cast function's behavior on positive_infinity, negative_infinity, and NaN explicitly defined and handled. 
- Changed Trim Function Specification handling(fixed error message, and now can take case-insensitive trim spec)

### Removed
- README.md badge for travisci
- **Breaking Change**: removed [ExprValueType.typeNames] as needed by the future work of legacy parser removal and OTS 

### Security

## [0.7.0-alpha] - 2022-06-23
### Added
- An experimental query planner API along with logical and physical plans structures with the support of non-default 
  physical operator implementations.
- An optional flag, `--wrap-ion`, to give users the old functionality of reading multiple Ion values (previous behavior).
- Benchmark framework and benchmark implementation for `LIKE` performance
- Convenience `StaticType` for `TEXT` and `NUMERIC`
- Enable `MIN` and `MAX` to work with all the data-types.
- Introduction of `extensions` and addition of the `query_ddb` function to allow querying AWS DynamoDB from the CLI.
- Replacement of REPL with [JLine](https://jline.github.io/) shell
- Syntax highlighting for CLI
- Three additional CLI flags:
  - `-r --projection-iter-behavior:` Controls the behavior of ExprValue.iterator in the projection result: 
    (default: FILTER_MISSING) [FILTER_MISSING, UNFILTERED]
  - `-t --typed-op-behavior`: indicates how CAST should behave: (default: HONOR_PARAMETERS) [LEGACY, HONOR_PARAMETERS]
  - `-v --undefined-variable-behavior`: Defines the behavior when a non-existent variable is referenced: 
    (default: ERROR) [ERROR, MISSING]
- `--input-format` flag to the CLI
- `CEIL` and `FLOOR` functions
- `DATE/TIME` formatting and the support for `DATE/TIME` in Ion data format

### Changed
- `LIKE` matching via compilation to `java.util.regex.Pattern`
- Run `ktlint` before tests.

### Removed
- [breaking change] Removal of Field `EVALUATOR_SQL_EXCEPTION` from `ErrorCode` class:
  A client program may be interrupted by `NoSuchFieldError` exception.
- [breaking change] Removal of `NodeMetadata` from `org.partiql.lang.eval`:
  A client program may be interrupted by `NoClassDefFoundError` exception.
- [breaking change] Removal of the following classes from `org.partiql.lang.eval.like`:
  - `CodepointCheckpointIterator`
  - `PatternPart`
  - `PatternPart.AnyOneChar`
  - `PatternPart.ExactChars`
  - `PatternPartKt`
    A client program may be interrupted by NoClassDefFoundError exception.

### Fixed
- Fix `write_file` CLI function; the old function required the input to be a `string`, but it must be a generic type.
- Add `ktlint` task dependency to enable execution optimizations and reducing he build time by ~ `30%`.
- Adjust handling of Ion input (requiring single value)
- Adjust handling of Ion output (outputting the real value)
- Adds missing metas to `ORDER BY` `ExprNode` and `PartiqlAst` (E.g. source location), which limits error message 
  reporting.

## [0.6.0-alpha] - 2022-04-06
### Added
- [cli] Add permissive mode evaluation option to CLI/REPL [#545](https://github.com/partiql/partiql-lang-kotlin/pull/545)
- `ORDER BY` implementation in evaluator [#554](https://github.com/partiql/partiql-lang-kotlin/pull/554)
- [build] Adds `ktlint` to gradle build [#542](https://github.com/partiql/partiql-lang-kotlin/pull/542)

### Changed
- For `ExprFunction`, replace `Environment` with `EvaluationSession` [#559](https://github.com/partiql/partiql-lang-kotlin/pull/559)
- Migrate to PIG `v0.5.0` [#563](https://github.com/partiql/partiql-lang-kotlin/pull/563)
- [build] Increase build performance w/ Gradle upgrade to 7.4 [#539](https://github.com/partiql/partiql-lang-kotlin/pull/539)
- [build] Upgrade `dokka` to `1.6.10`, set `org.gradle.jvmargs` [#568](https://github.com/partiql/partiql-lang-kotlin/pull/568)
- Changed `Path` AST node to use its root node source location [#527](https://github.com/partiql/partiql-lang-kotlin/pull/527)
- Improve the `CAST` assertion assertEval [#523](https://github.com/partiql/partiql-lang-kotlin/pull/523)
- [build] Bump Kotlin version to `1.4.32` from `1.4.0` [#548](https://github.com/partiql/partiql-lang-kotlin/pull/548)
- [breaking-change] changing `ExprFunction`'s usage of `Environment` to `EvaluationSession` along with some other 
  classes containing implementation details made internal as part of [#559](https://github.com/partiql/partiql-lang-kotlin/pull/559).
  
### Deprecated
- Deprecate `ExprNode` [#535](https://github.com/partiql/partiql-lang-kotlin/pull/535)

### Fixed
- Fix all compiler warnings [#562](https://github.com/partiql/partiql-lang-kotlin/pull/562)

### Removed
- Clean up `ExprFunction` test [#529](https://github.com/partiql/partiql-lang-kotlin/pull/529)

## [0.5.0-alpha] - 2022-02-11
### Added
- Adds a static type inferencer for static query checks and query type inference
- Adds multiple exception logging and severity level API
- Adds the dataguide API which can be used to infer Ion schema from Ion data
  - Also adds mappers to and from PartiQL’s static type and ISL
- Refactor of PartiQL’s `StaticType`
- Refactors `ExprFunction` interface
- Adds evaluator option for `PERMISSIVE` mode
- Adds support for `CAN_CAST` and `CAN_LOSSLESS_CAST`
- Adds evaluation-time function call (`ExprFunction`) argument type checks
- Adds `integer8`, `int8`, `bigint`, `int2`, and `integer2` as type names
- Adds support for `OFFSET` [#451](https://github.com/partiql/partiql-lang-kotlin/pull/451)
- [cli] Uses Apache's CSVParser for file reading [#474](https://github.com/partiql/partiql-lang-kotlin/pull/474) and 
- ability to read custom CSV configurations [#480](https://github.com/partiql/partiql-lang-kotlin/pull/480)

### Changed
- Upgrades Kotlin version to `1.4`
- Modeled `NULLIF` and `COALESCE` as `PartiqlAst` nodes rather than `ExprFunctions`
- Started parameterization of evaluation tests

### Deprecated
- Deprecate `ExprNode` in parser [#464](https://github.com/partiql/partiql-lang-kotlin/pull/464)

### Fixed
- Fixes evaluator behavior to error for structs with non-text keys
- Corrects the parser error for unexpected reserved keywords in a select list
- Fixes static initializing cycle with lazy initialization of `SqlDataType`
- Fixes unknown propagation for `IN` operator
- Fixes bug in precision check for `NUMERIC`
- Makes unknown simple `CASE WHEN` predicate the same as `false`
- Make unknown branch predicates the same as false for searched `CASE WHEN`
- Disallows duplicate projected fields in select list query
- Fixes `EXTRACT` `ExprFunction` to return a `decimal` instead of `float`
- Fixes `EXISTS` and `DATE_DIFF` function signatures
- Fixes `GROUP BY` for more than 2 nested path expressions [#461](https://github.com/partiql/partiql-lang-kotlin/pull/461)
- [cli] Fixes `CLI` command bug when input data is empty [#478](https://github.com/partiql/partiql-lang-kotlin/pull/478)
- [cli] Fixes `CLI` bug when outputting `IONTEXT` to file [#479](https://github.com/partiql/partiql-lang-kotlin/pull/479)

### Removed
- Removes wildcard imports in cli [#483](https://github.com/partiql/partiql-lang-kotlin/pull/483) and 
  lang [#488](https://github.com/partiql/partiql-lang-kotlin/pull/488)
- Removes `DateTimeType` `sealed` class [#489](https://github.com/partiql/partiql-lang-kotlin/pull/489)
- Renames `DateTimePart` type to `DatePart` [#506](https://github.com/partiql/partiql-lang-kotlin/pull/506)

## [0.4.0-alpha] - 2021-10-07

### Added
- Sets up JMH for PartiQL [#427](https://github.com/partiql/partiql-lang-kotlin/pull/427)
- Allows for default timezone configuration [#449](https://github.com/partiql/partiql-lang-kotlin/pull/449)

### Changed
- Uses new PIG major version `v0.4.0` [#454](https://github.com/partiql/partiql-lang-kotlin/pull/454)
- Moves usage of default timezone from parser to evaluator [#448](https://github.com/partiql/partiql-lang-kotlin/pull/448)
- [breaking-change] changes related to imported builders.

### Fixed
- Fixes struct handling of non-text struct field keys [#450](https://github.com/partiql/partiql-lang-kotlin/pull/450)

## [0.2.7-alpha] - 2021-09-13

### Fixed
- Cherry picks "Fix bug causing multiple nested nots to parse very slowly [#436](https://github.com/partiql/partiql-lang-kotlin/pull/436) 
  for `v0.2.7` release [#439](https://github.com/partiql/partiql-lang-kotlin/pull/439) 
- Cherry picks "Use LazyThreadSafteyMode.PUBLICATION instead of NONE [#433](https://github.com/partiql/partiql-lang-kotlin/pull/433)
  for `v0.2.7` release [#440](https://github.com/partiql/partiql-lang-kotlin/pull/440)

## [0.1.7-alpha] - 2021-09-13

### Fixed
- Cherry picks "Fix bug causing multiple nested nots to parse very slowly [#436](https://github.com/partiql/partiql-lang-kotlin/pull/436) 
  for `v0.1.7` release [#441](https://github.com/partiql/partiql-lang-kotlin/pull/441)
- Cherry picks "Use LazyThreadSafteyMode.PUBLICATION instead of NONE [#433](https://github.com/partiql/partiql-lang-kotlin/pull/433)
  for `v0.1.7` release [#442](https://github.com/partiql/partiql-lang-kotlin/pull/442)

## [0.3.4-alpha] - 2021-09-10
### Fixed
- Bug causing multiple nested nots to parse very slowly [#436](https://github.com/partiql/partiql-lang-kotlin/pull/436)

## [0.3.3-alpha] - 2021-09-09
### Changed
- Uses `LazyThreadSafteyMode.PUBLICATION` instead of NONE

## [0.3.1-alpha] - 2021-06-18
### Fixed
- Prevent the `ORDER BY` clause from being dropped in visitor transforms [#420](https://github.com/partiql/partiql-lang-kotlin/pull/420)

## [0.3.0-alpha] - 2021-06-09
### Added
- `DATE` and `TIME` data types
- Enhancements made by/for DynamoDB
- Compile-time `Thread.interrupted()` checks were added to help mitigate the impact of compiling extremely large SQL 
  queries.
- Various performance improvements to the compiler were added.

### Changed
- The modeling of `ExprNode` and `PartiqlAst` APIs has changed as needed to account for the enhancements to DML statements
  and `ORDER BY`. Customers using these APIs may be affected.
- Other minor API changes.

### Fixed
- Fixes parser for the top level tokens [#369](https://github.com/partiql/partiql-lang-kotlin/pull/369)
- Make `SIZE` function work with s-expressions. [#379](https://github.com/partiql/partiql-lang-kotlin/pull/379)
- A number of other minor bug fixes and technical debt has been addressed. For a complete list of PRs that made it into 
  this release, please see the v0.3.0 GitHub milestone.

## [0.1.6-alpha] - 2021-05-13

### Fixed
- Adds Compile-Time Thread.interrupted() checks [#398](https://github.com/partiql/partiql-lang-kotlin/pull/398)

## [0.1.5-alpha] - 2021-04-27

### Fixed
- Fixes a severe performance issue relating the sanity checks performed on very large queries before compilation. [#391](https://github.com/partiql/partiql-lang-kotlin/pull/391)

## [0.2.6-alpha] - 2021-02-18

### Added
- Functions to convert from UNIX epoch to TIMESTAMP and TIMESTAMP to UNIX epoch. [#330](https://github.com/partiql/partiql-lang-kotlin/pull/330)
- Adds a Rewriter to VisitorTransform [guide](https://github.com/partiql/partiql-lang-kotlin/blob/feb84730c64a2ad0f12c57bef3b1c45e21279538/docs/dev/RewriterToVisitorTransformGuide.md)

### Changed
- Migrates existing `AstRewriters` to PIG’s `VisitorTransform`. [#356](https://github.com/partiql/partiql-lang-kotlin/pull/356)

### Deprecated
- Deprecates AstRewriter, AstRewriterBase, MetaStrippingRewriter, RewriterTestBase

## [0.2.5-alpha] - 2021-01-12

### Added
- System stored procedure calls (`EXEC`) [#345](https://github.com/partiql/partiql-lang-kotlin/pull/345). 
  More details on usage can be found [here](https://github.com/partiql/partiql-spec/issues/17)
- CLI: version number and commit hash in REPL [#339](https://github.com/partiql/partiql-lang-kotlin/pull/339)
- CLI: `PARTIQL_PRETTY` output-format for non-interactive use [#349](https://github.com/partiql/partiql-lang-kotlin/pull/349)
- Document thread safety of `CompilerPipeline` [#334](https://github.com/partiql/partiql-lang-kotlin/pull/334)

### Fixed
- Parsing of `TRIM` specification keywords (`BOTH`, `LEADING`, and `TRAILING`) [#326](https://github.com/partiql/partiql-lang-kotlin/pull/326)
- Build failure of `TimestampTemporalAccessorTests` when given a negative year [#346](https://github.com/partiql/partiql-lang-kotlin/pull/346)
- Running of parameterized tests and other test targets [#338](https://github.com/partiql/partiql-lang-kotlin/pull/338) and [#351](https://github.com/partiql/partiql-lang-kotlin/pull/351)

## [0.2.4-alpha] - 2020-11-08

### Fixed
- Fix `LIMIT` clause execution order #300
- Stop treating date parts as if they are string literals #317

## [0.2.3-alpha] - 2020-10-09

### Added
- `LET` (fom `FROM` clauses) implementation.

### Fixed
- fix: bigDecimalOf no-ops when given an Ion decimal [#293](https://github.com/partiql/partiql-lang-kotlin/pull/293)

## [0.1.4-alpha] - 2020-09-30

### Fixed
- This release is a backport of [#286](https://github.com/partiql/partiql-lang-kotlin/pull/286) which was applied on top 
  of v0.1.3-alpha.

## [0.2.2-alpha] - 2020-09-29

### Changed
- Improvements to LIKE pattern compilation performance. [#284](https://github.com/partiql/partiql-lang-kotlin/pull/284)

## [0.2.1-alpha] - 2020-06-09

### Fixed
- Fixes [#246](https://github.com/partiql/partiql-lang-kotlin/pull/246)

## [0.2.0-alpha] - 2020-03-26

### Added
- Adds support for `DISTINCT`
- Initial set of DML features.  See [this](https://github.com/partiql/partiql-lang-kotlin/commit/16fefe0f096175a6a7b284313634dfad23858a38) for details.
- New error codes for division by `0` and modulo `0`

### Changed
- [breaking-change] `JOIN` is now **required** to provide an `ON` clause. In previous version an `ON` clause was optional
  which caused ambiguous parsing of multiple `JOIN` for which some had `ON` clause and some had not. The old behaviour 
  was also out of Spec.

### Fixed
- Close CLI Stream correctly
- Preserve negative zero when writing values to the console in the REPL/CLI.
- Fix float negative zero equality

### Removed
- Removes invalid syntax check on case expressions with type parameters, e.g., `CAST(a AS DECIMAL(1, 2))` now does not 
  throw

## [0.1.3-alpha] - 2020-03-26

### Fixed
- Fix [#228](https://github.com/partiql/partiql-lang-kotlin/pull/228) by removing invalid sanity check.

## [0.1.2-alpha] - 2020-01-10

### Changed
- Optimizes performance of IN operator when right side is used with many literals.

### Fixed
- Fix issue causing the REPL's output stream to be prematurely closed

## [0.1.1-alpha] - 2019-11-21

### Added
- Better printing support

### Changed
- Refactors code in CLI

### Fixed
- Fixes treatment of null values in JOIN conditions

## [0.1.0-alpha] - 2019-07-30

### Added
Initial alpha release of PartiQL.

[Unreleased]: https://github.com/partiql/partiql-lang-kotlin/compare/v0.7.0-alpha...HEAD
[0.7.0-alpha]: https://github.com/partiql/partiql-lang-kotlin/compare/v0.6.0-alpha...v0.7.0-alpha
[0.6.0-alpha]: https://github.com/partiql/partiql-lang-kotlin/compare/v0.5.0-alpha...v0.6.0-alpha
[0.5.0-alpha]: https://github.com/partiql/partiql-lang-kotlin/compare/v0.4.0-alpha...v0.5.0-alpha
[0.4.0-alpha]: https://github.com/partiql/partiql-lang-kotlin/compare/v0.3.4-alpha...v0.4.0-alpha
[0.3.4-alpha]: https://github.com/partiql/partiql-lang-kotlin/compare/v0.3.3-alpha...v0.3.4-alpha
[0.3.3-alpha]: https://github.com/partiql/partiql-lang-kotlin/compare/v0.3.1-alpha...v0.3.3-alpha
[0.3.1-alpha]: https://github.com/partiql/partiql-lang-kotlin/compare/v0.3.0-alpha...v0.3.1-alpha
[0.3.0-alpha]: https://github.com/partiql/partiql-lang-kotlin/compare/v0.2.6-alpha...v0.3.0-alpha
[0.2.7-alpha]: https://github.com/partiql/partiql-lang-kotlin/compare/v0.2.6-alpha...v0.2.7-alpha
[0.2.6-alpha]: https://github.com/partiql/partiql-lang-kotlin/compare/v0.2.5-alpha...v0.2.6-alpha
[0.2.5-alpha]: https://github.com/partiql/partiql-lang-kotlin/compare/v0.2.4-alpha...v0.2.5-alpha
[0.2.4-alpha]: https://github.com/partiql/partiql-lang-kotlin/compare/v0.2.3-alpha...v0.2.4-alpha
[0.2.3-alpha]: https://github.com/partiql/partiql-lang-kotlin/compare/v0.2.2-alpha...v0.2.3-alpha
[0.2.2-alpha]: https://github.com/partiql/partiql-lang-kotlin/compare/v0.2.1-alpha...v0.2.2-alpha
[0.2.1-alpha]: https://github.com/partiql/partiql-lang-kotlin/compare/v0.2.0-alpha...v0.2.1-alpha
[0.2.0-alpha]: https://github.com/partiql/partiql-lang-kotlin/compare/v0.1.7-alpha...v0.2.0-alpha
[0.1.7-alpha]: https://github.com/partiql/partiql-lang-kotlin/compare/v0.1.6-alpha...v0.1.7-alpha
[0.1.6-alpha]: https://github.com/partiql/partiql-lang-kotlin/compare/v0.1.5-alpha...v0.1.6-alpha
[0.1.5-alpha]: https://github.com/partiql/partiql-lang-kotlin/compare/v0.1.4-alpha...v0.1.5-alpha
[0.1.4-alpha]: https://github.com/partiql/partiql-lang-kotlin/compare/v0.1.3-alpha...v0.1.4-alpha
[0.1.3-alpha]: https://github.com/partiql/partiql-lang-kotlin/compare/v0.1.2-alpha...v0.1.3-alpha
[0.1.2-alpha]: https://github.com/partiql/partiql-lang-kotlin/compare/v0.1.1-alpha...v0.1.2-alpha
[0.1.1-alpha]: https://github.com/partiql/partiql-lang-kotlin/compare/v0.1.0-alpha...v0.1.1-alpha
[0.1.0-alpha]: https://github.com/partiql/partiql-lang-kotlin/releases/tag/v0.1.0-alpha<|MERGE_RESOLUTION|>--- conflicted
+++ resolved
@@ -70,11 +70,8 @@
   query author, e.g. `true and x.id = 42` -> `x.id = 42`), `true and true` -> `true`, etc.
   - `RemoveUselessFiltersPass`, which removes useless filters introduced by the previous pass or by the query author 
   (e.g. `(filter (lit true) <bexpr>))` -> `<bexpr>`.
-<<<<<<< HEAD
-  - Add support for `UNPIVOT`, the behavior is expected to be compatible with the `evaluating compiler`. 
-=======
+- Add support for `UNPIVOT`, the behavior is expected to be compatible with the `evaluating compiler`.
 - Adds support for ORDER BY in Planner
->>>>>>> 07f4a27f
 
 ### Changed
 - The default parser for all components of PartiQL is now the PartiQLParser -- see the deprecation of `SqlParser`
