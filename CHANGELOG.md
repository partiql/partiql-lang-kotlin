# Changelog
All notable changes to this project will be documented in this file.

The format is based on [Keep a Changelog](https://keepachangelog.com/en/1.0.0/),
and this project adheres to [Semantic Versioning](https://semver.org/spec/v2.0.0.html).

<!-- Template: after a release, copy and paste out below
## [Unreleased]

### Added

### Changed

### Deprecated

### Fixed

### Removed

### Security

### Contributors
Thank you to all who have contributed!
- @<your-username>

-->


## [Unreleased]

### Added
- Adds `org.partiql.value` (experimental) package for reading/writing PartiQL
  values
<<<<<<< HEAD
- Adds serialization and deserialization between IonValue and `org.partiql.value`.
=======
- Adds `org.partiql.ast` package and usage documentation
- Adds `org.partiql.parser` package and usage documentation
>>>>>>> f7bff3d1
- Adds PartiQL's Timestamp Data Model. 
- Adds support for Timestamp constructor call in Parser. 


### Changed

### Deprecated

### Fixed

### Removed

### Security

### Contributors
Thank you to all who have contributed!
- @howero
- @yliuuuu
- @<your-username>

## [0.12.0] - 2023-06-14

### Added

- Adds support for using EXCLUDED within DML ON-CONFLICT-ACTION conditions. Closes #1111.

### Changed

- Updates Kotlin target from 1.4 (DEPRECATED) to 1.6
- Moves PartiqlAst, PartiqlLogical, PartiqlLogicalResolved, and PartiqlPhysical (along with the transforms)
  to a new project, `partiql-ast`. These are still imported into `partiql-lang` with the `api` annotation. Therefore,
  no action is required to consume the migrated classes. However, this now gives consumers of the AST, Experimental Plans,
  Visitors, and VisitorTransforms the option of importing them directly using: `org.partiql:partiql-ast:${VERSION}`. 
  The file `partiql.ion` is still published in the `partiql-lang-kotlin` JAR.
- Moves internal class org.partiql.lang.syntax.PartiQLParser to org.partiql.lang.syntax.impl.PartiQLPigParser as we refactor for explicit API.
- Moves ANTLR grammar to `partiql-parser` package. The files `PartiQL.g4` and `PartiQLTokens.g4` are still published in the `partiql-lang-kotlin` JAR.
- **Breaking**: Adds new property, `rowAlias`, to experimental `PartiqlLogical.DmlOperation.DmlUpdate`,
  `PartiqlLogical.DmlOperation.DmlReplace`, `PartiqlLogicalResolved.DmlOperation.DmlUpdate`,
  `PartiqlLogicalResolved.DmlOperation.DmlReplace`, `PartiqlPhysical.DmlOperation.DmlUpdate`, and
  `PartiqlPhysical.DmlOperation.DmlReplace`.

### Deprecated

### Fixed

### Removed
- **Breaking**: Removes deprecated `org.partiql.annotations.PartiQLExperimental`
- **Breaking**: Removes deprecated/unused `blacklist()` and `denyList()` from `org.partiql.lang.eval`
- **Breaking**: Removes deprecated enum `LEGACY` in `org.partiql.lang.eval.CompileOptions`
- **Breaking**: Removes deprecated `org.partiql.lang.eval.ExprValueFactory`, as well as all methods that had its instance
  among arguments. The counterparts of these methods without an ExprValueFactory are still available. The affected methods
  include: `ofIonStruct()` in `org.partiql.lang.eval.Bindings`, a constructor of `org.partiql.lang.CompilerPipeline`,
  `convert()` in `org.partiql.lang.eval.io.DelimitedValues.ConversionMode`, `exprValue()` from
  `org.partiql.lang.eval.io.DelimitedValues`, a constructor for `org.partiql.lang.eval.physical.EvaluatorState`, and
  `valueFactory`, `build`, `builder`, `standard` in `org.partiql.lang.CompilerPipeline`
- **Breaking**: Removes deprecated `org.partiql.lang.eval.visitors.GroupKeyReferencesVisitorTransform`

- **Breaking**: Removes `org.partiql.lang.mappers.StaticTypeMapper`
- **Breaking**: Removes `org.partiql.lang.mappers.IonSchemaMapper`
- **Breaking**: Removes `org.partiql.lang.mappers.TypeNotFoundException`
- **Breaking**: Removes `org.partiql.lang.mappers.getBaseTypeName()`
- **Breaking**: Removes unused/deprecated enums `KEYWORD`, `TOKEN_TYPE`, `EXPECTED_TOKEN_TYPE`, `EXPECTED_TOKEN_TYPE_1_OF_2`,
  `EXPECTED_TOKEN_TYPE_2_OF_2`, `TIMESTAMP_STRING`, `NARY_OP` from `org.partiql.lang.errors.Property`
- **Breaking**: Removes unused `tokenTypeValue()` from `org.partiql.lang.errors.PropertyValue`
- **Breaking**: Removes unused `TOKEN_CLASS` from `org.partiql.lang.errors.PropertyType`
- **Breaking**: Removes unused `set(Property, TokenType)` from `org.partiql.lang.errors.PropertyValueMap`
- **Breaking**: Removes unused/deprecated enums `LEXER_INVALID_NAME`, `LEXER_INVALID_OPERATOR`, `LEXER_INVALID_ION_LITERAL`,
  `PARSE_EXPECTED_KEYWORD`, `PARSE_EXPECTED_TOKEN_TYPE`, `PARSE_EXPECTED_2_TOKEN_TYPES`, `PARSE_EXPECTED_TYPE_NAME`,
  `PARSE_EXPECTED_WHEN_CLAUSE`, `PARSE_EXPECTED_WHERE_CLAUSE`, `PARSE_EXPECTED_CONFLICT_ACTION`, `PARSE_EXPECTED_RETURNING_CLAUSE`,
  `PARSE_UNSUPPORTED_RETURNING_CLAUSE_SYNTAX`, `PARSE_UNSUPPORTED_TOKEN`, `PARSE_EXPECTED_MEMBER`, `PARSE_UNSUPPORTED_SELECT`,
  `PARSE_UNSUPPORTED_CASE`, `PARSE_UNSUPPORTED_CASE_CLAUSE`, `PARSE_UNSUPPORTED_ALIAS`, `PARSE_UNSUPPORTED_SYNTAX`,
  `PARSE_UNSUPPORTED_SYNTAX`, `PARSE_INVALID_PATH_COMPONENT`, `PARSE_MISSING_IDENT_AFTER_AT`, `PARSE_UNEXPECTED_OPERATOR`,
  `PARSE_UNEXPECTED_TERM`, `PARSE_UNEXPECTED_KEYWORD`, `PARSE_EXPECTED_EXPRESSION`, `PARSE_EXPECTED_LEFT_PAREN_AFTER_CAST`,
  `PARSE_EXPECTED_LEFT_PAREN_VALUE_CONSTRUCTOR`, `PARSE_EXPECTED_LEFT_PAREN_BUILTIN_FUNCTION_CALL`,
  `PARSE_EXPECTED_RIGHT_PAREN_BUILTIN_FUNCTION_CALL`, `PARSE_EXPECTED_ARGUMENT_DELIMITER`, `PARSE_CAST_ARITY`,
  `PARSE_INVALID_TYPE_PARAM`, `PARSE_EMPTY_SELECT`, `PARSE_SELECT_MISSING_FROM`, `PARSE_MISSING_OPERATION`,
  `PARSE_MISSING_SET_ASSIGNMENT`, `PARSE_EXPECTED_IDENT_FOR_GROUP_NAME`, `PARSE_EXPECTED_IDENT_FOR_ALIAS`,
  `PARSE_EXPECTED_KEYWORD_FOR_MATCH`, `PARSE_EXPECTED_IDENT_FOR_MATCH`, `PARSE_EXPECTED_LEFT_PAREN_FOR_MATCH_NODE`,
  `PARSE_EXPECTED_RIGHT_PAREN_FOR_MATCH_NODE`, `PARSE_EXPECTED_LEFT_BRACKET_FOR_MATCH_EDGE`,
  `PARSE_EXPECTED_RIGHT_BRACKET_FOR_MATCH_EDGE`, `PARSE_EXPECTED_PARENTHESIZED_PATTERN`, `PARSE_EXPECTED_EDGE_PATTERN_MATCH_EDGE`,
  `PARSE_EXPECTED_EQUALS_FOR_MATCH_PATH_VARIABLE`, `PARSE_EXPECTED_AS_FOR_LET`, `PARSE_UNSUPPORTED_CALL_WITH_STAR`,
  `PARSE_NON_UNARY_AGREGATE_FUNCTION_CALL`, `PARSE_NO_STORED_PROCEDURE_PROVIDED`, `PARSE_MALFORMED_JOIN`,
  `PARSE_EXPECTED_IDENT_FOR_AT`, `PARSE_INVALID_CONTEXT_FOR_WILDCARD_IN_SELECT_LIST`,
  `PARSE_CANNOT_MIX_SQB_AND_WILDCARD_IN_SELECT_LIST`, `PARSE_ASTERISK_IS_NOT_ALONE_IN_SELECT_LIST`,
  `SEMANTIC_DUPLICATE_ALIASES_IN_SELECT_LIST_ITEM`, `SEMANTIC_NO_SUCH_FUNCTION`, `SEMANTIC_INCORRECT_ARGUMENT_TYPES_TO_FUNC_CALL`,
  `EVALUATOR_NON_TEXT_STRUCT_KEY`, `SEMANTIC_INCORRECT_NODE_ARITY`, `SEMANTIC_ASTERISK_USED_WITH_OTHER_ITEMS`,
  `getKeyword()` from `org.partiql.lang.errors.ErrorCode`
- **Breaking**: Removes unused `fillErrorContext()` from `org.partiql.lang.eval`
- **Breaking**: Removes deprecated `isNull()` from `org.partiql.lang.eval.ExprValueType`
- **Breaking**: Remove unused `fromTypeName()`, `fromSqlDataType()`, `fromSqlDataTypeOrNull()` from `org.partiql.lang.eval.ExprValueType`
- **Breaking**: Removes deprecated `org.partiql.lang.syntax.Lexer`
- **Breaking**: Removes unused `STANDARD_AGGREGATE_FUNCTIONS`, `OperatorPrecedenceGroups` from `org.partiql.lang.syntax`
- **Breaking**: Removes deprecated `org.partiql.lang.syntax.SourcePosition`
- **Breaking**: Removes deprecated `org.partiql.lang.syntax.SourceSpan`
- **Breaking**: Removes deprecated `org.partiql.lang.syntax.Token`
- **Breaking**: Removes deprecated `org.partiql.lang.syntax.TokenType`
- **Breaking**: Stops publishing PartiQL ISL to Maven Central. The last published version is https://central.sonatype.com/artifact/org.partiql/partiql-isl-kotlin/0.11.0
- **Breaking**: Removes unused package `org.partiql.lang.schemadiscovery` which included unused classes of:
  `SchemaInferencerFromExample`, `SchemaInferencerFromExampleImpl`, `TypeConstraint`, `NormalizeNullableVisitorTransform`,
  `NormalizeDecimalPrecisionsToUpToRange`, and `IonExampleParser`.
- **Breaking**: Removes unused package `org.partiql.lang.partiqlisl` which includes unused classes/methods: `ResourceAuthority`,
  `getResourceAuthority()`, and `loadPartiqlIsl()`.
- **Breaking**: Plan nodes cannot be directly instantiated. To instantiate, use the `Plan` (DEFAULT) factory.
- **Breaking**: PlanRewriter has been moved from `org.partiql.plan.visitor.PlanRewriter` to `org.partiql.plan.util.PlanRewriter`

### Security

### Contributors
Thank you to all who have contributed!
- @johnedquinn
- @RCHowell
- @vgapeyev

## [0.11.0] - 2023-05-22

### Added

- Adds an initial implementation of GPML (Graph Pattern Matching Language), following 
  PartiQL [RFC-0025](https://github.com/partiql/partiql-docs/blob/main/RFCs/0025-graph-data-model.md) 
  and [RFC-0033](https://github.com/partiql/partiql-docs/blob/main/RFCs/0033-graph-query.md).
  This initial implementation includes:
  - A file format for external graphs, defined as a schema in ISL (Ion Schema Language), 
    as well as an in-memory graph data model and a reader for loading external graphs into it.
  - CLI shell commands `!add_graph` and `!add_graph_from_file` for bringing 
    externally-defined graphs into the evaluation environment. 
  - Evaluation of straight-path patterns with simple label matching and 
    all directed/undirected edge patterns.
- Adds new `TupleConstraint` variant, `Ordered`, to represent ordering in `StructType`. See the KDoc for more information.

### Changed

- **Breaking**: The `fields` attribute of `org.partiql.types.StructType` is no longer a `Map<String, StaticType>`. It is
  now a `List<org.partiql.types.StructType.Field>`, where `Field` contains a `key (String)` and `value (StaticType)`. This
  is to allow duplicates within the `StructType`.

### Deprecated

### Fixed

- Fixes the ability for JOIN predicates to access the FROM source aliases and corresponding attributes.

### Removed

### Security

## [0.10.0] - 2023-05-05

### Added
- Added numeric builtins ABS, SQRT, EXP, LN, POW, MOD.
- Added standard SQL built-in functions POSITION, OVERLAY, LENGTH, BIT_LENGTH, OCTET_LENGTH, CARDINALITY,
  an additional builtin TEXT_REPLACE, and standard SQL aggregations on booleans EVERY, ANY, SOME.
- **Breaking** Added coercion of SQL-style subquery to a single value, as defined in SQL for
  subqueries occurring in a single-value context and outlined in Chapter 9 of the PartiQL specification.
  This is backward incompatible with the prior behavior (which left the computed collection as is),
  but brings it in conformance with the specification.
- Added `partiql-plan` package which contains experimental PartiQL Plan data structures.
- Initializes SPI Framework under `partiql-spi`.
- Models experimental `Schema` with constraints.
  With this change, we're introducing `Tuple` and `Collection` constraints to be able to model the shape of data as
  constraints.
- Introduces the PartiQLSchemaInferencer and PlannerSession
  - The PlannerSession describes the current session and is used by the PartiQLSchemaInferencer.
  - The PartiQLSchemaInferencer provides a function, `infer`, to aid in inferring the output `StaticType` of a
    PartiQL Query. See the KDoc for more information and examples.
- Adds back ability to convert an `IonDatagram` to an `ExprValue` using `of(value: IonValue): ExprValue` and `newFromIonValue(value: IonValue): ExprValue`
- Adds support for SQL's CURRENT_USER in the AST, EvaluatingCompiler, experimental planner implementation, and Schema Inferencer.
  - Adds the AST node `session_attribute`.
  - Adds the function `EvaluationSession.Builder::user()` to add the CURRENT_USER to the EvaluationSession
- Adds support for parsing and planning of `INSERT INTO .. AS <alias> ... ON CONFLICT DO [UPDATE|REPLACE] EXCLUDED WHERE <expr>`
- Adds the `statement.dml` and `dml_operation` node to the experimental PartiQL Physical Plan.

### Changed

- Deprecates the project level opt-in annotation `PartiQLExperimental` and split it into feature level. `ExperimentalPartiQLCompilerPipeline` and `ExperimentalWindowFunctions`.
- **Breaking**: Moves StaticType to `partiql-types`.
  - All references to static types need to modify their imports accordingly. For example,
    `org.partiql.lang.types.IntType` is now `org.partiql.types.IntType`.
  - Please modify existing dependencies accordingly. You may need to add dependency `org.partiql:partiql-types:0.10.0`.
  - Also, several methods within StaticType have been moved to a utility class within `partiql-lang-kotln`. See the below list:
    1. `org.partiql.lang.types.StaticType.fromExprValueType` -> `org.partiql.lang.types.StaticTypeUtils.staticTypeFromExprValueType`
    2. `org.partiql.lang.types.StaticType.fromExprValue` -> `org.partiql.lang.types.StaticTypeUtils.staticTypeFromExprValue`
    3. `org.partiql.lang.types.StaticType.isInstance` -> `org.partiql.lang.types.StaticTypeUtils.isInstance`
    4. `org.partiql.lang.types.StaticType.isComparableTo` -> `org.partiql.lang.types.StaticTypeUtils.areStaticTypesComparable`
    5. `org.partiql.lang.types.StaticType.isSubTypeOf` -> `org.partiql.lang.types.StaticTypeUtils.isSubTypeOf`
    5. `org.partiql.lang.types.StaticType.typeDomain` -> `org.partiql.lang.types.StaticTypeUtils.getTypeDomain`
    6. `org.partiql.lang.types.SingleType.getRuntimeType` -> `org.partiql.lang.types.StaticTypeUtils.getRuntimeType`
    7. `org.partiql.lang.types.StringType.StringLengthConstraint.matches` -> `org.partiql.lang.types.StaticTypeUtils.stringLengthConstraintMatches`
- **Breaking**: Removes deprecated `ionSystem()` function from PartiQLCompilerBuilder and PartiQLParserBuilder
- **Breaking**: Adds a new property `as_alias` to the `insert` AST node.
- **Breaking**: Adds new property `condition` to the AST nodes of `do_replace` and `do_update`
- **Breaking**: Adds `target_alias` property to the `dml_insert`, `dml_replace`, and `dml_update` nodes within the
  Logical and Logical Resolved plans
- **Breaking**: Adds `condition` property to the `dml_replace` and `dml_update` nodes within the
  Logical and Logical Resolved plans

### Deprecated

- `ExprValueFactory` interface marked as deprecated. Equivalent `ExprValue` construction methods are implemented in the `ExprValue` interface as static methods.

### Fixed

- Javadoc jar now contains dokka docs (was broken by gradle commit from 0.9.0)
- ANTLR (PartiQL.g4, PartiQLTokens.g4) and PIG (org/partiql/type-domains/partiql.ion) sources
  are back to being distributed with the jar.
- CLI no longer terminates on user errors in submitted PartiQL (when printing out the AST with !!)
  and no longer prints out stack traces upon user errors.
- Constrained Decimal matching logic.
- Parsing INSERT statements with aliases no longer loses the original table name. Closes #1043.
- Parsing INSERT statements with the legacy ON CONFLICT clause is no longer valid. Similarly, parsing the legacy INSERT
  statement with the up-to-date ON CONFLICT clause is no longer valid. Closes #1063.

### Removed

- The deprecated `IonValue` property in `ExprValue` interface is now removed.
- Removed partiql-extensions to partiql-cli `org.partiql.cli.functions`
- Removed IonSystem from PartiQLParserBuilder
- **Breaking**: Removes node `statement.dml_query` from the experimental PartiQL Physical Plan. Please see the added
  `statement.dml` and `dml_operation` nodes.

### Security

## [0.9.4] - 2023-04-20

This version reverts many accidental breaking changes introduced in v0.9.3. Its contents are equivalent to v0.9.2.

## [0.9.3] - 2023-04-12

This version accidentally released multiple breaking changes and is not recommended. Please use v0.9.4 to avoid
breaking changes if migrating from v0.9.2. The breaking changes accidentally introduced in v0.9.3 can be found in v0.10.0.

## [0.9.2] - 2023-01-20

### Added
- Adds ability to pipe queries to the CLI.
- Adds ability to run PartiQL files as executables by adding support for shebangs.
- Adds experimental syntax for CREATE TABLE, towards addressing 
  [#36](https://github.com/partiql/partiql-docs/issues/36) of specifying PartiQL DDL.

### Changed

### Deprecated

### Fixed
- Fixes list/bag ExprValue creation in plan evaluator
- Fixes gradle build issues.

## [0.9.1] - 2023-01-04

### Added
- Makes the following `PartiQLCompilerBuilder` functions are moved to public
  - `customOperatorFactories`
  - `customFunctions`
  - `customProcedures`

## [0.9.0] - 2022-12-13

### Added
- Adds simple auto-completion to the CLI.
- Adds the IsListParenthesizedMeta meta to aid in differentiating between parenthesized and non-parenthesized lists
- Adds support for HAVING clause in planner
- Adds support for collection aggregation functions in the EvaluatingCompiler and experimental planner
- Adds support for the syntactic sugar of using aggregations functions in place of their collection aggregation function
  counterparts (in the experimental planner)
- Experimental implementation for window function `Lag` and `Lead`.
- Adds support for EXPLAIN
- Adds continuous performance benchmarking to the CI for existing JMH benchmarks
  - Benchmark results can be seen on the project's GitHub Pages site
- Adds the `pipeline` flag to the CLI to provide experimental usage of the PartiQLCompilerPipeline
- Added `ExprValue.toIonValue(ion: IonSystem)` in kotlin, and `ExprValueExtensionKt.toIonValue(value: ExprValue, ion: IonSystem)` in Java to transform one `ExprValue` to a corresponding `IonValue`.
- Added `ExprValue.of(value: IonValue)` method to construct an `ExprValue` from an `IonValue`.

### Changed
- Now `CompileOption` uses `TypedOpParameter.HONOR_PARAMETERS` as default.
- Updates the CLI Shell Highlighter to use the ANTLR generated lexer/parser for highlighting user queries
- PartiQL MISSING in Ion representation now becomes ion null with annotation of `$missing`, instead of `$partiql_missing`
- PartiQL BAG in Ion representation now becomes ion list with annotation of `$bag`, instead of `$partiql_bag`
- PartiQL DATE in Ion representation now becomes ion timestamp with annotation of `$date`, instead of `$partiql_date`
- PartiQL TIME in Ion representation now becomes ion struct with annotation of `$time`, instead of `$partiql_time`
- Simplifies the aggregation operator in the experimental planner by removing the use of metas
- Increases the performance of the PartiQLParser by changing the parsing strategy
  - The PartiQLParser now attempts to parse queries using the SLL Prediction Mode set by ANTLR
  - If unable to parse via SLL Prediction Mode, it attempts to parse using the slower LL Prediction Mode
  - Modifications have also been made to the ANTLR grammar to increase the speed of parsing joined table references
  - Updates how the PartiQLParser handles parameter indexes to remove the double-pass while lexing
- Changes the expected `Property`'s of `TOKEN_INFO` to use `Property.TOKEN_DESCRIPTION` instead of `Property.TOKEN_TYPE`

### Deprecated
- Marks the GroupKeyReferencesVisitorTransform as deprecated. There is no functionally equivalent class.
- Marks `ionValue` property in `ExprValue` interface as deprecated. The functional equivalent method is `ExprValue.toIonValue(ion: IonSystem)` in kotlin, and `ExprValueKt.toIonValue(value: ExprValue, ion: IonSystem)` in Java.
- Marks `Lexer`, `Token`, `TokenType`, `SourcePosition`, and `SourceSpan` as deprecated. These will be removed without
  any replacement.
- Marks approximately 60 `ErrorCode`'s as deprecated. These will be removed without any replacement.
- Marks `Property.TOKEN_TYPE` as deprecated. Please use `Property.TOKEN_DESCRIPTION`.

### Fixed
- Fixes the ThreadInterruptedTests by modifying the time to interrupt parses. Also adds better exception exposure to
  facilitate debugging.

### Removed
- Removes the deprecated V0 AST in the codebase.
- Removes the deprecated MetaContainer in the codebase, removed interfaces and classes include:
  - [MetaContainer] Interface
  - [MetaContainerImpl]
  - [MetaDeserialize]
  - [MemoizedMetaDeserializer]
- Removes the deprecated Rewriter/AstWalker/AstVisitor in the code base, removed interfaces and classes include:
  - [AstRewriter] Interface & [AstRewriterBase] class
  - [AstVisitor] Interface & [AstVisitorBase] class
  - [AstWalker] class
  - [MetaStrippingRewriter] class
- Removes the deprecated ExprNode and related files in the code base.
  - [Parser] API `parseExprNode(source: String): ExprNode` has been removed.
  - [CompilerPipeline] API `compile(query: ExprNode): Expression` has been removed.
  - [ExprNode] and [AstNode] have been removed.
  - Functions related to conversions between ExprNode and PartiqlAst have been removed.
- Removes the deprecated SqlParser and SqlLexer
- **Breaking**: Removes the `CallAgg` node from the Logical, LogicalResolved, and Physical plans.
- Removes the experimental `PlannerPipeline` and replaces it with `PartiQLCompilerPipeline`.

### Security


## [0.8.2] - 2022-11-28
### Added
- Adds simple auto-completion to the CLI.

### Changed
- Increases the performance of the PartiQLParser by changing the parsing strategy
  - The PartiQLParser now attempts to parse queries using the SLL Prediction Mode set by ANTLR
  - If unable to parse via SLL Prediction Mode, it attempts to parse using the slower LL Prediction Mode
  - Modifications have also been made to the ANTLR grammar to increase the speed of parsing joined table references
  - Updates how the PartiQLParser handles parameter indexes to remove the double-pass while lexing

## [0.8.1] - 2022-10-28

### Added
- Extends statement redaction to support `INSERT/REPLACE/UPSERT INTO`.


## [0.8.0] - 2022-10-14

### Added
- `CHANGELOG.md` with back-filling of the previous releases to the change log to provide more visibility on unreleased
  changes and make the release process easier by using the `unreleased` section of change log. The `CONTRIBUTING.md`
  has also been updated to ensure this is part of the process.
- backward-incompatiblity and dependency questions are added to the project's PR process to provide more context
  on the changes that include these and the alternatives that have been considered.
- README.md badges for GitHub Actions status, codecov, and license
- An experimental (pending [#15](https://github.com/partiql/partiql-docs/issues/15)) embedding of a subset of
  the [GPML (Graph Pattern Matching Language)](https://arxiv.org/abs/2112.06217) graph query, as a new expression
  form `<expr> MATCH <gpml_pattern>`, which can be used as a bag-of-structs data source in the `FROM` clause.   
  The use within the grammar is based on the assumption of a new graph data type being added to the
  specification of data types within PartiQL, and should be considered experimental until the semantics of the graph
  data type are specified.
  - basic and abbreviated node and edge patterns (section 4.1 of the GPML paper)
  - concatenated path patterns  (section 4.2 of the GPML paper)
  - path variables  (section 4.2 of the GPML paper)
  - graph patterns (i.e., comma separated path patterns)  (section 4.3 of the GPML paper)
  - parenthesized patterns (section 4.4 of the GPML paper)
  - path quantifiers  (section 4.4 of the GPML paper)
  - restrictors and selector  (section 5.1 of the GPML paper)
  - pre-filters and post-filters (section 5.2 of the GPML paper)
- Added EvaluatonSession.context: A string-keyed map of arbitrary values which provides a way to make  
  session state such as current user and transaction details available to custom [ExprFunction] implementations
  and custom physical operator implementations.
- Replaces `union`, `intersect`, `except` IR nodes with common `bag_op` IR node
- Add support for CallAgg in Type Inferencer.
- A GitHub Workflow to automatically sync the `docs` directory with the GitHub Wiki
- Introduces the `PartiQLParser`, an implementation of `Parser` using `ANTLR`
  - Matches the functionality of the existing `SqlParser`
  - Now catches a StackOverflowError and throws a ParserException
  - Support for DQL, DDL, DML, GPML, and EXEC
  - Handles consistency and precedence issues seen in SqlParser
    - See GitHub Issues [#709](https://github.com/partiql/partiql-lang-kotlin/issues/709), [#708](https://github.com/partiql/partiql-lang-kotlin/issues/708),
      [#707](https://github.com/partiql/partiql-lang-kotlin/issues/707), [#683](https://github.com/partiql/partiql-lang-kotlin/issues/683),
      and [#730](https://github.com/partiql/partiql-lang-kotlin/issues/730)
- Parsing of `INSERT` DML with `ON CONFLICT DO REPLACE EXCLUDED` based on [RFC-0011](https://github.com/partiql/partiql-docs/blob/main/RFCs/0011-partiql-insert.md)
- Adds a subset of `REPLACE INTO` and `UPSERT INTO` parsing based on [RFC-0030](https://github.com/partiql/partiql-docs/blob/main/RFCs/0030-partiql-upsert-replace.md)
  - Parsing of target attributes is not supported yet and is pending [#841](https://github.com/partiql/partiql-lang-kotlin/issues/841)
- Logical plan representation and evaluation support for `INSERT` DML with `ON CONFLICT DO REPLACE EXCLUDED` and `REPLACE INTO` based on [RFC-0011](https://github.com/partiql/partiql-docs/blob/main/RFCs/0011-partiql-insert.md)
- Logical plan representation of `INSERT` DML with `ON CONFLICT DO UPDATE EXCLUDED` and `UPSERT INTO` based on [RFC-0011](https://github.com/partiql/partiql-docs/blob/main/RFCs/0011-partiql-insert.md)
- Enabled projection alias support for ORDER BY clause
- Adds support for PIVOT in the planner consistent with `EvaluatingCompiler`

#### Experimental Planner Additions

- Renamed `PassResult` to PlannerPassResult for clarity. (This is part of the experimental query planner API.)
- The `PlannerPipeline` API now has experimental and partial support for `INSERT` and `DELETE` DML statements—
  tracking PartiQL specification issues are [partiql-docs/#4](https://github.com/partiql/partiql-docs/issues/4) (only
  a subset has been implemented--see examples below) and
  [partiql-docs/#19](https://github.com/partiql/partiql-docs/issues/19).
  - Examples of supported statements include:
    - `INSERT INTO foo << { 'id': 1, 'name': 'bob' }, { 'id': 2, 'name' : 'sue' } >>` (multi record insert)
    - `INSERT INTO foo SELECT c.id, c.name FROM customer AS c` (insert the results of a query into another table)
    - `DELETE FROM foo` (delete all records in a table)
    - `DELETE FROM foo AS f WHERE f.zipCode = '90210'` (delete all records matching a predicate)
- Introduced planner event callbacks as a means to provide a facility that allows the query to be visualized at every
  stage in the `PlannerPipeline` and to generate performance metrics for the individual phases of query planning.  See
  `PlannerPipe.Builder.plannerEventCallback` for details.
- Adds the following optimization passes, none of which are enabled by default:
  - `FilterScanToKeyLookupPass` which performs a simple optimization common to most databases: it converts a filter
    predicate covering a table's complete primary key into a single get-by-key operation, thereby avoiding a full table
    scan.  This may pass leave behind some useless `and` expressions if more `and` operands exist in the filter predicate
    other than primary key field equality expressions.
  - `RemoveUselessAndsPass`, which removes any useless `and` expressions introduced by the previous pass or by the
    query author, e.g. `true and x.id = 42` -> `x.id = 42`), `true and true` -> `true`, etc.
  - `RemoveUselessFiltersPass`, which removes useless filters introduced by the previous pass or by the query author
    (e.g. `(filter (lit true) <bexpr>))` -> `<bexpr>`.
- Add support for `UNPIVOT`, the behavior is expected to be compatible with the `evaluating compiler`.
- Adds support for GROUP BY (aggregations, group keys, etc)
- Adds support for ORDER BY in Planner

### Changed
- The default parser for all components of PartiQL is now the PartiQLParser -- see the deprecation of `SqlParser`
- Parsing of `ORDER BY` clauses will no longer populate the AST with defaults for the 'sort specification'
  (i.e., `ASC` or `DESC`) or 'nulls specification' (i.e., `NULLS FIRST` or `NULLS LAST`) when the are not provided in
  the query text. Defaulting of sort order is moved to the evaluator.

### Deprecated
- Deprecates `SqlLexer` and `SqlParser` to be replaced with the `PartiQLParserBuilder`.
- Deprecates helper method, `blacklist`, within `org.partiql.lang.eval` and introduced a functionally equivalent
  `org.partiql.lang.eval.denyList` method.
- Deprecates `TypedOpParameter.LEGACY` to be replaced with `TypedOpParameter.HONOR_PARAMETERS`

### Fixed
- Codecov report uploads in GitHub Actions workflow
- GitHub Actions capability to run on forks
- Negation overflow caused by minimum INT8
- Type mismatch error caused by evaluator's integer overflow check
- Cast function's behavior on positive_infinity, negative_infinity, and NaN explicitly defined and handled.
- Changed Trim Function Specification handling(fixed error message, and now can take case-insensitive trim spec)

### Removed
- README.md badge for travisci
- **Breaking Change**: removed [ExprValueType.typeNames] as needed by the future work of legacy parser removal and OTS
- **Breaking Change**: [PartiqlPhysical.Type.toTypedOpParameter()] now becomes an internal function
- **Breaking Change**: [PartiqlAst.Type.toTypedOpParameter()] is removed
- **Breaking Change**: [PartiqlAstSanityValidator] now becomes an internal class
- **Breaking Change**: [PartiqlPhysicalSanityValidator] is removed
- **Breaking Change**: the following custom type AST nodes are removed from `partiql.ion` file: `es_boolean`, `es_integer`, `es_float`,
  `es_text`, `es_any`, `spark_short`, `spark_integer`, `spark_long`, `spark_double`, `spark_boolean`, `spark_float`,
  `rs_varchar_max`, `rs_integer`, `rs_bigint`, `rs_boolean`, `rs_real`, `rs_double_precision`.
  The related visitor transform `CustomTypeVisitorTransform` is also removed.
  See [Issue 510](https://github.com/partiql/partiql-lang-kotlin/issues/510) for more details.


### Security

## [0.7.0-alpha] - 2022-06-23
### Added
- An experimental query planner API along with logical and physical plans structures with the support of non-default
  physical operator implementations.
- An optional flag, `--wrap-ion`, to give users the old functionality of reading multiple Ion values (previous behavior).
- Benchmark framework and benchmark implementation for `LIKE` performance
- Convenience `StaticType` for `TEXT` and `NUMERIC`
- Enable `MIN` and `MAX` to work with all the data-types.
- Introduction of `extensions` and addition of the `query_ddb` function to allow querying AWS DynamoDB from the CLI.
- Replacement of REPL with [JLine](https://jline.github.io/) shell
- Syntax highlighting for CLI
- Three additional CLI flags:
  - `-r --projection-iter-behavior:` Controls the behavior of ExprValue.iterator in the projection result:
    (default: FILTER_MISSING) [FILTER_MISSING, UNFILTERED]
  - `-t --typed-op-behavior`: indicates how CAST should behave: (default: HONOR_PARAMETERS) [LEGACY, HONOR_PARAMETERS]
  - `-v --undefined-variable-behavior`: Defines the behavior when a non-existent variable is referenced:
    (default: ERROR) [ERROR, MISSING]
- `--input-format` flag to the CLI
- `CEIL` and `FLOOR` functions
- `DATE/TIME` formatting and the support for `DATE/TIME` in Ion data format

### Changed
- `LIKE` matching via compilation to `java.util.regex.Pattern`
- Run `ktlint` before tests.

### Removed
- [breaking change] Removal of Field `EVALUATOR_SQL_EXCEPTION` from `ErrorCode` class:
  A client program may be interrupted by `NoSuchFieldError` exception.
- [breaking change] Removal of `NodeMetadata` from `org.partiql.lang.eval`:
  A client program may be interrupted by `NoClassDefFoundError` exception.

### Fixed
- Fix `write_file` CLI function; the old function required the input to be a `string`, but it must be a generic type.
- Add `ktlint` task dependency to enable execution optimizations and reducing he build time by ~ `30%`.
- Adjust handling of Ion input (requiring single value)
- Adjust handling of Ion output (outputting the real value)
- Adds missing metas to `ORDER BY` `ExprNode` and `PartiqlAst` (E.g. source location), which limits error message
  reporting.

## [0.6.0-alpha] - 2022-04-06
### Added
- [cli] Add permissive mode evaluation option to CLI/REPL [#545](https://github.com/partiql/partiql-lang-kotlin/pull/545)
- `ORDER BY` implementation in evaluator [#554](https://github.com/partiql/partiql-lang-kotlin/pull/554)
- [build] Adds `ktlint` to gradle build [#542](https://github.com/partiql/partiql-lang-kotlin/pull/542)

### Changed
- For `ExprFunction`, replace `Environment` with `EvaluationSession` [#559](https://github.com/partiql/partiql-lang-kotlin/pull/559)
- Migrate to PIG `v0.5.0` [#563](https://github.com/partiql/partiql-lang-kotlin/pull/563)
- [build] Increase build performance w/ Gradle upgrade to 7.4 [#539](https://github.com/partiql/partiql-lang-kotlin/pull/539)
- [build] Upgrade `dokka` to `1.6.10`, set `org.gradle.jvmargs` [#568](https://github.com/partiql/partiql-lang-kotlin/pull/568)
- Changed `Path` AST node to use its root node source location [#527](https://github.com/partiql/partiql-lang-kotlin/pull/527)
- Improve the `CAST` assertion assertEval [#523](https://github.com/partiql/partiql-lang-kotlin/pull/523)
- [build] Bump Kotlin version to `1.4.32` from `1.4.0` [#548](https://github.com/partiql/partiql-lang-kotlin/pull/548)
- [breaking-change] changing `ExprFunction`'s usage of `Environment` to `EvaluationSession` along with some other
  classes containing implementation details made internal as part of [#559](https://github.com/partiql/partiql-lang-kotlin/pull/559).

### Deprecated
- Deprecate `ExprNode` [#535](https://github.com/partiql/partiql-lang-kotlin/pull/535)

### Fixed
- Fix all compiler warnings [#562](https://github.com/partiql/partiql-lang-kotlin/pull/562)

### Removed
- Clean up `ExprFunction` test [#529](https://github.com/partiql/partiql-lang-kotlin/pull/529)

## [0.5.0-alpha] - 2022-02-11
### Added
- Adds a static type inferencer for static query checks and query type inference
- Adds multiple exception logging and severity level API
- Adds the dataguide API which can be used to infer Ion schema from Ion data
  - Also adds mappers to and from PartiQL’s static type and ISL
- Refactor of PartiQL’s `StaticType`
- Refactors `ExprFunction` interface
- Adds evaluator option for `PERMISSIVE` mode
- Adds support for `CAN_CAST` and `CAN_LOSSLESS_CAST`
- Adds evaluation-time function call (`ExprFunction`) argument type checks
- Adds `integer8`, `int8`, `bigint`, `int2`, and `integer2` as type names
- Adds support for `OFFSET` [#451](https://github.com/partiql/partiql-lang-kotlin/pull/451)
- [cli] Uses Apache's CSVParser for file reading [#474](https://github.com/partiql/partiql-lang-kotlin/pull/474) and
- ability to read custom CSV configurations [#480](https://github.com/partiql/partiql-lang-kotlin/pull/480)

### Changed
- Upgrades Kotlin version to `1.4`
- Modeled `NULLIF` and `COALESCE` as `PartiqlAst` nodes rather than `ExprFunctions`
- Started parameterization of evaluation tests

### Deprecated
- Deprecate `ExprNode` in parser [#464](https://github.com/partiql/partiql-lang-kotlin/pull/464)

### Fixed
- Fixes evaluator behavior to error for structs with non-text keys
- Corrects the parser error for unexpected reserved keywords in a select list
- Fixes static initializing cycle with lazy initialization of `SqlDataType`
- Fixes unknown propagation for `IN` operator
- Fixes bug in precision check for `NUMERIC`
- Makes unknown simple `CASE WHEN` predicate the same as `false`
- Make unknown branch predicates the same as false for searched `CASE WHEN`
- Disallows duplicate projected fields in select list query
- Fixes `EXTRACT` `ExprFunction` to return a `decimal` instead of `float`
- Fixes `EXISTS` and `DATE_DIFF` function signatures
- Fixes `GROUP BY` for more than 2 nested path expressions [#461](https://github.com/partiql/partiql-lang-kotlin/pull/461)
- [cli] Fixes `CLI` command bug when input data is empty [#478](https://github.com/partiql/partiql-lang-kotlin/pull/478)
- [cli] Fixes `CLI` bug when outputting `IONTEXT` to file [#479](https://github.com/partiql/partiql-lang-kotlin/pull/479)

### Removed
- Removes wildcard imports in cli [#483](https://github.com/partiql/partiql-lang-kotlin/pull/483) and
  lang [#488](https://github.com/partiql/partiql-lang-kotlin/pull/488)
- Removes `DateTimeType` `sealed` class [#489](https://github.com/partiql/partiql-lang-kotlin/pull/489)
- Renames `DateTimePart` type to `DatePart` [#506](https://github.com/partiql/partiql-lang-kotlin/pull/506)

## [0.4.0-alpha] - 2021-10-07

### Added
- Sets up JMH for PartiQL [#427](https://github.com/partiql/partiql-lang-kotlin/pull/427)
- Allows for default timezone configuration [#449](https://github.com/partiql/partiql-lang-kotlin/pull/449)

### Changed
- Uses new PIG major version `v0.4.0` [#454](https://github.com/partiql/partiql-lang-kotlin/pull/454)
- Moves usage of default timezone from parser to evaluator [#448](https://github.com/partiql/partiql-lang-kotlin/pull/448)
- [breaking-change] changes related to imported builders.

### Fixed
- Fixes struct handling of non-text struct field keys [#450](https://github.com/partiql/partiql-lang-kotlin/pull/450)

## [0.2.7-alpha] - 2021-09-13

### Fixed
- Cherry picks "Fix bug causing multiple nested nots to parse very slowly [#436](https://github.com/partiql/partiql-lang-kotlin/pull/436)
  for `v0.2.7` release [#439](https://github.com/partiql/partiql-lang-kotlin/pull/439)
- Cherry picks "Use LazyThreadSafteyMode.PUBLICATION instead of NONE [#433](https://github.com/partiql/partiql-lang-kotlin/pull/433)
  for `v0.2.7` release [#440](https://github.com/partiql/partiql-lang-kotlin/pull/440)

## [0.1.7-alpha] - 2021-09-13

### Fixed
- Cherry picks "Fix bug causing multiple nested nots to parse very slowly [#436](https://github.com/partiql/partiql-lang-kotlin/pull/436)
  for `v0.1.7` release [#441](https://github.com/partiql/partiql-lang-kotlin/pull/441)
- Cherry picks "Use LazyThreadSafteyMode.PUBLICATION instead of NONE [#433](https://github.com/partiql/partiql-lang-kotlin/pull/433)
  for `v0.1.7` release [#442](https://github.com/partiql/partiql-lang-kotlin/pull/442)

## [0.3.4-alpha] - 2021-09-10
### Fixed
- Bug causing multiple nested nots to parse very slowly [#436](https://github.com/partiql/partiql-lang-kotlin/pull/436)

## [0.3.3-alpha] - 2021-09-09
### Changed
- Uses `LazyThreadSafteyMode.PUBLICATION` instead of NONE

## [0.3.1-alpha] - 2021-06-18
### Fixed
- Prevent the `ORDER BY` clause from being dropped in visitor transforms [#420](https://github.com/partiql/partiql-lang-kotlin/pull/420)

## [0.3.0-alpha] - 2021-06-09
### Added
- `DATE` and `TIME` data types
- Enhancements made by/for DynamoDB
- Compile-time `Thread.interrupted()` checks were added to help mitigate the impact of compiling extremely large SQL
  queries.
- Various performance improvements to the compiler were added.

### Changed
- The modeling of `ExprNode` and `PartiqlAst` APIs has changed as needed to account for the enhancements to DML statements
  and `ORDER BY`. Customers using these APIs may be affected.
- Other minor API changes.

### Fixed
- Fixes parser for the top level tokens [#369](https://github.com/partiql/partiql-lang-kotlin/pull/369)
- Make `SIZE` function work with s-expressions. [#379](https://github.com/partiql/partiql-lang-kotlin/pull/379)
- A number of other minor bug fixes and technical debt has been addressed. For a complete list of PRs that made it into
  this release, please see the v0.3.0 GitHub milestone.

## [0.1.6-alpha] - 2021-05-13

### Fixed
- Adds Compile-Time Thread.interrupted() checks [#398](https://github.com/partiql/partiql-lang-kotlin/pull/398)

## [0.1.5-alpha] - 2021-04-27

### Fixed
- Fixes a severe performance issue relating the sanity checks performed on very large queries before compilation. [#391](https://github.com/partiql/partiql-lang-kotlin/pull/391)

## [0.2.6-alpha] - 2021-02-18

### Added
- Functions to convert from UNIX epoch to TIMESTAMP and TIMESTAMP to UNIX epoch. [#330](https://github.com/partiql/partiql-lang-kotlin/pull/330)
- Adds a Rewriter to VisitorTransform [guide](https://github.com/partiql/partiql-lang-kotlin/blob/feb84730c64a2ad0f12c57bef3b1c45e21279538/docs/dev/RewriterToVisitorTransformGuide.md)

### Changed
- Migrates existing `AstRewriters` to PIG’s `VisitorTransform`. [#356](https://github.com/partiql/partiql-lang-kotlin/pull/356)

### Deprecated
- Deprecates AstRewriter, AstRewriterBase, MetaStrippingRewriter, RewriterTestBase

## [0.2.5-alpha] - 2021-01-12

### Added
- System stored procedure calls (`EXEC`) [#345](https://github.com/partiql/partiql-lang-kotlin/pull/345).
  More details on usage can be found [here](https://github.com/partiql/partiql-spec/issues/17)
- CLI: version number and commit hash in REPL [#339](https://github.com/partiql/partiql-lang-kotlin/pull/339)
- CLI: `PARTIQL_PRETTY` output-format for non-interactive use [#349](https://github.com/partiql/partiql-lang-kotlin/pull/349)
- Document thread safety of `CompilerPipeline` [#334](https://github.com/partiql/partiql-lang-kotlin/pull/334)

### Fixed
- Parsing of `TRIM` specification keywords (`BOTH`, `LEADING`, and `TRAILING`) [#326](https://github.com/partiql/partiql-lang-kotlin/pull/326)
- Build failure of `TimestampTemporalAccessorTests` when given a negative year [#346](https://github.com/partiql/partiql-lang-kotlin/pull/346)
- Running of parameterized tests and other test targets [#338](https://github.com/partiql/partiql-lang-kotlin/pull/338) and [#351](https://github.com/partiql/partiql-lang-kotlin/pull/351)

## [0.2.4-alpha] - 2020-11-08

### Fixed
- Fix `LIMIT` clause execution order #300
- Stop treating date parts as if they are string literals #317

## [0.2.3-alpha] - 2020-10-09

### Added
- `LET` (fom `FROM` clauses) implementation.

### Fixed
- fix: bigDecimalOf no-ops when given an Ion decimal [#293](https://github.com/partiql/partiql-lang-kotlin/pull/293)

## [0.1.4-alpha] - 2020-09-30

### Fixed
- This release is a backport of [#286](https://github.com/partiql/partiql-lang-kotlin/pull/286) which was applied on top
  of v0.1.3-alpha.

## [0.2.2-alpha] - 2020-09-29

### Changed
- Improvements to LIKE pattern compilation performance. [#284](https://github.com/partiql/partiql-lang-kotlin/pull/284)

## [0.2.1-alpha] - 2020-06-09

### Fixed
- Fixes [#246](https://github.com/partiql/partiql-lang-kotlin/pull/246)

## [0.2.0-alpha] - 2020-03-26

### Added
- Adds support for `DISTINCT`
- Initial set of DML features.  See [this](https://github.com/partiql/partiql-lang-kotlin/commit/16fefe0f096175a6a7b284313634dfad23858a38) for details.
- New error codes for division by `0` and modulo `0`

### Changed
- [breaking-change] `JOIN` is now **required** to provide an `ON` clause. In previous version an `ON` clause was optional
  which caused ambiguous parsing of multiple `JOIN` for which some had `ON` clause and some had not. The old behaviour
  was also out of Spec.

### Fixed
- Close CLI Stream correctly
- Preserve negative zero when writing values to the console in the REPL/CLI.
- Fix float negative zero equality

### Removed
- Removes invalid syntax check on case expressions with type parameters, e.g., `CAST(a AS DECIMAL(1, 2))` now does not
  throw

## [0.1.3-alpha] - 2020-03-26

### Fixed
- Fix [#228](https://github.com/partiql/partiql-lang-kotlin/pull/228) by removing invalid sanity check.

## [0.1.2-alpha] - 2020-01-10

### Changed
- Optimizes performance of IN operator when right side is used with many literals.

### Fixed
- Fix issue causing the REPL's output stream to be prematurely closed

## [0.1.1-alpha] - 2019-11-21

### Added
- Better printing support

### Changed
- Refactors code in CLI

### Fixed
- Fixes treatment of null values in JOIN conditions

## [0.1.0-alpha] - 2019-07-30

### Added
Initial alpha release of PartiQL.

[Unreleased]: https://github.com/partiql/partiql-lang-kotlin/compare/v0.7.0-alpha...HEAD
[0.7.0-alpha]: https://github.com/partiql/partiql-lang-kotlin/compare/v0.6.0-alpha...v0.7.0-alpha
[0.6.0-alpha]: https://github.com/partiql/partiql-lang-kotlin/compare/v0.5.0-alpha...v0.6.0-alpha
[0.5.0-alpha]: https://github.com/partiql/partiql-lang-kotlin/compare/v0.4.0-alpha...v0.5.0-alpha
[0.4.0-alpha]: https://github.com/partiql/partiql-lang-kotlin/compare/v0.3.4-alpha...v0.4.0-alpha
[0.3.4-alpha]: https://github.com/partiql/partiql-lang-kotlin/compare/v0.3.3-alpha...v0.3.4-alpha
[0.3.3-alpha]: https://github.com/partiql/partiql-lang-kotlin/compare/v0.3.1-alpha...v0.3.3-alpha
[0.3.1-alpha]: https://github.com/partiql/partiql-lang-kotlin/compare/v0.3.0-alpha...v0.3.1-alpha
[0.3.0-alpha]: https://github.com/partiql/partiql-lang-kotlin/compare/v0.2.6-alpha...v0.3.0-alpha
[0.2.7-alpha]: https://github.com/partiql/partiql-lang-kotlin/compare/v0.2.6-alpha...v0.2.7-alpha
[0.2.6-alpha]: https://github.com/partiql/partiql-lang-kotlin/compare/v0.2.5-alpha...v0.2.6-alpha
[0.2.5-alpha]: https://github.com/partiql/partiql-lang-kotlin/compare/v0.2.4-alpha...v0.2.5-alpha
[0.2.4-alpha]: https://github.com/partiql/partiql-lang-kotlin/compare/v0.2.3-alpha...v0.2.4-alpha
[0.2.3-alpha]: https://github.com/partiql/partiql-lang-kotlin/compare/v0.2.2-alpha...v0.2.3-alpha
[0.2.2-alpha]: https://github.com/partiql/partiql-lang-kotlin/compare/v0.2.1-alpha...v0.2.2-alpha
[0.2.1-alpha]: https://github.com/partiql/partiql-lang-kotlin/compare/v0.2.0-alpha...v0.2.1-alpha
[0.2.0-alpha]: https://github.com/partiql/partiql-lang-kotlin/compare/v0.1.7-alpha...v0.2.0-alpha
[0.1.7-alpha]: https://github.com/partiql/partiql-lang-kotlin/compare/v0.1.6-alpha...v0.1.7-alpha
[0.1.6-alpha]: https://github.com/partiql/partiql-lang-kotlin/compare/v0.1.5-alpha...v0.1.6-alpha
[0.1.5-alpha]: https://github.com/partiql/partiql-lang-kotlin/compare/v0.1.4-alpha...v0.1.5-alpha
[0.1.4-alpha]: https://github.com/partiql/partiql-lang-kotlin/compare/v0.1.3-alpha...v0.1.4-alpha
[0.1.3-alpha]: https://github.com/partiql/partiql-lang-kotlin/compare/v0.1.2-alpha...v0.1.3-alpha
[0.1.2-alpha]: https://github.com/partiql/partiql-lang-kotlin/compare/v0.1.1-alpha...v0.1.2-alpha
[0.1.1-alpha]: https://github.com/partiql/partiql-lang-kotlin/compare/v0.1.0-alpha...v0.1.1-alpha
[0.1.0-alpha]: https://github.com/partiql/partiql-lang-kotlin/releases/tag/v0.1.0-alpha<|MERGE_RESOLUTION|>--- conflicted
+++ resolved
@@ -31,12 +31,9 @@
 ### Added
 - Adds `org.partiql.value` (experimental) package for reading/writing PartiQL
   values
-<<<<<<< HEAD
 - Adds serialization and deserialization between IonValue and `org.partiql.value`.
-=======
 - Adds `org.partiql.ast` package and usage documentation
 - Adds `org.partiql.parser` package and usage documentation
->>>>>>> f7bff3d1
 - Adds PartiQL's Timestamp Data Model. 
 - Adds support for Timestamp constructor call in Parser. 
 
