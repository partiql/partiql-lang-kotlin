# Changelog
All notable changes to this project will be documented in this file.

The format is based on [Keep a Changelog](https://keepachangelog.com/en/1.0.0/),
and this project adheres to [Semantic Versioning](https://semver.org/spec/v2.0.0.html).

<!-- Template: after a release, copy and paste out below
## [Unreleased]

### Added

### Changed

### Deprecated

### Fixed

### Removed

### Security

### Contributors
Thank you to all who have contributed!
- @<your-username>

-->


## [Unreleased]

### Added
- Adds `org.partiql.value` (experimental) package for reading/writing PartiQL
<<<<<<< HEAD
  values.
- Parsing of label patterns within node and edge graph patterns now supports 
  disjunction `|`, conjunction `&`, negation `!`, and grouping.

### Changed

- **Breaking** (within experimental graph features): As part of extending 
  the language of graph label patterns: 
  - Changed the type of the field `label` in AST nodes 
    `org.partiql.lang.domains.PartiqlAst.GraphMatchPatternPart.{Node,Edge}`, 
    from `SymbolPrimitive` to new `GraphLabelSpec`.
  - Changed the names of subclasses of ` org.partiql.lang.graph.LabelSpec`, 
    from `OneOf` to `Name`, and from `Whatever` to `Wildcard`.
=======
  values
- Adds serialization and deserialization between IonValue and `org.partiql.value`.
- Adds `org.partiql.ast` package and usage documentation
- Adds `org.partiql.parser` package and usage documentation
- Adds PartiQL's Timestamp Data Model. 
- Adds support for Timestamp constructor call in Parser. 


### Changed

- Upgrades ion-java to 1.10.2.
>>>>>>> 55c4496d

### Deprecated

### Fixed

### Removed

### Security

### Contributors
Thank you to all who have contributed!
- @howero
- @yliuuuu
- @<your-username>

## [0.12.0] - 2023-06-14

### Added

- Adds support for using EXCLUDED within DML ON-CONFLICT-ACTION conditions. Closes #1111.

### Changed

- Updates Kotlin target from 1.4 (DEPRECATED) to 1.6
- Moves PartiqlAst, PartiqlLogical, PartiqlLogicalResolved, and PartiqlPhysical (along with the transforms)
  to a new project, `partiql-ast`. These are still imported into `partiql-lang` with the `api` annotation. Therefore,
  no action is required to consume the migrated classes. However, this now gives consumers of the AST, Experimental Plans,
  Visitors, and VisitorTransforms the option of importing them directly using: `org.partiql:partiql-ast:${VERSION}`. 
  The file `partiql.ion` is still published in the `partiql-lang-kotlin` JAR.
- Moves internal class org.partiql.lang.syntax.PartiQLParser to org.partiql.lang.syntax.impl.PartiQLPigParser as we refactor for explicit API.
- Moves ANTLR grammar to `partiql-parser` package. The files `PartiQL.g4` and `PartiQLTokens.g4` are still published in the `partiql-lang-kotlin` JAR.
- **Breaking**: Adds new property, `rowAlias`, to experimental `PartiqlLogical.DmlOperation.DmlUpdate`,
  `PartiqlLogical.DmlOperation.DmlReplace`, `PartiqlLogicalResolved.DmlOperation.DmlUpdate`,
  `PartiqlLogicalResolved.DmlOperation.DmlReplace`, `PartiqlPhysical.DmlOperation.DmlUpdate`, and
  `PartiqlPhysical.DmlOperation.DmlReplace`.

### Deprecated

### Fixed

### Removed
- **Breaking**: Removes deprecated `org.partiql.annotations.PartiQLExperimental`
- **Breaking**: Removes deprecated/unused `blacklist()` and `denyList()` from `org.partiql.lang.eval`
- **Breaking**: Removes deprecated enum `LEGACY` in `org.partiql.lang.eval.CompileOptions`
- **Breaking**: Removes deprecated `org.partiql.lang.eval.ExprValueFactory`, as well as all methods that had its instance
  among arguments. The counterparts of these methods without an ExprValueFactory are still available. The affected methods
  include: `ofIonStruct()` in `org.partiql.lang.eval.Bindings`, a constructor of `org.partiql.lang.CompilerPipeline`,
  `convert()` in `org.partiql.lang.eval.io.DelimitedValues.ConversionMode`, `exprValue()` from
  `org.partiql.lang.eval.io.DelimitedValues`, a constructor for `org.partiql.lang.eval.physical.EvaluatorState`, and
  `valueFactory`, `build`, `builder`, `standard` in `org.partiql.lang.CompilerPipeline`
- **Breaking**: Removes deprecated `org.partiql.lang.eval.visitors.GroupKeyReferencesVisitorTransform`

- **Breaking**: Removes `org.partiql.lang.mappers.StaticTypeMapper`
- **Breaking**: Removes `org.partiql.lang.mappers.IonSchemaMapper`
- **Breaking**: Removes `org.partiql.lang.mappers.TypeNotFoundException`
- **Breaking**: Removes `org.partiql.lang.mappers.getBaseTypeName()`
- **Breaking**: Removes unused/deprecated enums `KEYWORD`, `TOKEN_TYPE`, `EXPECTED_TOKEN_TYPE`, `EXPECTED_TOKEN_TYPE_1_OF_2`,
  `EXPECTED_TOKEN_TYPE_2_OF_2`, `TIMESTAMP_STRING`, `NARY_OP` from `org.partiql.lang.errors.Property`
- **Breaking**: Removes unused `tokenTypeValue()` from `org.partiql.lang.errors.PropertyValue`
- **Breaking**: Removes unused `TOKEN_CLASS` from `org.partiql.lang.errors.PropertyType`
- **Breaking**: Removes unused `set(Property, TokenType)` from `org.partiql.lang.errors.PropertyValueMap`
- **Breaking**: Removes unused/deprecated enums `LEXER_INVALID_NAME`, `LEXER_INVALID_OPERATOR`, `LEXER_INVALID_ION_LITERAL`,
  `PARSE_EXPECTED_KEYWORD`, `PARSE_EXPECTED_TOKEN_TYPE`, `PARSE_EXPECTED_2_TOKEN_TYPES`, `PARSE_EXPECTED_TYPE_NAME`,
  `PARSE_EXPECTED_WHEN_CLAUSE`, `PARSE_EXPECTED_WHERE_CLAUSE`, `PARSE_EXPECTED_CONFLICT_ACTION`, `PARSE_EXPECTED_RETURNING_CLAUSE`,
  `PARSE_UNSUPPORTED_RETURNING_CLAUSE_SYNTAX`, `PARSE_UNSUPPORTED_TOKEN`, `PARSE_EXPECTED_MEMBER`, `PARSE_UNSUPPORTED_SELECT`,
  `PARSE_UNSUPPORTED_CASE`, `PARSE_UNSUPPORTED_CASE_CLAUSE`, `PARSE_UNSUPPORTED_ALIAS`, `PARSE_UNSUPPORTED_SYNTAX`,
  `PARSE_UNSUPPORTED_SYNTAX`, `PARSE_INVALID_PATH_COMPONENT`, `PARSE_MISSING_IDENT_AFTER_AT`, `PARSE_UNEXPECTED_OPERATOR`,
  `PARSE_UNEXPECTED_TERM`, `PARSE_UNEXPECTED_KEYWORD`, `PARSE_EXPECTED_EXPRESSION`, `PARSE_EXPECTED_LEFT_PAREN_AFTER_CAST`,
  `PARSE_EXPECTED_LEFT_PAREN_VALUE_CONSTRUCTOR`, `PARSE_EXPECTED_LEFT_PAREN_BUILTIN_FUNCTION_CALL`,
  `PARSE_EXPECTED_RIGHT_PAREN_BUILTIN_FUNCTION_CALL`, `PARSE_EXPECTED_ARGUMENT_DELIMITER`, `PARSE_CAST_ARITY`,
  `PARSE_INVALID_TYPE_PARAM`, `PARSE_EMPTY_SELECT`, `PARSE_SELECT_MISSING_FROM`, `PARSE_MISSING_OPERATION`,
  `PARSE_MISSING_SET_ASSIGNMENT`, `PARSE_EXPECTED_IDENT_FOR_GROUP_NAME`, `PARSE_EXPECTED_IDENT_FOR_ALIAS`,
  `PARSE_EXPECTED_KEYWORD_FOR_MATCH`, `PARSE_EXPECTED_IDENT_FOR_MATCH`, `PARSE_EXPECTED_LEFT_PAREN_FOR_MATCH_NODE`,
  `PARSE_EXPECTED_RIGHT_PAREN_FOR_MATCH_NODE`, `PARSE_EXPECTED_LEFT_BRACKET_FOR_MATCH_EDGE`,
  `PARSE_EXPECTED_RIGHT_BRACKET_FOR_MATCH_EDGE`, `PARSE_EXPECTED_PARENTHESIZED_PATTERN`, `PARSE_EXPECTED_EDGE_PATTERN_MATCH_EDGE`,
  `PARSE_EXPECTED_EQUALS_FOR_MATCH_PATH_VARIABLE`, `PARSE_EXPECTED_AS_FOR_LET`, `PARSE_UNSUPPORTED_CALL_WITH_STAR`,
  `PARSE_NON_UNARY_AGREGATE_FUNCTION_CALL`, `PARSE_NO_STORED_PROCEDURE_PROVIDED`, `PARSE_MALFORMED_JOIN`,
  `PARSE_EXPECTED_IDENT_FOR_AT`, `PARSE_INVALID_CONTEXT_FOR_WILDCARD_IN_SELECT_LIST`,
  `PARSE_CANNOT_MIX_SQB_AND_WILDCARD_IN_SELECT_LIST`, `PARSE_ASTERISK_IS_NOT_ALONE_IN_SELECT_LIST`,
  `SEMANTIC_DUPLICATE_ALIASES_IN_SELECT_LIST_ITEM`, `SEMANTIC_NO_SUCH_FUNCTION`, `SEMANTIC_INCORRECT_ARGUMENT_TYPES_TO_FUNC_CALL`,
  `EVALUATOR_NON_TEXT_STRUCT_KEY`, `SEMANTIC_INCORRECT_NODE_ARITY`, `SEMANTIC_ASTERISK_USED_WITH_OTHER_ITEMS`,
  `getKeyword()` from `org.partiql.lang.errors.ErrorCode`
- **Breaking**: Removes unused `fillErrorContext()` from `org.partiql.lang.eval`
- **Breaking**: Removes deprecated `isNull()` from `org.partiql.lang.eval.ExprValueType`
- **Breaking**: Remove unused `fromTypeName()`, `fromSqlDataType()`, `fromSqlDataTypeOrNull()` from `org.partiql.lang.eval.ExprValueType`
- **Breaking**: Removes deprecated `org.partiql.lang.syntax.Lexer`
- **Breaking**: Removes unused `STANDARD_AGGREGATE_FUNCTIONS`, `OperatorPrecedenceGroups` from `org.partiql.lang.syntax`
- **Breaking**: Removes deprecated `org.partiql.lang.syntax.SourcePosition`
- **Breaking**: Removes deprecated `org.partiql.lang.syntax.SourceSpan`
- **Breaking**: Removes deprecated `org.partiql.lang.syntax.Token`
- **Breaking**: Removes deprecated `org.partiql.lang.syntax.TokenType`
- **Breaking**: Stops publishing PartiQL ISL to Maven Central. The last published version is https://central.sonatype.com/artifact/org.partiql/partiql-isl-kotlin/0.11.0
- **Breaking**: Removes unused package `org.partiql.lang.schemadiscovery` which included unused classes of:
  `SchemaInferencerFromExample`, `SchemaInferencerFromExampleImpl`, `TypeConstraint`, `NormalizeNullableVisitorTransform`,
  `NormalizeDecimalPrecisionsToUpToRange`, and `IonExampleParser`.
- **Breaking**: Removes unused package `org.partiql.lang.partiqlisl` which includes unused classes/methods: `ResourceAuthority`,
  `getResourceAuthority()`, and `loadPartiqlIsl()`.
- **Breaking**: Plan nodes cannot be directly instantiated. To instantiate, use the `Plan` (DEFAULT) factory.
- **Breaking**: PlanRewriter has been moved from `org.partiql.plan.visitor.PlanRewriter` to `org.partiql.plan.util.PlanRewriter`

### Security

### Contributors
Thank you to all who have contributed!
- @johnedquinn
- @RCHowell
- @vgapeyev

## [0.11.0] - 2023-05-22

### Added

- Adds an initial implementation of GPML (Graph Pattern Matching Language), following 
  PartiQL [RFC-0025](https://github.com/partiql/partiql-docs/blob/main/RFCs/0025-graph-data-model.md) 
  and [RFC-0033](https://github.com/partiql/partiql-docs/blob/main/RFCs/0033-graph-query.md).
  This initial implementation includes:
  - A file format for external graphs, defined as a schema in ISL (Ion Schema Language), 
    as well as an in-memory graph data model and a reader for loading external graphs into it.
  - CLI shell commands `!add_graph` and `!add_graph_from_file` for bringing 
    externally-defined graphs into the evaluation environment. 
  - Evaluation of straight-path patterns with simple label matching and 
    all directed/undirected edge patterns.
- Adds new `TupleConstraint` variant, `Ordered`, to represent ordering in `StructType`. See the KDoc for more information.

### Changed

- **Breaking**: The `fields` attribute of `org.partiql.types.StructType` is no longer a `Map<String, StaticType>`. It is
  now a `List<org.partiql.types.StructType.Field>`, where `Field` contains a `key (String)` and `value (StaticType)`. This
  is to allow duplicates within the `StructType`.

### Deprecated

### Fixed

- Fixes the ability for JOIN predicates to access the FROM source aliases and corresponding attributes.

### Removed

### Security

## [0.10.0] - 2023-05-05

### Added
- Added numeric builtins ABS, SQRT, EXP, LN, POW, MOD.
- Added standard SQL built-in functions POSITION, OVERLAY, LENGTH, BIT_LENGTH, OCTET_LENGTH, CARDINALITY,
  an additional builtin TEXT_REPLACE, and standard SQL aggregations on booleans EVERY, ANY, SOME.
- **Breaking** Added coercion of SQL-style subquery to a single value, as defined in SQL for
  subqueries occurring in a single-value context and outlined in Chapter 9 of the PartiQL specification.
  This is backward incompatible with the prior behavior (which left the computed collection as is),
  but brings it in conformance with the specification.
- Added `partiql-plan` package which contains experimental PartiQL Plan data structures.
- Initializes SPI Framework under `partiql-spi`.
- Models experimental `Schema` with constraints.
  With this change, we're introducing `Tuple` and `Collection` constraints to be able to model the shape of data as
  constraints.
- Introduces the PartiQLSchemaInferencer and PlannerSession
  - The PlannerSession describes the current session and is used by the PartiQLSchemaInferencer.
  - The PartiQLSchemaInferencer provides a function, `infer`, to aid in inferring the output `StaticType` of a
    PartiQL Query. See the KDoc for more information and examples.
- Adds back ability to convert an `IonDatagram` to an `ExprValue` using `of(value: IonValue): ExprValue` and `newFromIonValue(value: IonValue): ExprValue`
- Adds support for SQL's CURRENT_USER in the AST, EvaluatingCompiler, experimental planner implementation, and Schema Inferencer.
  - Adds the AST node `session_attribute`.
  - Adds the function `EvaluationSession.Builder::user()` to add the CURRENT_USER to the EvaluationSession
- Adds support for parsing and planning of `INSERT INTO .. AS <alias> ... ON CONFLICT DO [UPDATE|REPLACE] EXCLUDED WHERE <expr>`
- Adds the `statement.dml` and `dml_operation` node to the experimental PartiQL Physical Plan.

### Changed

- Deprecates the project level opt-in annotation `PartiQLExperimental` and split it into feature level. `ExperimentalPartiQLCompilerPipeline` and `ExperimentalWindowFunctions`.
- **Breaking**: Moves StaticType to `partiql-types`.
  - All references to static types need to modify their imports accordingly. For example,
    `org.partiql.lang.types.IntType` is now `org.partiql.types.IntType`.
  - Please modify existing dependencies accordingly. You may need to add dependency `org.partiql:partiql-types:0.10.0`.
  - Also, several methods within StaticType have been moved to a utility class within `partiql-lang-kotln`. See the below list:
    1. `org.partiql.lang.types.StaticType.fromExprValueType` -> `org.partiql.lang.types.StaticTypeUtils.staticTypeFromExprValueType`
    2. `org.partiql.lang.types.StaticType.fromExprValue` -> `org.partiql.lang.types.StaticTypeUtils.staticTypeFromExprValue`
    3. `org.partiql.lang.types.StaticType.isInstance` -> `org.partiql.lang.types.StaticTypeUtils.isInstance`
    4. `org.partiql.lang.types.StaticType.isComparableTo` -> `org.partiql.lang.types.StaticTypeUtils.areStaticTypesComparable`
    5. `org.partiql.lang.types.StaticType.isSubTypeOf` -> `org.partiql.lang.types.StaticTypeUtils.isSubTypeOf`
    5. `org.partiql.lang.types.StaticType.typeDomain` -> `org.partiql.lang.types.StaticTypeUtils.getTypeDomain`
    6. `org.partiql.lang.types.SingleType.getRuntimeType` -> `org.partiql.lang.types.StaticTypeUtils.getRuntimeType`
    7. `org.partiql.lang.types.StringType.StringLengthConstraint.matches` -> `org.partiql.lang.types.StaticTypeUtils.stringLengthConstraintMatches`
- **Breaking**: Removes deprecated `ionSystem()` function from PartiQLCompilerBuilder and PartiQLParserBuilder
- **Breaking**: Adds a new property `as_alias` to the `insert` AST node.
- **Breaking**: Adds new property `condition` to the AST nodes of `do_replace` and `do_update`
- **Breaking**: Adds `target_alias` property to the `dml_insert`, `dml_replace`, and `dml_update` nodes within the
  Logical and Logical Resolved plans
- **Breaking**: Adds `condition` property to the `dml_replace` and `dml_update` nodes within the
  Logical and Logical Resolved plans

### Deprecated

- `ExprValueFactory` interface marked as deprecated. Equivalent `ExprValue` construction methods are implemented in the `ExprValue` interface as static methods.

### Fixed

- Javadoc jar now contains dokka docs (was broken by gradle commit from 0.9.0)
- ANTLR (PartiQL.g4, PartiQLTokens.g4) and PIG (org/partiql/type-domains/partiql.ion) sources
  are back to being distributed with the jar.
- CLI no longer terminates on user errors in submitted PartiQL (when printing out the AST with !!)
  and no longer prints out stack traces upon user errors.
- Constrained Decimal matching logic.
- Parsing INSERT statements with aliases no longer loses the original table name. Closes #1043.
- Parsing INSERT statements with the legacy ON CONFLICT clause is no longer valid. Similarly, parsing the legacy INSERT
  statement with the up-to-date ON CONFLICT clause is no longer valid. Closes #1063.

### Removed

- The deprecated `IonValue` property in `ExprValue` interface is now removed.
- Removed partiql-extensions to partiql-cli `org.partiql.cli.functions`
- Removed IonSystem from PartiQLParserBuilder
- **Breaking**: Removes node `statement.dml_query` from the experimental PartiQL Physical Plan. Please see the added
  `statement.dml` and `dml_operation` nodes.

### Security

## [0.9.4] - 2023-04-20

This version reverts many accidental breaking changes introduced in v0.9.3. Its contents are equivalent to v0.9.2.

## [0.9.3] - 2023-04-12

This version accidentally released multiple breaking changes and is not recommended. Please use v0.9.4 to avoid
breaking changes if migrating from v0.9.2. The breaking changes accidentally introduced in v0.9.3 can be found in v0.10.0.

## [0.9.2] - 2023-01-20

### Added
- Adds ability to pipe queries to the CLI.
- Adds ability to run PartiQL files as executables by adding support for shebangs.
- Adds experimental syntax for CREATE TABLE, towards addressing 
  [#36](https://github.com/partiql/partiql-docs/issues/36) of specifying PartiQL DDL.

### Changed

### Deprecated

### Fixed
- Fixes list/bag ExprValue creation in plan evaluator
- Fixes gradle build issues.

## [0.9.1] - 2023-01-04

### Added
- Makes the following `PartiQLCompilerBuilder` functions are moved to public
  - `customOperatorFactories`
  - `customFunctions`
  - `customProcedures`

## [0.9.0] - 2022-12-13

### Added
- Adds simple auto-completion to the CLI.
- Adds the IsListParenthesizedMeta meta to aid in differentiating between parenthesized and non-parenthesized lists
- Adds support for HAVING clause in planner
- Adds support for collection aggregation functions in the EvaluatingCompiler and experimental planner
- Adds support for the syntactic sugar of using aggregations functions in place of their collection aggregation function
  counterparts (in the experimental planner)
- Experimental implementation for window function `Lag` and `Lead`.
- Adds support for EXPLAIN
- Adds continuous performance benchmarking to the CI for existing JMH benchmarks
  - Benchmark results can be seen on the project's GitHub Pages site
- Adds the `pipeline` flag to the CLI to provide experimental usage of the PartiQLCompilerPipeline
- Added `ExprValue.toIonValue(ion: IonSystem)` in kotlin, and `ExprValueExtensionKt.toIonValue(value: ExprValue, ion: IonSystem)` in Java to transform one `ExprValue` to a corresponding `IonValue`.
- Added `ExprValue.of(value: IonValue)` method to construct an `ExprValue` from an `IonValue`.

### Changed
- Now `CompileOption` uses `TypedOpParameter.HONOR_PARAMETERS` as default.
- Updates the CLI Shell Highlighter to use the ANTLR generated lexer/parser for highlighting user queries
- PartiQL MISSING in Ion representation now becomes ion null with annotation of `$missing`, instead of `$partiql_missing`
- PartiQL BAG in Ion representation now becomes ion list with annotation of `$bag`, instead of `$partiql_bag`
- PartiQL DATE in Ion representation now becomes ion timestamp with annotation of `$date`, instead of `$partiql_date`
- PartiQL TIME in Ion representation now becomes ion struct with annotation of `$time`, instead of `$partiql_time`
- Simplifies the aggregation operator in the experimental planner by removing the use of metas
- Increases the performance of the PartiQLParser by changing the parsing strategy
  - The PartiQLParser now attempts to parse queries using the SLL Prediction Mode set by ANTLR
  - If unable to parse via SLL Prediction Mode, it attempts to parse using the slower LL Prediction Mode
  - Modifications have also been made to the ANTLR grammar to increase the speed of parsing joined table references
  - Updates how the PartiQLParser handles parameter indexes to remove the double-pass while lexing
- Changes the expected `Property`'s of `TOKEN_INFO` to use `Property.TOKEN_DESCRIPTION` instead of `Property.TOKEN_TYPE`

### Deprecated
- Marks the GroupKeyReferencesVisitorTransform as deprecated. There is no functionally equivalent class.
- Marks `ionValue` property in `ExprValue` interface as deprecated. The functional equivalent method is `ExprValue.toIonValue(ion: IonSystem)` in kotlin, and `ExprValueKt.toIonValue(value: ExprValue, ion: IonSystem)` in Java.
- Marks `Lexer`, `Token`, `TokenType`, `SourcePosition`, and `SourceSpan` as deprecated. These will be removed without
  any replacement.
- Marks approximately 60 `ErrorCode`'s as deprecated. These will be removed without any replacement.
- Marks `Property.TOKEN_TYPE` as deprecated. Please use `Property.TOKEN_DESCRIPTION`.

### Fixed
- Fixes the ThreadInterruptedTests by modifying the time to interrupt parses. Also adds better exception exposure to
  facilitate debugging.

### Removed
- Removes the deprecated V0 AST in the codebase.
- Removes the deprecated MetaContainer in the codebase, removed interfaces and classes include:
  - [MetaContainer] Interface
  - [MetaContainerImpl]
  - [MetaDeserialize]
  - [MemoizedMetaDeserializer]
- Removes the deprecated Rewriter/AstWalker/AstVisitor in the code base, removed interfaces and classes include:
  - [AstRewriter] Interface & [AstRewriterBase] class
  - [AstVisitor] Interface & [AstVisitorBase] class
  - [AstWalker] class
  - [MetaStrippingRewriter] class
- Removes the deprecated ExprNode and related files in the code base.
  - [Parser] API `parseExprNode(source: String): ExprNode` has been removed.
  - [CompilerPipeline] API `compile(query: ExprNode): Expression` has been removed.
  - [ExprNode] and [AstNode] have been removed.
  - Functions related to conversions between ExprNode and PartiqlAst have been removed.
- Removes the deprecated SqlParser and SqlLexer
- **Breaking**: Removes the `CallAgg` node from the Logical, LogicalResolved, and Physical plans.
- Removes the experimental `PlannerPipeline` and replaces it with `PartiQLCompilerPipeline`.

### Security


## [0.8.2] - 2022-11-28
### Added
- Adds simple auto-completion to the CLI.

### Changed
- Increases the performance of the PartiQLParser by changing the parsing strategy
  - The PartiQLParser now attempts to parse queries using the SLL Prediction Mode set by ANTLR
  - If unable to parse via SLL Prediction Mode, it attempts to parse using the slower LL Prediction Mode
  - Modifications have also been made to the ANTLR grammar to increase the speed of parsing joined table references
  - Updates how the PartiQLParser handles parameter indexes to remove the double-pass while lexing

## [0.8.1] - 2022-10-28

### Added
- Extends statement redaction to support `INSERT/REPLACE/UPSERT INTO`.


## [0.8.0] - 2022-10-14

### Added
- `CHANGELOG.md` with back-filling of the previous releases to the change log to provide more visibility on unreleased
  changes and make the release process easier by using the `unreleased` section of change log. The `CONTRIBUTING.md`
  has also been updated to ensure this is part of the process.
- backward-incompatiblity and dependency questions are added to the project's PR process to provide more context
  on the changes that include these and the alternatives that have been considered.
- README.md badges for GitHub Actions status, codecov, and license
- An experimental (pending [#15](https://github.com/partiql/partiql-docs/issues/15)) embedding of a subset of
  the [GPML (Graph Pattern Matching Language)](https://arxiv.org/abs/2112.06217) graph query, as a new expression
  form `<expr> MATCH <gpml_pattern>`, which can be used as a bag-of-structs data source in the `FROM` clause.   
  The use within the grammar is based on the assumption of a new graph data type being added to the
  specification of data types within PartiQL, and should be considered experimental until the semantics of the graph
  data type are specified.
  - basic and abbreviated node and edge patterns (section 4.1 of the GPML paper)
  - concatenated path patterns  (section 4.2 of the GPML paper)
  - path variables  (section 4.2 of the GPML paper)
  - graph patterns (i.e., comma separated path patterns)  (section 4.3 of the GPML paper)
  - parenthesized patterns (section 4.4 of the GPML paper)
  - path quantifiers  (section 4.4 of the GPML paper)
  - restrictors and selector  (section 5.1 of the GPML paper)
  - pre-filters and post-filters (section 5.2 of the GPML paper)
- Added EvaluatonSession.context: A string-keyed map of arbitrary values which provides a way to make  
  session state such as current user and transaction details available to custom [ExprFunction] implementations
  and custom physical operator implementations.
- Replaces `union`, `intersect`, `except` IR nodes with common `bag_op` IR node
- Add support for CallAgg in Type Inferencer.
- A GitHub Workflow to automatically sync the `docs` directory with the GitHub Wiki
- Introduces the `PartiQLParser`, an implementation of `Parser` using `ANTLR`
  - Matches the functionality of the existing `SqlParser`
  - Now catches a StackOverflowError and throws a ParserException
  - Support for DQL, DDL, DML, GPML, and EXEC
  - Handles consistency and precedence issues seen in SqlParser
    - See GitHub Issues [#709](https://github.com/partiql/partiql-lang-kotlin/issues/709), [#708](https://github.com/partiql/partiql-lang-kotlin/issues/708),
      [#707](https://github.com/partiql/partiql-lang-kotlin/issues/707), [#683](https://github.com/partiql/partiql-lang-kotlin/issues/683),
      and [#730](https://github.com/partiql/partiql-lang-kotlin/issues/730)
- Parsing of `INSERT` DML with `ON CONFLICT DO REPLACE EXCLUDED` based on [RFC-0011](https://github.com/partiql/partiql-docs/blob/main/RFCs/0011-partiql-insert.md)
- Adds a subset of `REPLACE INTO` and `UPSERT INTO` parsing based on [RFC-0030](https://github.com/partiql/partiql-docs/blob/main/RFCs/0030-partiql-upsert-replace.md)
  - Parsing of target attributes is not supported yet and is pending [#841](https://github.com/partiql/partiql-lang-kotlin/issues/841)
- Logical plan representation and evaluation support for `INSERT` DML with `ON CONFLICT DO REPLACE EXCLUDED` and `REPLACE INTO` based on [RFC-0011](https://github.com/partiql/partiql-docs/blob/main/RFCs/0011-partiql-insert.md)
- Logical plan representation of `INSERT` DML with `ON CONFLICT DO UPDATE EXCLUDED` and `UPSERT INTO` based on [RFC-0011](https://github.com/partiql/partiql-docs/blob/main/RFCs/0011-partiql-insert.md)
- Enabled projection alias support for ORDER BY clause
- Adds support for PIVOT in the planner consistent with `EvaluatingCompiler`

#### Experimental Planner Additions

- Renamed `PassResult` to PlannerPassResult for clarity. (This is part of the experimental query planner API.)
- The `PlannerPipeline` API now has experimental and partial support for `INSERT` and `DELETE` DML statements—
  tracking PartiQL specification issues are [partiql-docs/#4](https://github.com/partiql/partiql-docs/issues/4) (only
  a subset has been implemented--see examples below) and
  [partiql-docs/#19](https://github.com/partiql/partiql-docs/issues/19).
  - Examples of supported statements include:
    - `INSERT INTO foo << { 'id': 1, 'name': 'bob' }, { 'id': 2, 'name' : 'sue' } >>` (multi record insert)
    - `INSERT INTO foo SELECT c.id, c.name FROM customer AS c` (insert the results of a query into another table)
    - `DELETE FROM foo` (delete all records in a table)
    - `DELETE FROM foo AS f WHERE f.zipCode = '90210'` (delete all records matching a predicate)
- Introduced planner event callbacks as a means to provide a facility that allows the query to be visualized at every
  stage in the `PlannerPipeline` and to generate performance metrics for the individual phases of query planning.  See
  `PlannerPipe.Builder.plannerEventCallback` for details.
- Adds the following optimization passes, none of which are enabled by default:
  - `FilterScanToKeyLookupPass` which performs a simple optimization common to most databases: it converts a filter
    predicate covering a table's complete primary key into a single get-by-key operation, thereby avoiding a full table
    scan.  This may pass leave behind some useless `and` expressions if more `and` operands exist in the filter predicate
    other than primary key field equality expressions.
  - `RemoveUselessAndsPass`, which removes any useless `and` expressions introduced by the previous pass or by the
    query author, e.g. `true and x.id = 42` -> `x.id = 42`), `true and true` -> `true`, etc.
  - `RemoveUselessFiltersPass`, which removes useless filters introduced by the previous pass or by the query author
    (e.g. `(filter (lit true) <bexpr>))` -> `<bexpr>`.
- Add support for `UNPIVOT`, the behavior is expected to be compatible with the `evaluating compiler`.
- Adds support for GROUP BY (aggregations, group keys, etc)
- Adds support for ORDER BY in Planner

### Changed
- The default parser for all components of PartiQL is now the PartiQLParser -- see the deprecation of `SqlParser`
- Parsing of `ORDER BY` clauses will no longer populate the AST with defaults for the 'sort specification'
  (i.e., `ASC` or `DESC`) or 'nulls specification' (i.e., `NULLS FIRST` or `NULLS LAST`) when the are not provided in
  the query text. Defaulting of sort order is moved to the evaluator.

### Deprecated
- Deprecates `SqlLexer` and `SqlParser` to be replaced with the `PartiQLParserBuilder`.
- Deprecates helper method, `blacklist`, within `org.partiql.lang.eval` and introduced a functionally equivalent
  `org.partiql.lang.eval.denyList` method.
- Deprecates `TypedOpParameter.LEGACY` to be replaced with `TypedOpParameter.HONOR_PARAMETERS`

### Fixed
- Codecov report uploads in GitHub Actions workflow
- GitHub Actions capability to run on forks
- Negation overflow caused by minimum INT8
- Type mismatch error caused by evaluator's integer overflow check
- Cast function's behavior on positive_infinity, negative_infinity, and NaN explicitly defined and handled.
- Changed Trim Function Specification handling(fixed error message, and now can take case-insensitive trim spec)

### Removed
- README.md badge for travisci
- **Breaking Change**: removed [ExprValueType.typeNames] as needed by the future work of legacy parser removal and OTS
- **Breaking Change**: [PartiqlPhysical.Type.toTypedOpParameter()] now becomes an internal function
- **Breaking Change**: [PartiqlAst.Type.toTypedOpParameter()] is removed
- **Breaking Change**: [PartiqlAstSanityValidator] now becomes an internal class
- **Breaking Change**: [PartiqlPhysicalSanityValidator] is removed
- **Breaking Change**: the following custom type AST nodes are removed from `partiql.ion` file: `es_boolean`, `es_integer`, `es_float`,
  `es_text`, `es_any`, `spark_short`, `spark_integer`, `spark_long`, `spark_double`, `spark_boolean`, `spark_float`,
  `rs_varchar_max`, `rs_integer`, `rs_bigint`, `rs_boolean`, `rs_real`, `rs_double_precision`.
  The related visitor transform `CustomTypeVisitorTransform` is also removed.
  See [Issue 510](https://github.com/partiql/partiql-lang-kotlin/issues/510) for more details.


### Security

## [0.7.0-alpha] - 2022-06-23
### Added
- An experimental query planner API along with logical and physical plans structures with the support of non-default
  physical operator implementations.
- An optional flag, `--wrap-ion`, to give users the old functionality of reading multiple Ion values (previous behavior).
- Benchmark framework and benchmark implementation for `LIKE` performance
- Convenience `StaticType` for `TEXT` and `NUMERIC`
- Enable `MIN` and `MAX` to work with all the data-types.
- Introduction of `extensions` and addition of the `query_ddb` function to allow querying AWS DynamoDB from the CLI.
- Replacement of REPL with [JLine](https://jline.github.io/) shell
- Syntax highlighting for CLI
- Three additional CLI flags:
  - `-r --projection-iter-behavior:` Controls the behavior of ExprValue.iterator in the projection result:
    (default: FILTER_MISSING) [FILTER_MISSING, UNFILTERED]
  - `-t --typed-op-behavior`: indicates how CAST should behave: (default: HONOR_PARAMETERS) [LEGACY, HONOR_PARAMETERS]
  - `-v --undefined-variable-behavior`: Defines the behavior when a non-existent variable is referenced:
    (default: ERROR) [ERROR, MISSING]
- `--input-format` flag to the CLI
- `CEIL` and `FLOOR` functions
- `DATE/TIME` formatting and the support for `DATE/TIME` in Ion data format

### Changed
- `LIKE` matching via compilation to `java.util.regex.Pattern`
- Run `ktlint` before tests.

### Removed
- [breaking change] Removal of Field `EVALUATOR_SQL_EXCEPTION` from `ErrorCode` class:
  A client program may be interrupted by `NoSuchFieldError` exception.
- [breaking change] Removal of `NodeMetadata` from `org.partiql.lang.eval`:
  A client program may be interrupted by `NoClassDefFoundError` exception.

### Fixed
- Fix `write_file` CLI function; the old function required the input to be a `string`, but it must be a generic type.
- Add `ktlint` task dependency to enable execution optimizations and reducing he build time by ~ `30%`.
- Adjust handling of Ion input (requiring single value)
- Adjust handling of Ion output (outputting the real value)
- Adds missing metas to `ORDER BY` `ExprNode` and `PartiqlAst` (E.g. source location), which limits error message
  reporting.

## [0.6.0-alpha] - 2022-04-06
### Added
- [cli] Add permissive mode evaluation option to CLI/REPL [#545](https://github.com/partiql/partiql-lang-kotlin/pull/545)
- `ORDER BY` implementation in evaluator [#554](https://github.com/partiql/partiql-lang-kotlin/pull/554)
- [build] Adds `ktlint` to gradle build [#542](https://github.com/partiql/partiql-lang-kotlin/pull/542)

### Changed
- For `ExprFunction`, replace `Environment` with `EvaluationSession` [#559](https://github.com/partiql/partiql-lang-kotlin/pull/559)
- Migrate to PIG `v0.5.0` [#563](https://github.com/partiql/partiql-lang-kotlin/pull/563)
- [build] Increase build performance w/ Gradle upgrade to 7.4 [#539](https://github.com/partiql/partiql-lang-kotlin/pull/539)
- [build] Upgrade `dokka` to `1.6.10`, set `org.gradle.jvmargs` [#568](https://github.com/partiql/partiql-lang-kotlin/pull/568)
- Changed `Path` AST node to use its root node source location [#527](https://github.com/partiql/partiql-lang-kotlin/pull/527)
- Improve the `CAST` assertion assertEval [#523](https://github.com/partiql/partiql-lang-kotlin/pull/523)
- [build] Bump Kotlin version to `1.4.32` from `1.4.0` [#548](https://github.com/partiql/partiql-lang-kotlin/pull/548)
- [breaking-change] changing `ExprFunction`'s usage of `Environment` to `EvaluationSession` along with some other
  classes containing implementation details made internal as part of [#559](https://github.com/partiql/partiql-lang-kotlin/pull/559).

### Deprecated
- Deprecate `ExprNode` [#535](https://github.com/partiql/partiql-lang-kotlin/pull/535)

### Fixed
- Fix all compiler warnings [#562](https://github.com/partiql/partiql-lang-kotlin/pull/562)

### Removed
- Clean up `ExprFunction` test [#529](https://github.com/partiql/partiql-lang-kotlin/pull/529)

## [0.5.0-alpha] - 2022-02-11
### Added
- Adds a static type inferencer for static query checks and query type inference
- Adds multiple exception logging and severity level API
- Adds the dataguide API which can be used to infer Ion schema from Ion data
  - Also adds mappers to and from PartiQL’s static type and ISL
- Refactor of PartiQL’s `StaticType`
- Refactors `ExprFunction` interface
- Adds evaluator option for `PERMISSIVE` mode
- Adds support for `CAN_CAST` and `CAN_LOSSLESS_CAST`
- Adds evaluation-time function call (`ExprFunction`) argument type checks
- Adds `integer8`, `int8`, `bigint`, `int2`, and `integer2` as type names
- Adds support for `OFFSET` [#451](https://github.com/partiql/partiql-lang-kotlin/pull/451)
- [cli] Uses Apache's CSVParser for file reading [#474](https://github.com/partiql/partiql-lang-kotlin/pull/474) and
- ability to read custom CSV configurations [#480](https://github.com/partiql/partiql-lang-kotlin/pull/480)

### Changed
- Upgrades Kotlin version to `1.4`
- Modeled `NULLIF` and `COALESCE` as `PartiqlAst` nodes rather than `ExprFunctions`
- Started parameterization of evaluation tests

### Deprecated
- Deprecate `ExprNode` in parser [#464](https://github.com/partiql/partiql-lang-kotlin/pull/464)

### Fixed
- Fixes evaluator behavior to error for structs with non-text keys
- Corrects the parser error for unexpected reserved keywords in a select list
- Fixes static initializing cycle with lazy initialization of `SqlDataType`
- Fixes unknown propagation for `IN` operator
- Fixes bug in precision check for `NUMERIC`
- Makes unknown simple `CASE WHEN` predicate the same as `false`
- Make unknown branch predicates the same as false for searched `CASE WHEN`
- Disallows duplicate projected fields in select list query
- Fixes `EXTRACT` `ExprFunction` to return a `decimal` instead of `float`
- Fixes `EXISTS` and `DATE_DIFF` function signatures
- Fixes `GROUP BY` for more than 2 nested path expressions [#461](https://github.com/partiql/partiql-lang-kotlin/pull/461)
- [cli] Fixes `CLI` command bug when input data is empty [#478](https://github.com/partiql/partiql-lang-kotlin/pull/478)
- [cli] Fixes `CLI` bug when outputting `IONTEXT` to file [#479](https://github.com/partiql/partiql-lang-kotlin/pull/479)

### Removed
- Removes wildcard imports in cli [#483](https://github.com/partiql/partiql-lang-kotlin/pull/483) and
  lang [#488](https://github.com/partiql/partiql-lang-kotlin/pull/488)
- Removes `DateTimeType` `sealed` class [#489](https://github.com/partiql/partiql-lang-kotlin/pull/489)
- Renames `DateTimePart` type to `DatePart` [#506](https://github.com/partiql/partiql-lang-kotlin/pull/506)

## [0.4.0-alpha] - 2021-10-07

### Added
- Sets up JMH for PartiQL [#427](https://github.com/partiql/partiql-lang-kotlin/pull/427)
- Allows for default timezone configuration [#449](https://github.com/partiql/partiql-lang-kotlin/pull/449)

### Changed
- Uses new PIG major version `v0.4.0` [#454](https://github.com/partiql/partiql-lang-kotlin/pull/454)
- Moves usage of default timezone from parser to evaluator [#448](https://github.com/partiql/partiql-lang-kotlin/pull/448)
- [breaking-change] changes related to imported builders.

### Fixed
- Fixes struct handling of non-text struct field keys [#450](https://github.com/partiql/partiql-lang-kotlin/pull/450)

## [0.2.7-alpha] - 2021-09-13

### Fixed
- Cherry picks "Fix bug causing multiple nested nots to parse very slowly [#436](https://github.com/partiql/partiql-lang-kotlin/pull/436)
  for `v0.2.7` release [#439](https://github.com/partiql/partiql-lang-kotlin/pull/439)
- Cherry picks "Use LazyThreadSafteyMode.PUBLICATION instead of NONE [#433](https://github.com/partiql/partiql-lang-kotlin/pull/433)
  for `v0.2.7` release [#440](https://github.com/partiql/partiql-lang-kotlin/pull/440)

## [0.1.7-alpha] - 2021-09-13

### Fixed
- Cherry picks "Fix bug causing multiple nested nots to parse very slowly [#436](https://github.com/partiql/partiql-lang-kotlin/pull/436)
  for `v0.1.7` release [#441](https://github.com/partiql/partiql-lang-kotlin/pull/441)
- Cherry picks "Use LazyThreadSafteyMode.PUBLICATION instead of NONE [#433](https://github.com/partiql/partiql-lang-kotlin/pull/433)
  for `v0.1.7` release [#442](https://github.com/partiql/partiql-lang-kotlin/pull/442)

## [0.3.4-alpha] - 2021-09-10
### Fixed
- Bug causing multiple nested nots to parse very slowly [#436](https://github.com/partiql/partiql-lang-kotlin/pull/436)

## [0.3.3-alpha] - 2021-09-09
### Changed
- Uses `LazyThreadSafteyMode.PUBLICATION` instead of NONE

## [0.3.1-alpha] - 2021-06-18
### Fixed
- Prevent the `ORDER BY` clause from being dropped in visitor transforms [#420](https://github.com/partiql/partiql-lang-kotlin/pull/420)

## [0.3.0-alpha] - 2021-06-09
### Added
- `DATE` and `TIME` data types
- Enhancements made by/for DynamoDB
- Compile-time `Thread.interrupted()` checks were added to help mitigate the impact of compiling extremely large SQL
  queries.
- Various performance improvements to the compiler were added.

### Changed
- The modeling of `ExprNode` and `PartiqlAst` APIs has changed as needed to account for the enhancements to DML statements
  and `ORDER BY`. Customers using these APIs may be affected.
- Other minor API changes.

### Fixed
- Fixes parser for the top level tokens [#369](https://github.com/partiql/partiql-lang-kotlin/pull/369)
- Make `SIZE` function work with s-expressions. [#379](https://github.com/partiql/partiql-lang-kotlin/pull/379)
- A number of other minor bug fixes and technical debt has been addressed. For a complete list of PRs that made it into
  this release, please see the v0.3.0 GitHub milestone.

## [0.1.6-alpha] - 2021-05-13

### Fixed
- Adds Compile-Time Thread.interrupted() checks [#398](https://github.com/partiql/partiql-lang-kotlin/pull/398)

## [0.1.5-alpha] - 2021-04-27

### Fixed
- Fixes a severe performance issue relating the sanity checks performed on very large queries before compilation. [#391](https://github.com/partiql/partiql-lang-kotlin/pull/391)

## [0.2.6-alpha] - 2021-02-18

### Added
- Functions to convert from UNIX epoch to TIMESTAMP and TIMESTAMP to UNIX epoch. [#330](https://github.com/partiql/partiql-lang-kotlin/pull/330)
- Adds a Rewriter to VisitorTransform [guide](https://github.com/partiql/partiql-lang-kotlin/blob/feb84730c64a2ad0f12c57bef3b1c45e21279538/docs/dev/RewriterToVisitorTransformGuide.md)

### Changed
- Migrates existing `AstRewriters` to PIG’s `VisitorTransform`. [#356](https://github.com/partiql/partiql-lang-kotlin/pull/356)

### Deprecated
- Deprecates AstRewriter, AstRewriterBase, MetaStrippingRewriter, RewriterTestBase

## [0.2.5-alpha] - 2021-01-12

### Added
- System stored procedure calls (`EXEC`) [#345](https://github.com/partiql/partiql-lang-kotlin/pull/345).
  More details on usage can be found [here](https://github.com/partiql/partiql-spec/issues/17)
- CLI: version number and commit hash in REPL [#339](https://github.com/partiql/partiql-lang-kotlin/pull/339)
- CLI: `PARTIQL_PRETTY` output-format for non-interactive use [#349](https://github.com/partiql/partiql-lang-kotlin/pull/349)
- Document thread safety of `CompilerPipeline` [#334](https://github.com/partiql/partiql-lang-kotlin/pull/334)

### Fixed
- Parsing of `TRIM` specification keywords (`BOTH`, `LEADING`, and `TRAILING`) [#326](https://github.com/partiql/partiql-lang-kotlin/pull/326)
- Build failure of `TimestampTemporalAccessorTests` when given a negative year [#346](https://github.com/partiql/partiql-lang-kotlin/pull/346)
- Running of parameterized tests and other test targets [#338](https://github.com/partiql/partiql-lang-kotlin/pull/338) and [#351](https://github.com/partiql/partiql-lang-kotlin/pull/351)

## [0.2.4-alpha] - 2020-11-08

### Fixed
- Fix `LIMIT` clause execution order #300
- Stop treating date parts as if they are string literals #317

## [0.2.3-alpha] - 2020-10-09

### Added
- `LET` (fom `FROM` clauses) implementation.

### Fixed
- fix: bigDecimalOf no-ops when given an Ion decimal [#293](https://github.com/partiql/partiql-lang-kotlin/pull/293)

## [0.1.4-alpha] - 2020-09-30

### Fixed
- This release is a backport of [#286](https://github.com/partiql/partiql-lang-kotlin/pull/286) which was applied on top
  of v0.1.3-alpha.

## [0.2.2-alpha] - 2020-09-29

### Changed
- Improvements to LIKE pattern compilation performance. [#284](https://github.com/partiql/partiql-lang-kotlin/pull/284)

## [0.2.1-alpha] - 2020-06-09

### Fixed
- Fixes [#246](https://github.com/partiql/partiql-lang-kotlin/pull/246)

## [0.2.0-alpha] - 2020-03-26

### Added
- Adds support for `DISTINCT`
- Initial set of DML features.  See [this](https://github.com/partiql/partiql-lang-kotlin/commit/16fefe0f096175a6a7b284313634dfad23858a38) for details.
- New error codes for division by `0` and modulo `0`

### Changed
- [breaking-change] `JOIN` is now **required** to provide an `ON` clause. In previous version an `ON` clause was optional
  which caused ambiguous parsing of multiple `JOIN` for which some had `ON` clause and some had not. The old behaviour
  was also out of Spec.

### Fixed
- Close CLI Stream correctly
- Preserve negative zero when writing values to the console in the REPL/CLI.
- Fix float negative zero equality

### Removed
- Removes invalid syntax check on case expressions with type parameters, e.g., `CAST(a AS DECIMAL(1, 2))` now does not
  throw

## [0.1.3-alpha] - 2020-03-26

### Fixed
- Fix [#228](https://github.com/partiql/partiql-lang-kotlin/pull/228) by removing invalid sanity check.

## [0.1.2-alpha] - 2020-01-10

### Changed
- Optimizes performance of IN operator when right side is used with many literals.

### Fixed
- Fix issue causing the REPL's output stream to be prematurely closed

## [0.1.1-alpha] - 2019-11-21

### Added
- Better printing support

### Changed
- Refactors code in CLI

### Fixed
- Fixes treatment of null values in JOIN conditions

## [0.1.0-alpha] - 2019-07-30

### Added
Initial alpha release of PartiQL.

[Unreleased]: https://github.com/partiql/partiql-lang-kotlin/compare/v0.7.0-alpha...HEAD
[0.7.0-alpha]: https://github.com/partiql/partiql-lang-kotlin/compare/v0.6.0-alpha...v0.7.0-alpha
[0.6.0-alpha]: https://github.com/partiql/partiql-lang-kotlin/compare/v0.5.0-alpha...v0.6.0-alpha
[0.5.0-alpha]: https://github.com/partiql/partiql-lang-kotlin/compare/v0.4.0-alpha...v0.5.0-alpha
[0.4.0-alpha]: https://github.com/partiql/partiql-lang-kotlin/compare/v0.3.4-alpha...v0.4.0-alpha
[0.3.4-alpha]: https://github.com/partiql/partiql-lang-kotlin/compare/v0.3.3-alpha...v0.3.4-alpha
[0.3.3-alpha]: https://github.com/partiql/partiql-lang-kotlin/compare/v0.3.1-alpha...v0.3.3-alpha
[0.3.1-alpha]: https://github.com/partiql/partiql-lang-kotlin/compare/v0.3.0-alpha...v0.3.1-alpha
[0.3.0-alpha]: https://github.com/partiql/partiql-lang-kotlin/compare/v0.2.6-alpha...v0.3.0-alpha
[0.2.7-alpha]: https://github.com/partiql/partiql-lang-kotlin/compare/v0.2.6-alpha...v0.2.7-alpha
[0.2.6-alpha]: https://github.com/partiql/partiql-lang-kotlin/compare/v0.2.5-alpha...v0.2.6-alpha
[0.2.5-alpha]: https://github.com/partiql/partiql-lang-kotlin/compare/v0.2.4-alpha...v0.2.5-alpha
[0.2.4-alpha]: https://github.com/partiql/partiql-lang-kotlin/compare/v0.2.3-alpha...v0.2.4-alpha
[0.2.3-alpha]: https://github.com/partiql/partiql-lang-kotlin/compare/v0.2.2-alpha...v0.2.3-alpha
[0.2.2-alpha]: https://github.com/partiql/partiql-lang-kotlin/compare/v0.2.1-alpha...v0.2.2-alpha
[0.2.1-alpha]: https://github.com/partiql/partiql-lang-kotlin/compare/v0.2.0-alpha...v0.2.1-alpha
[0.2.0-alpha]: https://github.com/partiql/partiql-lang-kotlin/compare/v0.1.7-alpha...v0.2.0-alpha
[0.1.7-alpha]: https://github.com/partiql/partiql-lang-kotlin/compare/v0.1.6-alpha...v0.1.7-alpha
[0.1.6-alpha]: https://github.com/partiql/partiql-lang-kotlin/compare/v0.1.5-alpha...v0.1.6-alpha
[0.1.5-alpha]: https://github.com/partiql/partiql-lang-kotlin/compare/v0.1.4-alpha...v0.1.5-alpha
[0.1.4-alpha]: https://github.com/partiql/partiql-lang-kotlin/compare/v0.1.3-alpha...v0.1.4-alpha
[0.1.3-alpha]: https://github.com/partiql/partiql-lang-kotlin/compare/v0.1.2-alpha...v0.1.3-alpha
[0.1.2-alpha]: https://github.com/partiql/partiql-lang-kotlin/compare/v0.1.1-alpha...v0.1.2-alpha
[0.1.1-alpha]: https://github.com/partiql/partiql-lang-kotlin/compare/v0.1.0-alpha...v0.1.1-alpha
[0.1.0-alpha]: https://github.com/partiql/partiql-lang-kotlin/releases/tag/v0.1.0-alpha<|MERGE_RESOLUTION|>--- conflicted
+++ resolved
@@ -29,14 +29,18 @@
 ## [Unreleased]
 
 ### Added
-- Adds `org.partiql.value` (experimental) package for reading/writing PartiQL
-<<<<<<< HEAD
-  values.
+- Adds `org.partiql.value` (experimental) package for reading/writing PartiQL values.
+- Adds serialization and deserialization between IonValue and `org.partiql.value`.
+- Adds `org.partiql.ast` package and usage documentation
+- Adds `org.partiql.parser` package and usage documentation
+- Adds PartiQL's Timestamp Data Model. 
+- Adds support for Timestamp constructor call in Parser. 
 - Parsing of label patterns within node and edge graph patterns now supports 
   disjunction `|`, conjunction `&`, negation `!`, and grouping.
 
 ### Changed
 
+- Upgrades ion-java to 1.10.2.
 - **Breaking** (within experimental graph features): As part of extending 
   the language of graph label patterns: 
   - Changed the type of the field `label` in AST nodes 
@@ -44,19 +48,6 @@
     from `SymbolPrimitive` to new `GraphLabelSpec`.
   - Changed the names of subclasses of ` org.partiql.lang.graph.LabelSpec`, 
     from `OneOf` to `Name`, and from `Whatever` to `Wildcard`.
-=======
-  values
-- Adds serialization and deserialization between IonValue and `org.partiql.value`.
-- Adds `org.partiql.ast` package and usage documentation
-- Adds `org.partiql.parser` package and usage documentation
-- Adds PartiQL's Timestamp Data Model. 
-- Adds support for Timestamp constructor call in Parser. 
-
-
-### Changed
-
-- Upgrades ion-java to 1.10.2.
->>>>>>> 55c4496d
 
 ### Deprecated
 
