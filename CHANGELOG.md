# Changelog
All notable changes to this project will be documented in this file.

The format is based on [Keep a Changelog](https://keepachangelog.com/en/1.0.0/),
and this project adheres to [Semantic Versioning](https://semver.org/spec/v2.0.0.html).

<!-- Template: after a release, copy and paste out below
## [Unreleased](https://TODO.com) - YYYY-MM-DD

### Added

### Changed

### Deprecated

### Fixed

### Removed

### Security

### Contributors
Thank you to all who have contributed!
-->

## [Unreleased](https://TODO.com) - YYYY-MM-DD

### Added
- partiql-ast: add `With` and `WithListElement` to `AstVisitor` and `SqlDialect`
- **EXPERIMENTAL** partiql-plan: add representation of `RelWith` and `WithListElement` to the plan and the 
`OperatorVisitor`
- **EXPERIMENTAL** partiql-planner: add planner builder function to control whether `With` table references are 
rewritten to their query representation
  - **NOTE** evaluating plans without the inlined `With` rewrite will not work as expected. Users trying to evaluate
  `With` should use the default planner.
- Signed `INTERVAL` literals support 
- Metas attached to `INTERVAL` `PType`s if an `INTERVAL` has an unspecified precision or fractional precision

### Changed

### Deprecated

### Fixed
- Specify the correct qualifier for `INTERVAL` datum with `MINUTE TO SECOND`
<<<<<<< HEAD
- Handle the case where `From` contains multiple table references and enable querying from comma joining multiple values in a from source without any alias
=======
- CLI printing of negative interval literals
>>>>>>> c105a0da

### Removed

### Security

### Contributors
Thank you to all who have contributed!
- @zyfy29
- @alancai98
- @XuechunHHH

## [1.2.2](https://github.com/partiql/partiql-lang-kotlin/releases/tag/v1.2.2) - 2025-06-26

### Added
- **EXPERIMENTAL** add `metas` map for `PType`
- partiql-planner: `ROW` or collection types with excluded fields resulting from `RelExclude` will include a meta
`CONTAINS_EXCLUDED_FIELD` mapping to `true`
- Static factories for creating `PType.decimal` and `PType.numeric` types with a precision and default scale
- Metas attached to `PType`s indicating if a parameter (e.g. precision, scale, length) was specified

### Changed

### Deprecated

### Fixed
- `BETWEEN` operator function overloads in the partiql-planner
- Mistyping of some Rex plan nodes
- `OperatorRewriter` omitting types for rewritten nodes
- fixed Aggregation function lookup so that custom overloads from `Catalog` are found
- `SqlDialect` printing of AST literal string single quotes
- Parsing of `LIMIT`, `OFFSET`, and `ORDER BY` on set operators

### Removed

### Security

### Contributors
Thank you to all who have contributed!
- @alancai98

## [1.2.1](https://github.com/partiql/partiql-lang-kotlin/releases/tag/v1.2.1) - 2025-05-07

### Added
- added missing `NotNull` annotation for `RexPathIndex`'s `getIndex` function

### Changed

### Deprecated

### Fixed
- fixed plan typing of function arguments which were previously typed the same as the function's return type
- fixed pretty-printing of `TRIM` and binary operator parens
- fixed the AST to plan conversion of `PathStep.Field` case-sensitivity
- fixed the AST to plan resolving of `IS <type>` functions for `<type>`s with parameters

### Removed
- redundant `CAST`s added for `CASE WHEN` branches

### Security

### Contributors
Thank you to all who have contributed!
- @alancai98

## [1.2.0](https://github.com/partiql/partiql-lang-kotlin/releases/tag/v1.2.0) - 2025-03-12

### Added
- Added parsing, planning, and execution of the interval type and interval values.
- Added multiple operations involving datetime and interval values.
- Added planning and evaluation of the LET clause

### Changed

### Deprecated

### Fixed

### Removed

### Security

### Contributors

Thank you to all who have contributed!
- @johnedquinn
- @lucaxchen
- @mrugeshgharat

## [1.1.0](https://github.com/partiql/partiql-lang-kotlin/releases/tag/v1.1.0) - 2025-02-14

### Added
- Added parsing, planning, and execution of basic Common Table Expressions (CTEs). These CTEs do not
  allow for the planning/execution of RECURSIVE nor the planning/execution of the column list. This addition
  also does not support the ability to reference CTEs from other CTEs. These may be added in a subsequent release.

### Fixed
- Fixed the parsing of select statements and bag operations as they pertain to the expression tree.
- Properly returns properties from `Session`

### Contributors

Thank you to all who have contributed!
- @johnedquinn
- @jpschorr

**Full Changelog**: [v1.0.0...v1.1.0](https://github.com/partiql/partiql-lang-kotlin/compare/v1.0.0...v1.1.0)

## [1.0.0](https://github.com/partiql/partiql-lang-kotlin/releases/tag/v1.0.0) - 2025-01-23

This is our biggest release yet, and we are incredibly excited to announce 1.0.

Please refer to the [1.0 documentation](https://partiql.org/plk/1.0/) for more information.

Thank you to all who have contributed!
- @alancai98
- @am357
- @johnedquinn
- @rchowell
- @yliuuuu

**Full Changelog**: [v0.14.9...v1.0.0](https://github.com/partiql/partiql-lang-kotlin/compare/v0.14.9...v1.0.0)

## [1.0.0-rc.3] - 2024-12-10

Thank you to all who have contributed!

## [1.0.0-rc.2] - 2024-11-04

Thank you to all who have contributed!

## [1.0.0-rc.1] - 2024-10-02

Thank you to all who have contributed!

## [0.14.9] - 2024-09-26

### Changed
- With full, closed schema, the planner will now give a plan-time warning when it can prove an exclude path will never
  exclude a value (relevant issue -- https://github.com/partiql/partiql-lang/issues/91).

### Experimental Changes
- **BREAKING**: For the _experimental_ `org.partiql.lang.domains` of `PartiqlLogical`, `PartiqlLogicalResolved`, and `PartiqlPhysical`,
  the modeling of DML has changed substantially. These changes, while considered breaking changes, are part of an
  experimental area of the PartiQL library and thus do not mandate a major-version bump of this library. Consumers
  of these experimental APIs should be wary of these changes.

### Contributors
- @alancai98
- @dlurton
- @johnedquinn

## [0.14.8] - 2024-08-19

### Fixed
- Case When Branch inference will preserve type constraint for String Type and Decimal Type, if no coercion is required.

### Contributors
Thank you to all who have contributed!

## [0.14.7] - 2024-08-05

### Fixed
- `partiql-lang`'s `PartiQLParserBuilder.standard()` will use the ANTLR dependency from `partiql-parser` to
prevent `NoSuchMethodError`s

## [0.14.6] - 2024-07-25

### Added
- Adds `PartiQLValueTextWriter` implementation of date, time, and timestamp values
- Shades ANTLR dependency to avoid dependency conflicts.

### Changed
- **Behavioral change**: The `INTEGER/INT` type is now an alias to the `INT4` type. Previously the INTEGER type was
unconstrained which is not SQL-conformant and is causing issues in integrating with other systems. This release makes
INTEGER an alias for INT4 which is the internal type name. In a later release, we will make INTEGER the default 32-bit
integer with INT/INT4/INTEGER4 being aliases per other systems. This change only applies to
org.partiql.parser.PartiQLParser, not the org.partiql.lang.syntax.PartiQLParser.
- **Breaking change**: partiql-plan: adds a set quantifier field to SQL set operators `UNION`, `INTERSECT`, and `EXCEPT`
- partiql-plan: adds a dedicated Rex node for PartiQL bag operators `UNION`, `INTERSECT`, and `EXCEPT`
- partiql-planner: Adds typing support for set operators
- partiql-parser: parses non-SFW expressions to be PartiQL `OUTER` bag operators
- partiql-ast: fixes missing parens from `bag_op` when printing using `SqlDialect`

### Fixed
- Fixed classpath conflict for IsStaticTypeMeta
- Fixes ANTLR parser grammar file naming.

### Contributors
Thank you to all who have contributed!
- @rchowell
- @alancai98
- @johnedquinn

## [0.14.5] - 2024-04-26

### Added
- partiql-ast: adds warning not to implement `AstVisitor` interface directly. Please extend `AstBaseVisitor` instead.
- partiql-plan: adds warning not to implement `PlanVisitor` interface directly. Please extend `PlanBaseVisitor` instead.

### Changed
- Change `StaticType.AnyOfType`'s `.toString` to not perform `.flatten()`
- Change modeling of `COALESCE` and `NULLIF` to dedicated nodes in logical plan
- Function resolution logic: Now the function resolver would match all possible candidate (based on if the argument can be coerced to the Signature parameter type). If there are multiple match it will first attempt to pick the one requires the least cast, then pick the function with the highest precedence.
- **Behavioral change**: The COUNT aggregate function now returns INT64.

### Deprecated
- The current SqlBlock, SqlDialect, and SqlLayout are marked as deprecated and will be slightly changed in the next release. 
- Deprecates constructor and properties `variableName` and `caseSensitive` of `org.partiql.planner.PlanningProblemDetails.UndefinedVariable`
  in favor of newly added constructor and properties `name` and `inScopeVariables`.

### Fixed
- `StaticType.flatten()` on an `AnyOfType` with `AnyType` will return `AnyType`
- Updates the default `.sql()` method to use a more efficient (internal) printer implementation.
- Fixes aggregations of attribute references to values of union types. This fix also allows for proper error handling by passing the UnknownAggregateFunction problem to the ProblemCallback. Please note that, with this change, the planner will no longer immediately throw an IllegalStateException for this exact scenario.

### Contributors
Thank you to all who have contributed!
- @rchowell
- @alancai98
- @johnedquinn

## [1.0.0-perf.1] - 2024-03-04

This is a pre-release containing:
- A new, experimental evaluator under `org.partiql.eval`.
- Several breaking changes under `org.partiql.plan` and `org.partiql.types` and `org.partiql.spi`.

Please note that these changes are subject to future breaking changes without warning.

## [0.14.4] - 2024-03-14

### Added
- Added constrained decimal as valid parameter type to functions that take in numeric parameters.
- Added async version of physical plan evaluator `PartiQLCompilerAsync`.
  - The following related async APIs have been added:
    - `org.partiql.lang.compiler` -- `PartiQLCompilerAsync`, `PartiQLCompilerAsyncBuilder`, `PartiQLCompilerAsyncDefault`, `PartiQLCompilerPipelineAsync`
    - `org.partiql.lang.eval` -- `PartiQLStatementAsync`
    - `org.partiql.lang.eval.physical` -- `VariableBindingAsync`
    - `org.partiql.lang.eval.physical.operators` -- `AggregateOperatorFactoryAsync`, `CompiledGroupKeyAsync`, `CompiledAggregateFunctionAsync`, `FilterRelationalOperatorFactoryAsync`, `JoinRelationalOperatorFactoryAsync`, `LetRelationalOperatorFactoryAsync`, `LimitRelationalOperatorFactoryAsync`, `OffsetRelationalOperatorFactoryAsync`, `ProjectRelationalOperatorFactoryAsync`, `RelationExpressionAsync`, `ScanRelationalOperatorFactoryAsync`, `SortOperatorFactoryAsync`, `CompiledSortKeyAsync`, `UnpivotOperatorFactoryAsync`, `ValueExpressionAsync`, `WindowRelationalOperatorFactoryAsync`, `CompiledWindowFunctionAsync`
    - `org.partiql.lang.eval.physical.window` -- `NavigationWindowFunctionAsync`, `WindowFunctionAsync`
  - Overall, we see about a 10-20% performance decline in running a single query on the synchronous vs async evaluator
    - JMH benchmarks added to partiql-lang: `PartiQLCompilerPipelineBenchmark` and `PartiQLCompilerPipelineAsyncBenchmark`

### Changed
- Function resolution logic: Now the function resolver would match all possible candidate(based on if the argument can be coerced to the Signature parameter type). If there are multiple match it will first attempt to pick the one requires the least cast, then pick the function with the highest precedence.
- partiql-cli -- experimental version of CLI now uses the async physical plan evaluator

### Deprecated
- As part of the additions to make an async physical plan evaluator, the synchronous physical plan evaluator `PartiQLCompiler` has been deprecated.
  - The following related APIs have been deprecated
    - `org.partiql.lang.compiler` -- `PartiQLCompiler`, `PartiQLCompilerBuilder`, `PartiQLCompilerDefault`, `PartiQLCompilerPipeline`
    - `org.partiql.lang.eval` -- `PartiQLStatement`
    - `org.partiql.lang.eval.physical` -- `VariableBinding`
    - `org.partiql.lang.eval.physical.operators` -- `AggregateOperatorFactory`, `CompiledGroupKey`, `CompiledAggregateFunction`, `FilterRelationalOperatorFactory`, `JoinRelationalOperatorFactory`, `LetRelationalOperatorFactory`, `LimitRelationalOperatorFactory`, `OffsetRelationalOperatorFactory`, `ProjectRelationalOperatorFactory`, `RelationExpression`, `ScanRelationalOperatorFactory`, `SortOperatorFactory`, `CompiledSortKey`, `UnpivotOperatorFactory`, `ValueExpression`, `WindowRelationalOperatorFactory`, `CompiledWindowFunction`
    - `org.partiql.lang.eval.physical.window` -- `NavigationWindowFunction`, `WindowFunction`

### Fixed
- partiql-ast: `SqlDialect` will wrap unary ops (`NOT`, `+`, `-`) in parens

### Removed

### Security

### Contributors
Thank you to all who have contributed!
- @yliuuuu
- @alancai98

## [0.14.3] - 2024-02-14

### Fixed
- Return type of `partiql-ast`'s `SqlDialect` for `defaultReturn` to be a `SqlBlock` rather than `Nothing`
- Flatten `CASE WHEN` branch type in `PlanTyper`

### Contributors
Thank you to all who have contributed!
- @alancai98
- @johnedquinn
- @RCHowell
- @yliuuuu

## [0.14.2] - 2024-01-25

### Added

### Changed
- Upgrade IonJava dependency to v1.11.1

### Deprecated

### Fixed

### Removed

### Security

### Contributors
Thank you to all who have contributed!
- @RCHowell
- @alancai98

## [0.14.1] - 2024-01-03

### Added
- Adds the ability to define a user-defined-function in `ConnectorMetadata`
- Move `ConnectorMetadata` map from `PartiQLPlanner` to `PartiQLPlanner.Session` for planner re-use.
  - Deprecates 2 APIs in `org.partiql.planner.PartiQLPlannerBuilder` in favor of using the ConnectorMetadata map in `PartiQLPlanner.Session`.

### Changed

### Deprecated

### Fixed

### Removed

### Security

### Contributors
Thank you to all who have contributed!
- @rchowell
- @johnedquinn
- @yliuuuu

## [0.14.0-alpha] - 2023-12-15

### Added
- Adds top-level IR node creation functions.
- Adds `componentN` functions (destructuring) to IR nodes via Kotlin data classes
- Adds public `tag` field to IR nodes for associating metadata
- Adds AST Normalization Pass.
- Adds PartiQLPlanner Interface, which is responsible for translate an AST to a Plan.
- **EXPERIMENTAL** Evaluation of `EXCLUDE` in the `EvaluatingCompiler`
  - This is currently marked as experimental until the RFC is approved https://github.com/partiql/partiql-lang/issues/27
  - This will be added to the `PhysicalPlanCompiler` in an upcoming release
- **EXPERIMENTAL**: Adds support for EXCLUDE in the default SqlDialect.

### Changed
- StaticTypeInferencer and PlanTyper will not raise an error when an expression is inferred to `NULL` or `unionOf(NULL, MISSING)`. In these cases the StaticTypeInferencer and PlanTyper will still raise the Problem Code `ExpressionAlwaysReturnsNullOrMissing` but the severity of the problem has been changed to warning. In the case an expression always returns `MISSING`, problem code `ExpressionAlwaysReturnsMissing` will be raised, which will have problem severity of error.
- **Breaking** The default integer literal type is now 32-bit; if the literal can not fit in a 32-bit integer, it overflows to 64-bit.
- **BREAKING** `PartiQLValueType` now distinguishes between Arbitrary Precision Decimal and Fixed Precision Decimal.
- **BREAKING** Function Signature Changes. Now Function signature has two subclasses, `Scalar` and `Aggregation`.
- **BREAKING** Plugin Changes. Only return one Connector.Factory, use Kotlin fields. JVM signature remains the same.
- **BREAKING** In the produced plan:
  - The new plan is fully resolved and typed.
  - Operators will be converted to function call.
- Changes the return type of `filter_distinct` to a list if input collection is list
- Changes the `PartiQLValue` collections to implement Iterable rather than Sequence, allowing for multiple consumption.
- **BREAKING** Moves PartiQLParserBuilder.standard().build() to be PartiQLParser.default().
- **BREAKING** Changed modeling of `EXCLUDE` in `partiql-ast`

### Deprecated


### Fixed
- Fixes the CLI hanging on invalid queries. See issue #1230.
- Fixes Timestamp Type parsing issue. Previously Timestamp Type would get parsed to a Time type.
- Fixes PIVOT parsing to assign the key and value as defined by spec section 14.
- Fixes the physical plan compiler to return list when `DISTINCT` used with `ORDER BY`

### Removed
- **Breaking** Removed IR factory in favor of static top-level functions. Change `Ast.foo()`
  to `foo()`
- **Breaking** Removed `org.partiql.lang.planner.transforms.AstToPlan`. Use `org.partiql.planner.PartiQLPlanner`.
- **Breaking** Removed `org.partiql.lang.planner.transforms.PartiQLSchemaInferencer`. In order to achieve the same functionality, one would need to use the `org.partiql.planner.PartiQLPlanner`.
  - To get the inferred type of the query result, one can do: `(plan.statement as Statement.Query).root.type`

### Security

### Contributors
Thank you to all who have contributed!
- @rchowell
- @johnedquinn
- @yliuuuu
- @alancai98

## [0.13.2-alpha] - 2023-09-29

### Added
- Adds overridden `toString()` method for Sprout-generated code.
- Adds CURRENT_DATE session variable to PartiQL.g4 and PartiQLParser
- Adds configurable AST to SQL pretty printer. Usage in Java `AstKt.sql(ast)` or in Kotlin `ast.sql()`.
- Support parsing, planning, and evaluation of Bitwise AND operator (&).
  - The Bitwise And Operator only works for integer operands.
  - The operator precedence may change based on the pending operator precedence [RFC](https://github.com/partiql/partiql-docs/issues/50).
- **EXPERIMENTAL** Adds `EXCLUDE` to parser, ast, plan, and plan schema inferencer
  - This feature is marked as experimental until an RFC is added https://github.com/partiql/partiql-spec/issues/39
  - NOTE: this feature is not currently implemented in the evaluator

### Fixed
- Fixes typing of scalar subqueries in the PartiQLSchemaInferencer. Note that usage of `SELECT *` in subqueries
  is not fully supported. Please make sure to handle InferenceExceptions.
- Fixes schema inferencer behavior for ORDER BY

### Contributors
Thank you to all who have contributed!
- @johnedquinn
- @RCHowell
- @yliuuuu
- @alancai98

## [0.13.1-alpha] - 2023-09-19

### Added
- Adds `isInterruptible` property to `CompileOptions`. The default value is `false`. Please see the KDocs for more information.
- Adds support for thread interruption in compilation and execution. If you'd like to opt-in to this addition, please see
  the `isInterruptible` addition above for more information.
- Adds support for CLI users to use CTRL-C to cancel long-running compilation/execution of queries

### Fixed
- Fix a bug in `FilterScanToKeyLookup` pass wherein it was rewriting primary key equality expressions with references
  to the candidate row on both sides.  Now it will correctly ignore such expressions.
- Fixes build failure for version `0.13.0` by publishing `partiql-plan` as an independent artifact. Please note that `partiql-plan` is experimental.

### Contributors
Thank you to all who have contributed!
- @dlurton
- @yliuuuu
- @am357
- @johnedquinn
- @alancai98

## [0.13.0-alpha] - 2023-09-07

### Added
- Adds `org.partiql.value` (experimental) package for reading/writing PartiQL values
- Adds function overloading to the `CompilerPipeline` and experimental `PartiQLCompilerPipeline`.
- Adds new method `getFunctions()` to `org.partiql.spi.Plugin`.
- Adds `PartiQLFunction` interface.
- Adds `FunctionSignature` and `FunctionParameter` class to `org/partiql/types/function`.
- Adds a new flag `--plugins` to PartiQL CLI to allow users to specify the root of their plugins directory.
  The default is `~/.partiql/plugins` . Each implementer of a plugin should place a directory under the
  plugins root containing the JAR corresponding with their plugin implementation.
  Example: `~/.partiql/plugins/customPlugin/customPlugin.jar`
- Adds serialization and deserialization between IonValue and `org.partiql.value`.
- Adds `org.partiql.ast` package and usage documentation
- Adds `org.partiql.parser` package and usage documentation
- Adds PartiQL's Timestamp Data Model.
- Adds support for Timestamp constructor call in Parser.
- Parsing of label patterns within node and edge graph patterns now supports
  disjunction `|`, conjunction `&`, negation `!`, and grouping.
- Adds default `equals` and `hashCode` methods for each generated abstract class of Sprout. This affects the generated
  classes in `:partiql-ast` and `:partiql-plan`.
- Adds README to `partiql-types` package.
- Initializes PartiQL's Code Coverage library
  - Adds support for BRANCH and BRANCH-CONDITION Coverage
  - Adds integration with JUnit5 for ease-of-use
  - For more information, see the "Writing PartiQL Unit Tests" article in our GitHub Wiki.
- Adds new constructor parameters to all variants of `PartiQLResult`.
- Adds two new methods to `PartiQLResult`: `getCoverageData` and `getCoverageStructure`.

### Changed
- **Breaking**: all product types defined by the internal Sprout tool no longer generate interfaces. They are now abstract
  classes due to the generation of `equals` and `hashCode` methods. This change impacts many generated interfaces exposed
  in `:partiql-ast` and `:partiql-plan`.
- Standardizes `org/partiql/cli/functions/QueryDDB` and other built-in functions in `org/partiql/lang/eval/builtins` by the new `ExprFunction` format.
- **Breaking**: Redefines `org/partiql/lang/eval/ExprFunctionkt.call()` method by only invoking `callWithRequired` function.
- **Breaking**: Redefines `org/partiql/lang/eval/builtins/DynamicLookupExprFunction` by merging `variadicParameter` into `requiredParameters` as a `StaticType.LIST`. `callWithVariadic` is now replaced by `callWithRequired`.
- Upgrades ion-java to 1.10.2.
- **Breaking** (within experimental graph features): As part of extending
  the language of graph label patterns:
  - Changed the type of the field `label` in AST nodes
    `org.partiql.lang.domains.PartiqlAst.GraphMatchPatternPart.{Node,Edge}`,
    from `SymbolPrimitive` to new `GraphLabelSpec`.
  - Changed the names of subclasses of ` org.partiql.lang.graph.LabelSpec`,
    from `OneOf` to `Name`, and from `Whatever` to `Wildcard`.
- **Breaking** the package `org.partiql.lang.errors` has been moved to `org.partiql.errors`, moved classes include
  - `org.partiql.lang.errors.ErrorCategory` -> `org.partiql.errors.ErrorCategory`
  - `org.partiql.lang.errors.Property` -> `org.partiql.errors.Property`
  - `org.partiql.lang.errors.PropertyValue` -> `org.partiql.errors.PropertyValue`
  - `org.partiql.lang.errors.PropertyType` -> `org.partiql.errors.PropertyType`
  - `org.partiql.lang.errors.PropertyValueMap` -> `org.partiql.errors.PropertyValueMap`
  - `org.partiql.lang.errors.ErrorCode` -> `org.partiql.errors.ErrorCode`
  - `org.partiql.lang.errors.Problem` -> `org.partiql.errors.Problem`
  - `org.partiql.lang.errors.ProblemDetails` -> `org.partiql.errors.ProblemDetails`
  - `org.partiql.lang.errors.ProblemSeverity` -> `org.partiql.errors.ProblemSeverity`
  - `org.partiql.lang.errors.ProblemHandler` -> `org.partiql.errors.ProblemHandler`
- **Breaking** the `sourceLocation` field of `org.partiql.errors.Problem` was changed from `org.partiql.lang.ast.SoureceLocationMeta` to `org.partiql.errors.ProblemLocation`.
- Removed `Nullable<Value` implementations of PartiQLValue and made the standard implementations nullable.
- Using PartiQLValueType requires optin; this was a miss from an earlier commit.
- **Breaking** removed redundant ValueParameter from FunctionParameter as all parameters are values.
- Introduces `isNullCall` and `isNullable` properties to FunctionSignature.
- Removed `Nullable...Value` implementations of PartiQLValue and made the standard implementations nullable.
- Using PartiQLValueType requires optin; this was a miss from an earlier commit.
- Modified timestamp static type to model precision and time zone.

### Deprecated
- **Breaking**: Deprecates the `Arguments`, `RequiredArgs`, `RequiredWithOptional`, and `RequiredWithVariadic` classes,
  along with the `callWithOptional()`, `callWithVariadic()`, and the overloaded `call()` methods in the `ExprFunction` class,
  marking them with a Deprecation Level of ERROR. Now, it's recommended to use
  `call(session: EvaluationSession, args: List<ExprValue>)` and `callWithRequired()` instead.
- **Breaking**: Deprecates `optionalParameter` and `variadicParameter` in the `FunctionSignature` with a Deprecation
  Level of ERROR. Please use multiple implementations of ExprFunction and use the LIST ExprValue to
  represent variadic parameters instead.

### Fixed

### Removed
- **Breaking**: Removes `optionalParameter` and `variadicParameter` from `org.partiql.lang.types.FunctionSignature`. To continue support for evaluation of `optionalParameters`, please create another same-named function. To continue support for evaluation of `variadicParameter`, please use a `StaticType.LIST` to hold all previously variadic parameters.
  As this changes coincides with the addition of function overloading, only `callWithRequired` will be invoked upon execution of an `ExprFunction`. Note: Function overloading is now allowed, which is the reason for the removal of `optionalParameter` and `variadicParameter`.
- **Breaking**: Removes unused class `Arguments` from `org.partiql.lang.eval`.
- **Breaking**: Removes unused parameter `args: Arguments` from `org.partiql.lang.eval.ExprFunctionkt.call()` method.

### Security

### Contributors
Thank you to all who have contributed!
- @howero
- @yuxtang-amazon
- @yliuuuu
- @johqunn
- @<your-username>

## [0.12.0-alpha] - 2023-06-14

### Added

- Adds support for using EXCLUDED within DML ON-CONFLICT-ACTION conditions. Closes #1111.

### Changed

- Updates Kotlin target from 1.4 (DEPRECATED) to 1.6
- Moves PartiqlAst, PartiqlLogical, PartiqlLogicalResolved, and PartiqlPhysical (along with the transforms)
  to a new project, `partiql-ast`. These are still imported into `partiql-lang` with the `api` annotation. Therefore,
  no action is required to consume the migrated classes. However, this now gives consumers of the AST, Experimental Plans,
  Visitors, and VisitorTransforms the option of importing them directly using: `org.partiql:partiql-ast:${VERSION}`.
  The file `partiql.ion` is still published in the `partiql-lang-kotlin` JAR.
- Moves internal class org.partiql.lang.syntax.PartiQLParser to org.partiql.lang.syntax.impl.PartiQLPigParser as we refactor for explicit API.
- Moves ANTLR grammar to `partiql-parser` package. The files `PartiQL.g4` and `PartiQLTokens.g4` are still published in the `partiql-lang-kotlin` JAR.
- **Breaking**: Adds new property, `rowAlias`, to experimental `PartiqlLogical.DmlOperation.DmlUpdate`,
  `PartiqlLogical.DmlOperation.DmlReplace`, `PartiqlLogicalResolved.DmlOperation.DmlUpdate`,
  `PartiqlLogicalResolved.DmlOperation.DmlReplace`, `PartiqlPhysical.DmlOperation.DmlUpdate`, and
  `PartiqlPhysical.DmlOperation.DmlReplace`.

### Deprecated

### Fixed

### Removed
- **Breaking**: Removes deprecated `org.partiql.annotations.PartiQLExperimental`
- **Breaking**: Removes deprecated/unused `blacklist()` and `denyList()` from `org.partiql.lang.eval`
- **Breaking**: Removes deprecated enum `LEGACY` in `org.partiql.lang.eval.CompileOptions`
- **Breaking**: Removes deprecated `org.partiql.lang.eval.ExprValueFactory`, as well as all methods that had its instance
  among arguments. The counterparts of these methods without an ExprValueFactory are still available. The affected methods
  include: `ofIonStruct()` in `org.partiql.lang.eval.Bindings`, a constructor of `org.partiql.lang.CompilerPipeline`,
  `convert()` in `org.partiql.lang.eval.io.DelimitedValues.ConversionMode`, `exprValue()` from
  `org.partiql.lang.eval.io.DelimitedValues`, a constructor for `org.partiql.lang.eval.physical.EvaluatorState`, and
  `valueFactory`, `build`, `builder`, `standard` in `org.partiql.lang.CompilerPipeline`
- **Breaking**: Removes deprecated `org.partiql.lang.eval.visitors.GroupKeyReferencesVisitorTransform`

- **Breaking**: Removes `org.partiql.lang.mappers.StaticTypeMapper`
- **Breaking**: Removes `org.partiql.lang.mappers.IonSchemaMapper`
- **Breaking**: Removes `org.partiql.lang.mappers.TypeNotFoundException`
- **Breaking**: Removes `org.partiql.lang.mappers.getBaseTypeName()`
- **Breaking**: Removes unused/deprecated enums `KEYWORD`, `TOKEN_TYPE`, `EXPECTED_TOKEN_TYPE`, `EXPECTED_TOKEN_TYPE_1_OF_2`,
  `EXPECTED_TOKEN_TYPE_2_OF_2`, `TIMESTAMP_STRING`, `NARY_OP` from `org.partiql.lang.errors.Property`
- **Breaking**: Removes unused `tokenTypeValue()` from `org.partiql.lang.errors.PropertyValue`
- **Breaking**: Removes unused `TOKEN_CLASS` from `org.partiql.lang.errors.PropertyType`
- **Breaking**: Removes unused `set(Property, TokenType)` from `org.partiql.lang.errors.PropertyValueMap`
- **Breaking**: Removes unused/deprecated enums `LEXER_INVALID_NAME`, `LEXER_INVALID_OPERATOR`, `LEXER_INVALID_ION_LITERAL`,
  `PARSE_EXPECTED_KEYWORD`, `PARSE_EXPECTED_TOKEN_TYPE`, `PARSE_EXPECTED_2_TOKEN_TYPES`, `PARSE_EXPECTED_TYPE_NAME`,
  `PARSE_EXPECTED_WHEN_CLAUSE`, `PARSE_EXPECTED_WHERE_CLAUSE`, `PARSE_EXPECTED_CONFLICT_ACTION`, `PARSE_EXPECTED_RETURNING_CLAUSE`,
  `PARSE_UNSUPPORTED_RETURNING_CLAUSE_SYNTAX`, `PARSE_UNSUPPORTED_TOKEN`, `PARSE_EXPECTED_MEMBER`, `PARSE_UNSUPPORTED_SELECT`,
  `PARSE_UNSUPPORTED_CASE`, `PARSE_UNSUPPORTED_CASE_CLAUSE`, `PARSE_UNSUPPORTED_ALIAS`, `PARSE_UNSUPPORTED_SYNTAX`,
  `PARSE_UNSUPPORTED_SYNTAX`, `PARSE_INVALID_PATH_COMPONENT`, `PARSE_MISSING_IDENT_AFTER_AT`, `PARSE_UNEXPECTED_OPERATOR`,
  `PARSE_UNEXPECTED_TERM`, `PARSE_UNEXPECTED_KEYWORD`, `PARSE_EXPECTED_EXPRESSION`, `PARSE_EXPECTED_LEFT_PAREN_AFTER_CAST`,
  `PARSE_EXPECTED_LEFT_PAREN_VALUE_CONSTRUCTOR`, `PARSE_EXPECTED_LEFT_PAREN_BUILTIN_FUNCTION_CALL`,
  `PARSE_EXPECTED_RIGHT_PAREN_BUILTIN_FUNCTION_CALL`, `PARSE_EXPECTED_ARGUMENT_DELIMITER`, `PARSE_CAST_ARITY`,
  `PARSE_INVALID_TYPE_PARAM`, `PARSE_EMPTY_SELECT`, `PARSE_SELECT_MISSING_FROM`, `PARSE_MISSING_OPERATION`,
  `PARSE_MISSING_SET_ASSIGNMENT`, `PARSE_EXPECTED_IDENT_FOR_GROUP_NAME`, `PARSE_EXPECTED_IDENT_FOR_ALIAS`,
  `PARSE_EXPECTED_KEYWORD_FOR_MATCH`, `PARSE_EXPECTED_IDENT_FOR_MATCH`, `PARSE_EXPECTED_LEFT_PAREN_FOR_MATCH_NODE`,
  `PARSE_EXPECTED_RIGHT_PAREN_FOR_MATCH_NODE`, `PARSE_EXPECTED_LEFT_BRACKET_FOR_MATCH_EDGE`,
  `PARSE_EXPECTED_RIGHT_BRACKET_FOR_MATCH_EDGE`, `PARSE_EXPECTED_PARENTHESIZED_PATTERN`, `PARSE_EXPECTED_EDGE_PATTERN_MATCH_EDGE`,
  `PARSE_EXPECTED_EQUALS_FOR_MATCH_PATH_VARIABLE`, `PARSE_EXPECTED_AS_FOR_LET`, `PARSE_UNSUPPORTED_CALL_WITH_STAR`,
  `PARSE_NON_UNARY_AGREGATE_FUNCTION_CALL`, `PARSE_NO_STORED_PROCEDURE_PROVIDED`, `PARSE_MALFORMED_JOIN`,
  `PARSE_EXPECTED_IDENT_FOR_AT`, `PARSE_INVALID_CONTEXT_FOR_WILDCARD_IN_SELECT_LIST`,
  `PARSE_CANNOT_MIX_SQB_AND_WILDCARD_IN_SELECT_LIST`, `PARSE_ASTERISK_IS_NOT_ALONE_IN_SELECT_LIST`,
  `SEMANTIC_DUPLICATE_ALIASES_IN_SELECT_LIST_ITEM`, `SEMANTIC_NO_SUCH_FUNCTION`, `SEMANTIC_INCORRECT_ARGUMENT_TYPES_TO_FUNC_CALL`,
  `EVALUATOR_NON_TEXT_STRUCT_KEY`, `SEMANTIC_INCORRECT_NODE_ARITY`, `SEMANTIC_ASTERISK_USED_WITH_OTHER_ITEMS`,
  `getKeyword()` from `org.partiql.lang.errors.ErrorCode`
- **Breaking**: Removes unused `fillErrorContext()` from `org.partiql.lang.eval`
- **Breaking**: Removes deprecated `isNull()` from `org.partiql.lang.eval.ExprValueType`
- **Breaking**: Remove unused `fromTypeName()`, `fromSqlDataType()`, `fromSqlDataTypeOrNull()` from `org.partiql.lang.eval.ExprValueType`
- **Breaking**: Removes deprecated `org.partiql.lang.syntax.Lexer`
- **Breaking**: Removes unused `STANDARD_AGGREGATE_FUNCTIONS`, `OperatorPrecedenceGroups` from `org.partiql.lang.syntax`
- **Breaking**: Removes deprecated `org.partiql.lang.syntax.SourcePosition`
- **Breaking**: Removes deprecated `org.partiql.lang.syntax.SourceSpan`
- **Breaking**: Removes deprecated `org.partiql.lang.syntax.Token`
- **Breaking**: Removes deprecated `org.partiql.lang.syntax.TokenType`
- **Breaking**: Stops publishing PartiQL ISL to Maven Central. The last published version is https://central.sonatype.com/artifact/org.partiql/partiql-isl-kotlin/0.11.0
- **Breaking**: Removes unused package `org.partiql.lang.schemadiscovery` which included unused classes of:
  `SchemaInferencerFromExample`, `SchemaInferencerFromExampleImpl`, `TypeConstraint`, `NormalizeNullableVisitorTransform`,
  `NormalizeDecimalPrecisionsToUpToRange`, and `IonExampleParser`.
- **Breaking**: Removes unused package `org.partiql.lang.partiqlisl` which includes unused classes/methods: `ResourceAuthority`,
  `getResourceAuthority()`, and `loadPartiqlIsl()`.
- **Breaking**: Plan nodes cannot be directly instantiated. To instantiate, use the `Plan` (DEFAULT) factory.
- **Breaking**: PlanRewriter has been moved from `org.partiql.plan.visitor.PlanRewriter` to `org.partiql.plan.util.PlanRewriter`

### Security

### Contributors
Thank you to all who have contributed!
- @johnedquinn
- @RCHowell
- @vgapeyev

## [0.11.0-alpha] - 2023-05-22

### Added

- Adds an initial implementation of GPML (Graph Pattern Matching Language), following
  PartiQL [RFC-0025](https://github.com/partiql/partiql-docs/blob/main/RFCs/0025-graph-data-model.md)
  and [RFC-0033](https://github.com/partiql/partiql-docs/blob/main/RFCs/0033-graph-query.md).
  This initial implementation includes:
  - A file format for external graphs, defined as a schema in ISL (Ion Schema Language),
    as well as an in-memory graph data model and a reader for loading external graphs into it.
  - CLI shell commands `!add_graph` and `!add_graph_from_file` for bringing
    externally-defined graphs into the evaluation environment.
  - Evaluation of straight-path patterns with simple label matching and
    all directed/undirected edge patterns.
- Adds new `TupleConstraint` variant, `Ordered`, to represent ordering in `StructType`. See the KDoc for more information.

### Changed

- **Breaking**: The `fields` attribute of `org.partiql.types.StructType` is no longer a `Map<String, StaticType>`. It is
  now a `List<org.partiql.types.StructType.Field>`, where `Field` contains a `key (String)` and `value (StaticType)`. This
  is to allow duplicates within the `StructType`.

### Deprecated

### Fixed

- Fixes the ability for JOIN predicates to access the FROM source aliases and corresponding attributes.

### Removed

### Security

## [0.10.0-alpha] - 2023-05-05

### Added
- Added numeric builtins ABS, SQRT, EXP, LN, POW, MOD.
- Added standard SQL built-in functions POSITION, OVERLAY, LENGTH, BIT_LENGTH, OCTET_LENGTH, CARDINALITY,
  an additional builtin TEXT_REPLACE, and standard SQL aggregations on booleans EVERY, ANY, SOME.
- **Breaking** Added coercion of SQL-style subquery to a single value, as defined in SQL for
  subqueries occurring in a single-value context and outlined in Chapter 9 of the PartiQL specification.
  This is backward incompatible with the prior behavior (which left the computed collection as is),
  but brings it in conformance with the specification.
- Added `partiql-plan` package which contains experimental PartiQL Plan data structures.
- Initializes SPI Framework under `partiql-spi`.
- Models experimental `Schema` with constraints.
  With this change, we're introducing `Tuple` and `Collection` constraints to be able to model the shape of data as
  constraints.
- Introduces the PartiQLSchemaInferencer and PlannerSession
  - The PlannerSession describes the current session and is used by the PartiQLSchemaInferencer.
  - The PartiQLSchemaInferencer provides a function, `infer`, to aid in inferring the output `StaticType` of a
    PartiQL Query. See the KDoc for more information and examples.
- Adds back ability to convert an `IonDatagram` to an `ExprValue` using `of(value: IonValue): ExprValue` and `newFromIonValue(value: IonValue): ExprValue`
- Adds support for SQL's CURRENT_USER in the AST, EvaluatingCompiler, experimental planner implementation, and Schema Inferencer.
  - Adds the AST node `session_attribute`.
  - Adds the function `EvaluationSession.Builder::user()` to add the CURRENT_USER to the EvaluationSession
- Adds support for parsing and planning of `INSERT INTO .. AS <alias> ... ON CONFLICT DO [UPDATE|REPLACE] EXCLUDED WHERE <expr>`
- Adds the `statement.dml` and `dml_operation` node to the experimental PartiQL Physical Plan.

### Changed

- Deprecates the project level opt-in annotation `PartiQLExperimental` and split it into feature level. `ExperimentalPartiQLCompilerPipeline` and `ExperimentalWindowFunctions`.
- **Breaking**: Moves StaticType to `partiql-types`.
  - All references to static types need to modify their imports accordingly. For example,
    `org.partiql.lang.types.IntType` is now `org.partiql.types.IntType`.
  - Please modify existing dependencies accordingly. You may need to add dependency `org.partiql:partiql-types:0.10.0`.
  - Also, several methods within StaticType have been moved to a utility class within `partiql-lang-kotln`. See the below list:
    1. `org.partiql.lang.types.StaticType.fromExprValueType` -> `org.partiql.lang.types.StaticTypeUtils.staticTypeFromExprValueType`
    2. `org.partiql.lang.types.StaticType.fromExprValue` -> `org.partiql.lang.types.StaticTypeUtils.staticTypeFromExprValue`
    3. `org.partiql.lang.types.StaticType.isInstance` -> `org.partiql.lang.types.StaticTypeUtils.isInstance`
    4. `org.partiql.lang.types.StaticType.isComparableTo` -> `org.partiql.lang.types.StaticTypeUtils.areStaticTypesComparable`
    5. `org.partiql.lang.types.StaticType.isSubTypeOf` -> `org.partiql.lang.types.StaticTypeUtils.isSubTypeOf`
    5. `org.partiql.lang.types.StaticType.typeDomain` -> `org.partiql.lang.types.StaticTypeUtils.getTypeDomain`
    6. `org.partiql.lang.types.SingleType.getRuntimeType` -> `org.partiql.lang.types.StaticTypeUtils.getRuntimeType`
    7. `org.partiql.lang.types.StringType.StringLengthConstraint.matches` -> `org.partiql.lang.types.StaticTypeUtils.stringLengthConstraintMatches`
- **Breaking**: Removes deprecated `ionSystem()` function from PartiQLCompilerBuilder and PartiQLParserBuilder
- **Breaking**: Adds a new property `as_alias` to the `insert` AST node.
- **Breaking**: Adds new property `condition` to the AST nodes of `do_replace` and `do_update`
- **Breaking**: Adds `target_alias` property to the `dml_insert`, `dml_replace`, and `dml_update` nodes within the
  Logical and Logical Resolved plans
- **Breaking**: Adds `condition` property to the `dml_replace` and `dml_update` nodes within the
  Logical and Logical Resolved plans

### Deprecated

- `ExprValueFactory` interface marked as deprecated. Equivalent `ExprValue` construction methods are implemented in the `ExprValue` interface as static methods.

### Fixed

- Javadoc jar now contains dokka docs (was broken by gradle commit from 0.9.0)
- ANTLR (PartiQL.g4, PartiQLTokens.g4) and PIG (org/partiql/type-domains/partiql.ion) sources
  are back to being distributed with the jar.
- CLI no longer terminates on user errors in submitted PartiQL (when printing out the AST with !!)
  and no longer prints out stack traces upon user errors.
- Constrained Decimal matching logic.
- Parsing INSERT statements with aliases no longer loses the original table name. Closes #1043.
- Parsing INSERT statements with the legacy ON CONFLICT clause is no longer valid. Similarly, parsing the legacy INSERT
  statement with the up-to-date ON CONFLICT clause is no longer valid. Closes #1063.

### Removed

- The deprecated `IonValue` property in `ExprValue` interface is now removed.
- Removed partiql-extensions to partiql-cli `org.partiql.cli.functions`
- Removed IonSystem from PartiQLParserBuilder
- **Breaking**: Removes node `statement.dml_query` from the experimental PartiQL Physical Plan. Please see the added
  `statement.dml` and `dml_operation` nodes.

### Security

## [0.9.4-alpha] - 2023-04-20

This version reverts many accidental breaking changes introduced in v0.9.3. Its contents are equivalent to v0.9.2.

## [0.9.3-alpha] - 2023-04-12

This version accidentally released multiple breaking changes and is not recommended. Please use v0.9.4 to avoid
breaking changes if migrating from v0.9.2. The breaking changes accidentally introduced in v0.9.3 can be found in v0.10.0.

## [0.9.2-alpha] - 2023-01-20

### Added
- Adds ability to pipe queries to the CLI.
- Adds ability to run PartiQL files as executables by adding support for shebangs.
- Adds experimental syntax for CREATE TABLE, towards addressing
  [#36](https://github.com/partiql/partiql-docs/issues/36) of specifying PartiQL DDL.

### Changed

### Deprecated

### Fixed
- Fixes list/bag ExprValue creation in plan evaluator
- Fixes gradle build issues.

## [0.9.1-alpha] - 2023-01-04

### Added
- Makes the following `PartiQLCompilerBuilder` functions are moved to public
  - `customOperatorFactories`
  - `customFunctions`
  - `customProcedures`

## [0.9.0-alpha] - 2022-12-13

### Added
- Adds simple auto-completion to the CLI.
- Adds the IsListParenthesizedMeta meta to aid in differentiating between parenthesized and non-parenthesized lists
- Adds support for HAVING clause in planner
- Adds support for collection aggregation functions in the EvaluatingCompiler and experimental planner
- Adds support for the syntactic sugar of using aggregations functions in place of their collection aggregation function
  counterparts (in the experimental planner)
- Experimental implementation for window function `Lag` and `Lead`.
- Adds support for EXPLAIN
- Adds continuous performance benchmarking to the CI for existing JMH benchmarks
  - Benchmark results can be seen on the project's GitHub Pages site
- Adds the `pipeline` flag to the CLI to provide experimental usage of the PartiQLCompilerPipeline
- Added `ExprValue.toIonValue(ion: IonSystem)` in kotlin, and `ExprValueExtensionKt.toIonValue(value: ExprValue, ion: IonSystem)` in Java to transform one `ExprValue` to a corresponding `IonValue`.
- Added `ExprValue.of(value: IonValue)` method to construct an `ExprValue` from an `IonValue`.

### Changed
- Now `CompileOption` uses `TypedOpParameter.HONOR_PARAMETERS` as default.
- Updates the CLI Shell Highlighter to use the ANTLR generated lexer/parser for highlighting user queries
- PartiQL MISSING in Ion representation now becomes ion null with annotation of `$missing`, instead of `$partiql_missing`
- PartiQL BAG in Ion representation now becomes ion list with annotation of `$bag`, instead of `$partiql_bag`
- PartiQL DATE in Ion representation now becomes ion timestamp with annotation of `$date`, instead of `$partiql_date`
- PartiQL TIME in Ion representation now becomes ion struct with annotation of `$time`, instead of `$partiql_time`
- Simplifies the aggregation operator in the experimental planner by removing the use of metas
- Increases the performance of the PartiQLParser by changing the parsing strategy
  - The PartiQLParser now attempts to parse queries using the SLL Prediction Mode set by ANTLR
  - If unable to parse via SLL Prediction Mode, it attempts to parse using the slower LL Prediction Mode
  - Modifications have also been made to the ANTLR grammar to increase the speed of parsing joined table references
  - Updates how the PartiQLParser handles parameter indexes to remove the double-pass while lexing
- Changes the expected `Property`'s of `TOKEN_INFO` to use `Property.TOKEN_DESCRIPTION` instead of `Property.TOKEN_TYPE`

### Deprecated
- Marks the GroupKeyReferencesVisitorTransform as deprecated. There is no functionally equivalent class.
- Marks `ionValue` property in `ExprValue` interface as deprecated. The functional equivalent method is `ExprValue.toIonValue(ion: IonSystem)` in kotlin, and `ExprValueKt.toIonValue(value: ExprValue, ion: IonSystem)` in Java.
- Marks `Lexer`, `Token`, `TokenType`, `SourcePosition`, and `SourceSpan` as deprecated. These will be removed without
  any replacement.
- Marks approximately 60 `ErrorCode`'s as deprecated. These will be removed without any replacement.
- Marks `Property.TOKEN_TYPE` as deprecated. Please use `Property.TOKEN_DESCRIPTION`.

### Fixed
- Fixes the ThreadInterruptedTests by modifying the time to interrupt parses. Also adds better exception exposure to
  facilitate debugging.

### Removed
- Removes the deprecated V0 AST in the codebase.
- Removes the deprecated MetaContainer in the codebase, removed interfaces and classes include:
  - [MetaContainer] Interface
  - [MetaContainerImpl]
  - [MetaDeserialize]
  - [MemoizedMetaDeserializer]
- Removes the deprecated Rewriter/AstWalker/AstVisitor in the code base, removed interfaces and classes include:
  - [AstRewriter] Interface & [AstRewriterBase] class
  - [AstVisitor] Interface & [AstVisitorBase] class
  - [AstWalker] class
  - [MetaStrippingRewriter] class
- Removes the deprecated ExprNode and related files in the code base.
  - [Parser] API `parseExprNode(source: String): ExprNode` has been removed.
  - [CompilerPipeline] API `compile(query: ExprNode): Expression` has been removed.
  - [ExprNode] and [AstNode] have been removed.
  - Functions related to conversions between ExprNode and PartiqlAst have been removed.
- Removes the deprecated SqlParser and SqlLexer
- **Breaking**: Removes the `CallAgg` node from the Logical, LogicalResolved, and Physical plans.
- Removes the experimental `PlannerPipeline` and replaces it with `PartiQLCompilerPipeline`.

### Security


## [0.8.2-alpha] - 2022-11-28
### Added
- Adds simple auto-completion to the CLI.

### Changed
- Increases the performance of the PartiQLParser by changing the parsing strategy
  - The PartiQLParser now attempts to parse queries using the SLL Prediction Mode set by ANTLR
  - If unable to parse via SLL Prediction Mode, it attempts to parse using the slower LL Prediction Mode
  - Modifications have also been made to the ANTLR grammar to increase the speed of parsing joined table references
  - Updates how the PartiQLParser handles parameter indexes to remove the double-pass while lexing

## [0.8.1-alpha] - 2022-10-28

### Added
- Extends statement redaction to support `INSERT/REPLACE/UPSERT INTO`.


## [0.8.0-alpha] - 2022-10-14

### Added
- `CHANGELOG.md` with back-filling of the previous releases to the change log to provide more visibility on unreleased
  changes and make the release process easier by using the `unreleased` section of change log. The `CONTRIBUTING.md`
  has also been updated to ensure this is part of the process.
- backward-incompatiblity and dependency questions are added to the project's PR process to provide more context
  on the changes that include these and the alternatives that have been considered.
- README.md badges for GitHub Actions status, codecov, and license
- An experimental (pending [#15](https://github.com/partiql/partiql-docs/issues/15)) embedding of a subset of
  the [GPML (Graph Pattern Matching Language)](https://arxiv.org/abs/2112.06217) graph query, as a new expression
  form `<expr> MATCH <gpml_pattern>`, which can be used as a bag-of-structs data source in the `FROM` clause.   
  The use within the grammar is based on the assumption of a new graph data type being added to the
  specification of data types within PartiQL, and should be considered experimental until the semantics of the graph
  data type are specified.
  - basic and abbreviated node and edge patterns (section 4.1 of the GPML paper)
  - concatenated path patterns  (section 4.2 of the GPML paper)
  - path variables  (section 4.2 of the GPML paper)
  - graph patterns (i.e., comma separated path patterns)  (section 4.3 of the GPML paper)
  - parenthesized patterns (section 4.4 of the GPML paper)
  - path quantifiers  (section 4.4 of the GPML paper)
  - restrictors and selector  (section 5.1 of the GPML paper)
  - pre-filters and post-filters (section 5.2 of the GPML paper)
- Added EvaluatonSession.context: A string-keyed map of arbitrary values which provides a way to make  
  session state such as current user and transaction details available to custom [ExprFunction] implementations
  and custom physical operator implementations.
- Replaces `union`, `intersect`, `except` IR nodes with common `bag_op` IR node
- Add support for CallAgg in Type Inferencer.
- A GitHub Workflow to automatically sync the `docs` directory with the GitHub Wiki
- Introduces the `PartiQLParser`, an implementation of `Parser` using `ANTLR`
  - Matches the functionality of the existing `SqlParser`
  - Now catches a StackOverflowError and throws a ParserException
  - Support for DQL, DDL, DML, GPML, and EXEC
  - Handles consistency and precedence issues seen in SqlParser
    - See GitHub Issues [#709](https://github.com/partiql/partiql-lang-kotlin/issues/709), [#708](https://github.com/partiql/partiql-lang-kotlin/issues/708),
      [#707](https://github.com/partiql/partiql-lang-kotlin/issues/707), [#683](https://github.com/partiql/partiql-lang-kotlin/issues/683),
      and [#730](https://github.com/partiql/partiql-lang-kotlin/issues/730)
- Parsing of `INSERT` DML with `ON CONFLICT DO REPLACE EXCLUDED` based on [RFC-0011](https://github.com/partiql/partiql-docs/blob/main/RFCs/0011-partiql-insert.md)
- Adds a subset of `REPLACE INTO` and `UPSERT INTO` parsing based on [RFC-0030](https://github.com/partiql/partiql-docs/blob/main/RFCs/0030-partiql-upsert-replace.md)
  - Parsing of target attributes is not supported yet and is pending [#841](https://github.com/partiql/partiql-lang-kotlin/issues/841)
- Logical plan representation and evaluation support for `INSERT` DML with `ON CONFLICT DO REPLACE EXCLUDED` and `REPLACE INTO` based on [RFC-0011](https://github.com/partiql/partiql-docs/blob/main/RFCs/0011-partiql-insert.md)
- Logical plan representation of `INSERT` DML with `ON CONFLICT DO UPDATE EXCLUDED` and `UPSERT INTO` based on [RFC-0011](https://github.com/partiql/partiql-docs/blob/main/RFCs/0011-partiql-insert.md)
- Enabled projection alias support for ORDER BY clause
- Adds support for PIVOT in the planner consistent with `EvaluatingCompiler`

#### Experimental Planner Additions

- Renamed `PassResult` to PlannerPassResult for clarity. (This is part of the experimental query planner API.)
- The `PlannerPipeline` API now has experimental and partial support for `INSERT` and `DELETE` DML statements—
  tracking PartiQL specification issues are [partiql-docs/#4](https://github.com/partiql/partiql-docs/issues/4) (only
  a subset has been implemented--see examples below) and
  [partiql-docs/#19](https://github.com/partiql/partiql-docs/issues/19).
  - Examples of supported statements include:
    - `INSERT INTO foo << { 'id': 1, 'name': 'bob' }, { 'id': 2, 'name' : 'sue' } >>` (multi record insert)
    - `INSERT INTO foo SELECT c.id, c.name FROM customer AS c` (insert the results of a query into another table)
    - `DELETE FROM foo` (delete all records in a table)
    - `DELETE FROM foo AS f WHERE f.zipCode = '90210'` (delete all records matching a predicate)
- Introduced planner event callbacks as a means to provide a facility that allows the query to be visualized at every
  stage in the `PlannerPipeline` and to generate performance metrics for the individual phases of query planning.  See
  `PlannerPipe.Builder.plannerEventCallback` for details.
- Adds the following optimization passes, none of which are enabled by default:
  - `FilterScanToKeyLookupPass` which performs a simple optimization common to most databases: it converts a filter
    predicate covering a table's complete primary key into a single get-by-key operation, thereby avoiding a full table
    scan.  This may pass leave behind some useless `and` expressions if more `and` operands exist in the filter predicate
    other than primary key field equality expressions.
  - `RemoveUselessAndsPass`, which removes any useless `and` expressions introduced by the previous pass or by the
    query author, e.g. `true and x.id = 42` -> `x.id = 42`), `true and true` -> `true`, etc.
  - `RemoveUselessFiltersPass`, which removes useless filters introduced by the previous pass or by the query author
    (e.g. `(filter (lit true) <bexpr>))` -> `<bexpr>`.
- Add support for `UNPIVOT`, the behavior is expected to be compatible with the `evaluating compiler`.
- Adds support for GROUP BY (aggregations, group keys, etc)
- Adds support for ORDER BY in Planner

### Changed
- The default parser for all components of PartiQL is now the PartiQLParser -- see the deprecation of `SqlParser`
- Parsing of `ORDER BY` clauses will no longer populate the AST with defaults for the 'sort specification'
  (i.e., `ASC` or `DESC`) or 'nulls specification' (i.e., `NULLS FIRST` or `NULLS LAST`) when the are not provided in
  the query text. Defaulting of sort order is moved to the evaluator.

### Deprecated
- Deprecates `SqlLexer` and `SqlParser` to be replaced with the `PartiQLParserBuilder`.
- Deprecates helper method, `blacklist`, within `org.partiql.lang.eval` and introduced a functionally equivalent
  `org.partiql.lang.eval.denyList` method.
- Deprecates `TypedOpParameter.LEGACY` to be replaced with `TypedOpParameter.HONOR_PARAMETERS`

### Fixed
- Codecov report uploads in GitHub Actions workflow
- GitHub Actions capability to run on forks
- Negation overflow caused by minimum INT8
- Type mismatch error caused by evaluator's integer overflow check
- Cast function's behavior on positive_infinity, negative_infinity, and NaN explicitly defined and handled.
- Changed Trim Function Specification handling(fixed error message, and now can take case-insensitive trim spec)

### Removed
- README.md badge for travisci
- **Breaking Change**: removed [ExprValueType.typeNames] as needed by the future work of legacy parser removal and OTS
- **Breaking Change**: [PartiqlPhysical.Type.toTypedOpParameter()] now becomes an internal function
- **Breaking Change**: [PartiqlAst.Type.toTypedOpParameter()] is removed
- **Breaking Change**: [PartiqlAstSanityValidator] now becomes an internal class
- **Breaking Change**: [PartiqlPhysicalSanityValidator] is removed
- **Breaking Change**: the following custom type AST nodes are removed from `partiql.ion` file: `es_boolean`, `es_integer`, `es_float`,
  `es_text`, `es_any`, `spark_short`, `spark_integer`, `spark_long`, `spark_double`, `spark_boolean`, `spark_float`,
  `rs_varchar_max`, `rs_integer`, `rs_bigint`, `rs_boolean`, `rs_real`, `rs_double_precision`.
  The related visitor transform `CustomTypeVisitorTransform` is also removed.
  See [Issue 510](https://github.com/partiql/partiql-lang-kotlin/issues/510) for more details.


### Security

## [0.7.0-alpha] - 2022-06-23
### Added
- An experimental query planner API along with logical and physical plans structures with the support of non-default
  physical operator implementations.
- An optional flag, `--wrap-ion`, to give users the old functionality of reading multiple Ion values (previous behavior).
- Benchmark framework and benchmark implementation for `LIKE` performance
- Convenience `StaticType` for `TEXT` and `NUMERIC`
- Enable `MIN` and `MAX` to work with all the data-types.
- Introduction of `extensions` and addition of the `query_ddb` function to allow querying AWS DynamoDB from the CLI.
- Replacement of REPL with [JLine](https://jline.github.io/) shell
- Syntax highlighting for CLI
- Three additional CLI flags:
  - `-r --projection-iter-behavior:` Controls the behavior of ExprValue.iterator in the projection result:
    (default: FILTER_MISSING) [FILTER_MISSING, UNFILTERED]
  - `-t --typed-op-behavior`: indicates how CAST should behave: (default: HONOR_PARAMETERS) [LEGACY, HONOR_PARAMETERS]
  - `-v --undefined-variable-behavior`: Defines the behavior when a non-existent variable is referenced:
    (default: ERROR) [ERROR, MISSING]
- `--input-format` flag to the CLI
- `CEIL` and `FLOOR` functions
- `DATE/TIME` formatting and the support for `DATE/TIME` in Ion data format

### Changed
- `LIKE` matching via compilation to `java.util.regex.Pattern`
- Run `ktlint` before tests.

### Removed
- [breaking change] Removal of Field `EVALUATOR_SQL_EXCEPTION` from `ErrorCode` class:
  A client program may be interrupted by `NoSuchFieldError` exception.
- [breaking change] Removal of `NodeMetadata` from `org.partiql.lang.eval`:
  A client program may be interrupted by `NoClassDefFoundError` exception.

### Fixed
- Fix `write_file` CLI function; the old function required the input to be a `string`, but it must be a generic type.
- Add `ktlint` task dependency to enable execution optimizations and reducing he build time by ~ `30%`.
- Adjust handling of Ion input (requiring single value)
- Adjust handling of Ion output (outputting the real value)
- Adds missing metas to `ORDER BY` `ExprNode` and `PartiqlAst` (E.g. source location), which limits error message
  reporting.

## [0.6.0-alpha] - 2022-04-06
### Added
- [cli] Add permissive mode evaluation option to CLI/REPL [#545](https://github.com/partiql/partiql-lang-kotlin/pull/545)
- `ORDER BY` implementation in evaluator [#554](https://github.com/partiql/partiql-lang-kotlin/pull/554)
- [build] Adds `ktlint` to gradle build [#542](https://github.com/partiql/partiql-lang-kotlin/pull/542)

### Changed
- For `ExprFunction`, replace `Environment` with `EvaluationSession` [#559](https://github.com/partiql/partiql-lang-kotlin/pull/559)
- Migrate to PIG `v0.5.0` [#563](https://github.com/partiql/partiql-lang-kotlin/pull/563)
- [build] Increase build performance w/ Gradle upgrade to 7.4 [#539](https://github.com/partiql/partiql-lang-kotlin/pull/539)
- [build] Upgrade `dokka` to `1.6.10`, set `org.gradle.jvmargs` [#568](https://github.com/partiql/partiql-lang-kotlin/pull/568)
- Changed `Path` AST node to use its root node source location [#527](https://github.com/partiql/partiql-lang-kotlin/pull/527)
- Improve the `CAST` assertion assertEval [#523](https://github.com/partiql/partiql-lang-kotlin/pull/523)
- [build] Bump Kotlin version to `1.4.32` from `1.4.0` [#548](https://github.com/partiql/partiql-lang-kotlin/pull/548)
- [breaking-change] changing `ExprFunction`'s usage of `Environment` to `EvaluationSession` along with some other
  classes containing implementation details made internal as part of [#559](https://github.com/partiql/partiql-lang-kotlin/pull/559).

### Deprecated
- Deprecate `ExprNode` [#535](https://github.com/partiql/partiql-lang-kotlin/pull/535)

### Fixed
- Fix all compiler warnings [#562](https://github.com/partiql/partiql-lang-kotlin/pull/562)

### Removed
- Clean up `ExprFunction` test [#529](https://github.com/partiql/partiql-lang-kotlin/pull/529)

## [0.5.0-alpha] - 2022-02-11
### Added
- Adds a static type inferencer for static query checks and query type inference
- Adds multiple exception logging and severity level API
- Adds the dataguide API which can be used to infer Ion schema from Ion data
  - Also adds mappers to and from PartiQL’s static type and ISL
- Refactor of PartiQL’s `StaticType`
- Refactors `ExprFunction` interface
- Adds evaluator option for `PERMISSIVE` mode
- Adds support for `CAN_CAST` and `CAN_LOSSLESS_CAST`
- Adds evaluation-time function call (`ExprFunction`) argument type checks
- Adds `integer8`, `int8`, `bigint`, `int2`, and `integer2` as type names
- Adds support for `OFFSET` [#451](https://github.com/partiql/partiql-lang-kotlin/pull/451)
- [cli] Uses Apache's CSVParser for file reading [#474](https://github.com/partiql/partiql-lang-kotlin/pull/474) and
- ability to read custom CSV configurations [#480](https://github.com/partiql/partiql-lang-kotlin/pull/480)

### Changed
- Upgrades Kotlin version to `1.4`
- Modeled `NULLIF` and `COALESCE` as `PartiqlAst` nodes rather than `ExprFunctions`
- Started parameterization of evaluation tests

### Deprecated
- Deprecate `ExprNode` in parser [#464](https://github.com/partiql/partiql-lang-kotlin/pull/464)

### Fixed
- Fixes evaluator behavior to error for structs with non-text keys
- Corrects the parser error for unexpected reserved keywords in a select list
- Fixes static initializing cycle with lazy initialization of `SqlDataType`
- Fixes unknown propagation for `IN` operator
- Fixes bug in precision check for `NUMERIC`
- Makes unknown simple `CASE WHEN` predicate the same as `false`
- Make unknown branch predicates the same as false for searched `CASE WHEN`
- Disallows duplicate projected fields in select list query
- Fixes `EXTRACT` `ExprFunction` to return a `decimal` instead of `float`
- Fixes `EXISTS` and `DATE_DIFF` function signatures
- Fixes `GROUP BY` for more than 2 nested path expressions [#461](https://github.com/partiql/partiql-lang-kotlin/pull/461)
- [cli] Fixes `CLI` command bug when input data is empty [#478](https://github.com/partiql/partiql-lang-kotlin/pull/478)
- [cli] Fixes `CLI` bug when outputting `IONTEXT` to file [#479](https://github.com/partiql/partiql-lang-kotlin/pull/479)

### Removed
- Removes wildcard imports in cli [#483](https://github.com/partiql/partiql-lang-kotlin/pull/483) and
  lang [#488](https://github.com/partiql/partiql-lang-kotlin/pull/488)
- Removes `DateTimeType` `sealed` class [#489](https://github.com/partiql/partiql-lang-kotlin/pull/489)
- Renames `DateTimePart` type to `DatePart` [#506](https://github.com/partiql/partiql-lang-kotlin/pull/506)

## [0.4.0-alpha] - 2021-10-07

### Added
- Sets up JMH for PartiQL [#427](https://github.com/partiql/partiql-lang-kotlin/pull/427)
- Allows for default timezone configuration [#449](https://github.com/partiql/partiql-lang-kotlin/pull/449)

### Changed
- Uses new PIG major version `v0.4.0` [#454](https://github.com/partiql/partiql-lang-kotlin/pull/454)
- Moves usage of default timezone from parser to evaluator [#448](https://github.com/partiql/partiql-lang-kotlin/pull/448)
- [breaking-change] changes related to imported builders.

### Fixed
- Fixes struct handling of non-text struct field keys [#450](https://github.com/partiql/partiql-lang-kotlin/pull/450)

## [0.2.7-alpha] - 2021-09-13

### Fixed
- Cherry picks "Fix bug causing multiple nested nots to parse very slowly [#436](https://github.com/partiql/partiql-lang-kotlin/pull/436)
  for `v0.2.7` release [#439](https://github.com/partiql/partiql-lang-kotlin/pull/439)
- Cherry picks "Use LazyThreadSafteyMode.PUBLICATION instead of NONE [#433](https://github.com/partiql/partiql-lang-kotlin/pull/433)
  for `v0.2.7` release [#440](https://github.com/partiql/partiql-lang-kotlin/pull/440)

## [0.1.7-alpha] - 2021-09-13

### Fixed
- Cherry picks "Fix bug causing multiple nested nots to parse very slowly [#436](https://github.com/partiql/partiql-lang-kotlin/pull/436)
  for `v0.1.7` release [#441](https://github.com/partiql/partiql-lang-kotlin/pull/441)
- Cherry picks "Use LazyThreadSafteyMode.PUBLICATION instead of NONE [#433](https://github.com/partiql/partiql-lang-kotlin/pull/433)
  for `v0.1.7` release [#442](https://github.com/partiql/partiql-lang-kotlin/pull/442)

## [0.3.4-alpha] - 2021-09-10
### Fixed
- Bug causing multiple nested nots to parse very slowly [#436](https://github.com/partiql/partiql-lang-kotlin/pull/436)

## [0.3.3-alpha] - 2021-09-09
### Changed
- Uses `LazyThreadSafteyMode.PUBLICATION` instead of NONE

## [0.3.1-alpha] - 2021-06-18
### Fixed
- Prevent the `ORDER BY` clause from being dropped in visitor transforms [#420](https://github.com/partiql/partiql-lang-kotlin/pull/420)

## [0.3.0-alpha] - 2021-06-09
### Added
- `DATE` and `TIME` data types
- Enhancements made by/for DynamoDB
- Compile-time `Thread.interrupted()` checks were added to help mitigate the impact of compiling extremely large SQL
  queries.
- Various performance improvements to the compiler were added.

### Changed
- The modeling of `ExprNode` and `PartiqlAst` APIs has changed as needed to account for the enhancements to DML statements
  and `ORDER BY`. Customers using these APIs may be affected.
- Other minor API changes.

### Fixed
- Fixes parser for the top level tokens [#369](https://github.com/partiql/partiql-lang-kotlin/pull/369)
- Make `SIZE` function work with s-expressions. [#379](https://github.com/partiql/partiql-lang-kotlin/pull/379)
- A number of other minor bug fixes and technical debt has been addressed. For a complete list of PRs that made it into
  this release, please see the v0.3.0 GitHub milestone.

## [0.1.6-alpha] - 2021-05-13

### Fixed
- Adds Compile-Time Thread.interrupted() checks [#398](https://github.com/partiql/partiql-lang-kotlin/pull/398)

## [0.1.5-alpha] - 2021-04-27

### Fixed
- Fixes a severe performance issue relating the sanity checks performed on very large queries before compilation. [#391](https://github.com/partiql/partiql-lang-kotlin/pull/391)

## [0.2.6-alpha] - 2021-02-18

### Added
- Functions to convert from UNIX epoch to TIMESTAMP and TIMESTAMP to UNIX epoch. [#330](https://github.com/partiql/partiql-lang-kotlin/pull/330)
- Adds a Rewriter to VisitorTransform [guide](https://github.com/partiql/partiql-lang-kotlin/blob/feb84730c64a2ad0f12c57bef3b1c45e21279538/docs/dev/RewriterToVisitorTransformGuide.md)

### Changed
- Migrates existing `AstRewriters` to PIG’s `VisitorTransform`. [#356](https://github.com/partiql/partiql-lang-kotlin/pull/356)

### Deprecated
- Deprecates AstRewriter, AstRewriterBase, MetaStrippingRewriter, RewriterTestBase

## [0.2.5-alpha] - 2021-01-12

### Added
- System stored procedure calls (`EXEC`) [#345](https://github.com/partiql/partiql-lang-kotlin/pull/345).
  More details on usage can be found [here](https://github.com/partiql/partiql-spec/issues/17)
- CLI: version number and commit hash in REPL [#339](https://github.com/partiql/partiql-lang-kotlin/pull/339)
- CLI: `PARTIQL_PRETTY` output-format for non-interactive use [#349](https://github.com/partiql/partiql-lang-kotlin/pull/349)
- Document thread safety of `CompilerPipeline` [#334](https://github.com/partiql/partiql-lang-kotlin/pull/334)

### Fixed
- Parsing of `TRIM` specification keywords (`BOTH`, `LEADING`, and `TRAILING`) [#326](https://github.com/partiql/partiql-lang-kotlin/pull/326)
- Build failure of `TimestampTemporalAccessorTests` when given a negative year [#346](https://github.com/partiql/partiql-lang-kotlin/pull/346)
- Running of parameterized tests and other test targets [#338](https://github.com/partiql/partiql-lang-kotlin/pull/338) and [#351](https://github.com/partiql/partiql-lang-kotlin/pull/351)

## [0.2.4-alpha] - 2020-11-08

### Fixed
- Fix `LIMIT` clause execution order #300
- Stop treating date parts as if they are string literals #317

## [0.2.3-alpha] - 2020-10-09

### Added
- `LET` (fom `FROM` clauses) implementation.

### Fixed
- fix: bigDecimalOf no-ops when given an Ion decimal [#293](https://github.com/partiql/partiql-lang-kotlin/pull/293)

## [0.1.4-alpha] - 2020-09-30

### Fixed
- This release is a backport of [#286](https://github.com/partiql/partiql-lang-kotlin/pull/286) which was applied on top
  of v0.1.3-alpha.

## [0.2.2-alpha] - 2020-09-29

### Changed
- Improvements to LIKE pattern compilation performance. [#284](https://github.com/partiql/partiql-lang-kotlin/pull/284)

## [0.2.1-alpha] - 2020-06-09

### Fixed
- Fixes [#246](https://github.com/partiql/partiql-lang-kotlin/pull/246)

## [0.2.0-alpha] - 2020-03-26

### Added
- Adds support for `DISTINCT`
- Initial set of DML features.  See [this](https://github.com/partiql/partiql-lang-kotlin/commit/16fefe0f096175a6a7b284313634dfad23858a38) for details.
- New error codes for division by `0` and modulo `0`

### Changed
- [breaking-change] `JOIN` is now **required** to provide an `ON` clause. In previous version an `ON` clause was optional
  which caused ambiguous parsing of multiple `JOIN` for which some had `ON` clause and some had not. The old behaviour
  was also out of Spec.

### Fixed
- Close CLI Stream correctly
- Preserve negative zero when writing values to the console in the REPL/CLI.
- Fix float negative zero equality

### Removed
- Removes invalid syntax check on case expressions with type parameters, e.g., `CAST(a AS DECIMAL(1, 2))` now does not
  throw

## [0.1.3-alpha] - 2020-03-26

### Fixed
- Fix [#228](https://github.com/partiql/partiql-lang-kotlin/pull/228) by removing invalid sanity check.

## [0.1.2-alpha] - 2020-01-10

### Changed
- Optimizes performance of IN operator when right side is used with many literals.

### Fixed
- Fix issue causing the REPL's output stream to be prematurely closed

## [0.1.1-alpha] - 2019-11-21

### Added
- Better printing support

### Changed
- Refactors code in CLI

### Fixed
- Fixes treatment of null values in JOIN conditions

## [0.1.0-alpha] - 2019-07-30

### Added
Initial alpha release of PartiQL.

[Unreleased]: https://github.com/partiql/partiql-lang-kotlin/compare/v1.0.0...HEAD
[1.0.0-rc.3]: https://github.com/partiql/partiql-lang-kotlin/compare/v1.0.0-rc.2...v1.0.0-rc.3
[1.0.0-rc.2]: https://github.com/partiql/partiql-lang-kotlin/compare/v1.0.0-rc.1...v1.0.0-rc.2
[1.0.0-rc.1]: https://github.com/partiql/partiql-lang-kotlin/compare/v1.0.0-perf.1...v1.0.0-rc.1
[0.14.9]: https://github.com/partiql/partiql-lang-kotlin/compare/v0.14.8...v0.14.9
[0.14.8]: https://github.com/partiql/partiql-lang-kotlin/compare/v0.14.7...v0.14.8
[0.14.7]: https://github.com/partiql/partiql-lang-kotlin/compare/v0.14.6...v0.14.7
[0.14.6]: https://github.com/partiql/partiql-lang-kotlin/compare/v0.14.5...v0.14.6
[0.14.5]: https://github.com/partiql/partiql-lang-kotlin/compare/v0.14.4...v0.14.5
[0.14.4]: https://github.com/partiql/partiql-lang-kotlin/compare/v0.14.3...v0.14.4
[0.14.3]: https://github.com/partiql/partiql-lang-kotlin/compare/v0.14.2...v0.14.3
[0.14.2]: https://github.com/partiql/partiql-lang-kotlin/compare/v0.14.1...v0.14.2
[0.14.1]: https://github.com/partiql/partiql-lang-kotlin/compare/v0.14.0-alpha...v0.14.1
[0.14.0-alpha]: https://github.com/partiql/partiql-lang-kotlin/compare/v0.13.2-alpha...v0.14.0-alpha
[0.13.2-alpha]: https://github.com/partiql/partiql-lang-kotlin/compare/v0.13.1-alpha...v0.13.2-alpha
[0.13.1-alpha]: https://github.com/partiql/partiql-lang-kotlin/compare/v0.13.0-alpha...v0.13.1-alpha
[0.13.0-alpha]: https://github.com/partiql/partiql-lang-kotlin/compare/v0.12.0-alpha...v0.13.0-alpha
[0.12.0-alpha]: https://github.com/partiql/partiql-lang-kotlin/compare/v0.11.0-alpha...v0.12.0-alpha
[0.11.0-alpha]: https://github.com/partiql/partiql-lang-kotlin/compare/v0.10.0-alpha...v0.11.0-alpha
[0.10.0-alpha]: https://github.com/partiql/partiql-lang-kotlin/compare/v0.9.4-alpha...v0.10.0-alpha
[0.9.4-alpha]: https://github.com/partiql/partiql-lang-kotlin/compare/v0.9.3-alpha...v0.9.4-alpha
[0.9.3-alpha]: https://github.com/partiql/partiql-lang-kotlin/compare/v0.9.2-alpha...v0.9.3-alpha
[0.9.2-alpha]: https://github.com/partiql/partiql-lang-kotlin/compare/v0.9.1-alpha...v0.9.2-alpha
[0.9.1-alpha]: https://github.com/partiql/partiql-lang-kotlin/compare/v0.9.0-alpha...v0.9.1-alpha
[0.9.0-alpha]: https://github.com/partiql/partiql-lang-kotlin/compare/v0.8.2-alpha...v0.9.0-alpha
[0.8.2-alpha]: https://github.com/partiql/partiql-lang-kotlin/compare/v0.8.1-alpha...v0.8.2-alpha
[0.8.1-alpha]: https://github.com/partiql/partiql-lang-kotlin/compare/v0.8.0-alpha...v0.8.1-alpha
[0.8.0-alpha]: https://github.com/partiql/partiql-lang-kotlin/compare/v0.7.0-alpha...v0.8.0-alpha
[0.7.0-alpha]: https://github.com/partiql/partiql-lang-kotlin/compare/v0.6.0-alpha...v0.7.0-alpha
[0.6.0-alpha]: https://github.com/partiql/partiql-lang-kotlin/compare/v0.5.0-alpha...v0.6.0-alpha
[0.5.0-alpha]: https://github.com/partiql/partiql-lang-kotlin/compare/v0.4.0-alpha...v0.5.0-alpha
[0.4.0-alpha]: https://github.com/partiql/partiql-lang-kotlin/compare/v0.3.4-alpha...v0.4.0-alpha
[0.3.4-alpha]: https://github.com/partiql/partiql-lang-kotlin/compare/v0.3.3-alpha...v0.3.4-alpha
[0.3.3-alpha]: https://github.com/partiql/partiql-lang-kotlin/compare/v0.3.1-alpha...v0.3.3-alpha
[0.3.1-alpha]: https://github.com/partiql/partiql-lang-kotlin/compare/v0.3.0-alpha...v0.3.1-alpha
[0.3.0-alpha]: https://github.com/partiql/partiql-lang-kotlin/compare/v0.2.6-alpha...v0.3.0-alpha
[0.2.7-alpha]: https://github.com/partiql/partiql-lang-kotlin/compare/v0.2.6-alpha...v0.2.7-alpha
[0.2.6-alpha]: https://github.com/partiql/partiql-lang-kotlin/compare/v0.2.5-alpha...v0.2.6-alpha
[0.2.5-alpha]: https://github.com/partiql/partiql-lang-kotlin/compare/v0.2.4-alpha...v0.2.5-alpha
[0.2.4-alpha]: https://github.com/partiql/partiql-lang-kotlin/compare/v0.2.3-alpha...v0.2.4-alpha
[0.2.3-alpha]: https://github.com/partiql/partiql-lang-kotlin/compare/v0.2.2-alpha...v0.2.3-alpha
[0.2.2-alpha]: https://github.com/partiql/partiql-lang-kotlin/compare/v0.2.1-alpha...v0.2.2-alpha
[0.2.1-alpha]: https://github.com/partiql/partiql-lang-kotlin/compare/v0.2.0-alpha...v0.2.1-alpha
[0.2.0-alpha]: https://github.com/partiql/partiql-lang-kotlin/compare/v0.1.7-alpha...v0.2.0-alpha
[0.1.7-alpha]: https://github.com/partiql/partiql-lang-kotlin/compare/v0.1.6-alpha...v0.1.7-alpha
[0.1.6-alpha]: https://github.com/partiql/partiql-lang-kotlin/compare/v0.1.5-alpha...v0.1.6-alpha
[0.1.5-alpha]: https://github.com/partiql/partiql-lang-kotlin/compare/v0.1.4-alpha...v0.1.5-alpha
[0.1.4-alpha]: https://github.com/partiql/partiql-lang-kotlin/compare/v0.1.3-alpha...v0.1.4-alpha
[0.1.3-alpha]: https://github.com/partiql/partiql-lang-kotlin/compare/v0.1.2-alpha...v0.1.3-alpha
[0.1.2-alpha]: https://github.com/partiql/partiql-lang-kotlin/compare/v0.1.1-alpha...v0.1.2-alpha
[0.1.1-alpha]: https://github.com/partiql/partiql-lang-kotlin/compare/v0.1.0-alpha...v0.1.1-alpha
[0.1.0-alpha]: https://github.com/partiql/partiql-lang-kotlin/releases/tag/v0.1.0-alpha<|MERGE_RESOLUTION|>--- conflicted
+++ resolved
@@ -42,11 +42,9 @@
 
 ### Fixed
 - Specify the correct qualifier for `INTERVAL` datum with `MINUTE TO SECOND`
-<<<<<<< HEAD
+- CLI printing of negative interval literals
 - Handle the case where `From` contains multiple table references and enable querying from comma joining multiple values in a from source without any alias
-=======
-- CLI printing of negative interval literals
->>>>>>> c105a0da
+
 
 ### Removed
 
