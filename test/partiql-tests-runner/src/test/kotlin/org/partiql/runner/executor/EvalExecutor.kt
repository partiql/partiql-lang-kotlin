--- conflicted
+++ resolved
@@ -43,19 +43,18 @@
     private val mode: Mode,
 ) : TestExecutor<Statement, Datum> {
 
-<<<<<<< HEAD
-    override fun prepare(statement: String): PartiQLStatement {
-        val stmt = parser.parse(statement).root
+    override fun prepare(input: String): Statement {
         val listener = getErrorListener(mode)
         val ctx = Context.of(listener)
-        val plan = planner.plan(stmt, session, ctx).plan
-        return engine.prepare(plan, session, ctx, mode)
-    }
-
-    private fun getErrorListener(mode: PartiQLEngine.Mode): PErrorListener {
-        return when (mode) {
-            PartiQLEngine.Mode.PERMISSIVE -> PErrorListener.abortOnError()
-            PartiQLEngine.Mode.STRICT -> object : PErrorListener {
+        val ast = parser.parse(input, ctx).root
+        val plan = planner.plan(ast, session, ctx).plan
+        return compiler.prepare(plan, mode, ctx)
+    }
+
+    private fun getErrorListener(mode: Mode): PErrorListener {
+        return when (mode.code()) {
+            Mode.PERMISSIVE -> PErrorListener.abortOnError()
+            Mode.STRICT -> object : PErrorListener {
                 override fun report(error: PError) {
                     when (error.severity.code()) {
                         Severity.ERROR -> throw PErrorException(error)
@@ -73,19 +72,15 @@
                             error.severity = Severity.ERROR()
                             report(error)
                         }
+
                         else -> {
                             // Do nothing
                         }
                     }
                 }
             }
-        }
-=======
-    override fun prepare(input: String): Statement {
-        val ast = parser.parse(input).root
-        val plan = planner.plan(ast, session).plan
-        return compiler.prepare(plan, mode)
->>>>>>> 7102cfef
+            else -> error("This mode is not handled.")
+        }
     }
 
     override fun execute(input: Statement): Datum {
