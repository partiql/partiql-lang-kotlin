--- conflicted
+++ resolved
@@ -20,26 +20,6 @@
 import com.amazon.ionelement.api.field
 import com.amazon.ionelement.api.ionString
 import com.amazon.ionelement.api.ionStructOf
-<<<<<<< HEAD
-import org.partiql.annotations.ExperimentalPartiQLSchemaInferencer
-import org.partiql.cli.pico.PartiQLCommand
-import org.partiql.cli.shell.error
-import org.partiql.cli.shell.info
-import org.partiql.cli.shell.warn
-import org.partiql.lang.errors.ProblemCollector
-import org.partiql.lang.eval.EvaluationSession
-import org.partiql.lang.planner.transforms.PartiQLSchemaInferencer
-import org.partiql.lang.planner.transforms.PlannerSession
-import org.partiql.plan.debug.PlanPrinter
-import org.partiql.plugins.mockdb.LocalPlugin
-import org.partiql.transpiler.Transpiler
-import org.partiql.transpiler.TranspilerProblem
-import org.partiql.transpiler.targets.PartiQLTarget
-import org.partiql.transpiler.targets.RedshiftTarget
-import picocli.CommandLine
-import java.io.PrintStream
-import java.time.Instant
-=======
 import org.partiql.cli.pico.PartiQLCommand
 import org.partiql.cli.shell.info
 import org.partiql.lang.eval.EvaluationSession
@@ -50,7 +30,6 @@
 import picocli.CommandLine
 import java.io.PrintStream
 import java.util.UUID
->>>>>>> 6ec8503f
 import kotlin.system.exitProcess
 
 /**
@@ -69,81 +48,17 @@
  * Consider giving this access to the print stream in Shell.
  * It would have been too hacky without a slight refactor, so now let's just assume System.out for debugging
  */
-@OptIn(ExperimentalPartiQLSchemaInferencer::class)
 object Debug {
 
-<<<<<<< HEAD
-    private val PLUGINS = listOf(LocalPlugin())
-
-    private const val USER_ID = "DEBUG_USER_ID"
-    private val CATALOG_MAP = mapOf(
-=======
     private const val USER_ID = "DEBUG_USER_ID"
 
     private val plugins = listOf(LocalPlugin())
     private val catalogs = mapOf(
->>>>>>> 6ec8503f
         "local" to ionStructOf(
             field("connector_name", ionString("localdb")),
         )
     )
 
-<<<<<<< HEAD
-    private fun ctx(queryId: String, catalog: String, path: List<String> = emptyList()): PartiQLSchemaInferencer.Context {
-        val session = PlannerSession(
-            queryId,
-            USER_ID,
-            catalog,
-            path,
-            CATALOG_MAP,
-            Instant.now(),
-        )
-        val collector = ProblemCollector()
-        return PartiQLSchemaInferencer.Context(session, PLUGINS, collector)
-    }
-
-    @Suppress("UNUSED_PARAMETER")
-    @Throws(Exception::class)
-    fun action(input: String, session: EvaluationSession): String {
-        session.context.forEach {
-            println("${it.key}: ${it.value}")
-        }
-        // IMPLEMENT DEBUG BEHAVIOR HERE
-        val target = when (val t = session.context["target"]) {
-            "partiql" -> PartiQLTarget
-            "redshift" -> RedshiftTarget
-            else -> throw IllegalArgumentException("Unknown target $t")
-        }
-        val context = ctx("test-query", "local", listOf("babel"))
-        val transpiler = Transpiler(target, context)
-        val result = transpiler.transpile(input)
-        val out = PrintStream(System.out)
-
-        val hadProblems = result.problems.isNotEmpty()
-        if (hadProblems) {
-            out.println()
-            for (p in result.problems) {
-                val message = p.toString()
-                when (p.level) {
-                    TranspilerProblem.Level.INFO -> out.info(message)
-                    TranspilerProblem.Level.WARNING -> out.warn(message)
-                    TranspilerProblem.Level.ERROR -> out.error(message)
-                }
-            }
-            out.println()
-            out.info("-- Plan Dump ----------")
-            out.println()
-            // Inspect plan
-            PlanPrinter.append(out, result.plan)
-        }
-        // Dump SQL
-        out.println()
-        out.info("-- Generated [${target.target}] SQL ----------")
-        out.println()
-        println(result.sql)
-        out.println()
-        return if (result.problems.isEmpty()) "OK" else "ERROR"
-=======
     private val planner = PartiQLPlanner.builder().plugins(plugins).build()
     private val parser = PartiQLParserBuilder.standard().build()
 
@@ -153,6 +68,44 @@
     @Suppress("UNUSED_PARAMETER")
     @Throws(Exception::class)
     fun action(input: String, session: EvaluationSession): String {
+        // session.context.forEach {
+        //     println("${it.key}: ${it.value}")
+        // }
+        // // IMPLEMENT DEBUG BEHAVIOR HERE
+        // val target = when (val t = session.context["target"]) {
+        //     "partiql" -> PartiQLTarget
+        //     "redshift" -> RedshiftTarget
+        //     else -> throw IllegalArgumentException("Unknown target $t")
+        // }
+        // val context = ctx("test-query", "local", listOf("babel"))
+        // val transpiler = Transpiler(target, context)
+        // val result = transpiler.transpile(input)
+        // val out = PrintStream(System.out)
+        //
+        // val hadProblems = result.problems.isNotEmpty()
+        // if (hadProblems) {
+        //     out.println()
+        //     for (p in result.problems) {
+        //         val message = p.toString()
+        //         when (p.level) {
+        //             TranspilerProblem.Level.INFO -> out.info(message)
+        //             TranspilerProblem.Level.WARNING -> out.warn(message)
+        //             TranspilerProblem.Level.ERROR -> out.error(message)
+        //         }
+        //     }
+        //     out.println()
+        //     out.info("-- Plan Dump ----------")
+        //     out.println()
+        //     // Inspect plan
+        //     PlanPrinter.append(out, result.plan)
+        // }
+        // // Dump SQL
+        // out.println()
+        // out.info("-- Generated [${target.target}] SQL ----------")
+        // out.println()
+        // println(result.sql)
+        // out.println()
+        // return if (result.problems.isEmpty()) "OK" else "ERROR"
         val out = PrintStream(System.out)
 
         // Parse
@@ -171,6 +124,5 @@
         PlanPrinter.append(out, result.statement)
 
         return "OK"
->>>>>>> 6ec8503f
     }
 }