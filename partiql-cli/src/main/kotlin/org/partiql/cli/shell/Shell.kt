/*
 * Copyright 2022 Amazon.com, Inc. or its affiliates.  All rights reserved.
 *
 * Licensed under the Apache License, Version 2.0 (the "License").
 * You may not use this file except in compliance with the License.
 * A copy of the License is located at:
 *
 *      http://aws.amazon.com/apache2.0/
 *
 * or in the "license" file accompanying this file. This file is distributed on an "AS IS" BASIS,
 * WITHOUT WARRANTIES OR CONDITIONS OF ANY KIND, either express or implied. See the License for the specific
 * language governing permissions and limitations under the License.
 */

package org.partiql.cli.shell

import com.google.common.util.concurrent.Uninterruptibles
import org.fusesource.jansi.AnsiConsole
import org.jline.reader.EndOfFileException
import org.jline.reader.History
import org.jline.reader.LineReader
import org.jline.reader.LineReaderBuilder
import org.jline.reader.UserInterruptException
import org.jline.terminal.Terminal
import org.jline.terminal.TerminalBuilder
import org.jline.utils.AttributedString
import org.jline.utils.AttributedStringBuilder
import org.jline.utils.AttributedStyle
import org.jline.utils.AttributedStyle.BOLD
import org.jline.utils.InfoCmp
import org.joda.time.Duration
import org.partiql.cli.pipeline.Pipeline
import org.partiql.spi.catalog.Session
import org.partiql.value.PartiQLValueExperimental
import org.partiql.value.io.PartiQLValueTextWriter
import java.io.Closeable
import java.io.PrintStream
import java.nio.file.Path
import java.nio.file.Paths
import java.util.Properties
import java.util.concurrent.CountDownLatch
import java.util.concurrent.ExecutorService
import java.util.concurrent.TimeUnit
import java.util.concurrent.atomic.AtomicBoolean
import javax.annotation.concurrent.GuardedBy

private val PROMPT_1 = AttributedStringBuilder()
    .styled(BOLD, "partiql")
    .append(" ▶ ")
    .toAnsi()
private const val PROMPT_2 = "   | "
internal const val BAR_1 = "===' "
internal const val BAR_2 = "--- "

private const val WELCOME_MSG = """
PartiQL Shell"""

/**
 * Commands based upon:
 *  - https://sqlite.org/cli.html
 *  - https://duckdb.org/docs/api/cli/dot_commands
 *  - https://www.postgresql.org/docs/current/app-psql.html
 *
 * Legacy commands
 * ------------------------
 * !list_commands        Prints this message
 * !help                 Prints this message
 * !add_to_global_env    Adds to the global environment key/value pairs of the supplied struct
 * !global_env           Displays the current global environment
 * !add_graph            Adds to the global environment a name and a graph supplied as Ion
 * !add_graph_from_file  Adds to the global environment a name and a graph from an Ion file
 * !history              Prints command history
 * !exit                 Exits the shell
 * !clear                Clears the screen
 */
private const val HELP = """
.cd <path>              Changes the current directory.
.clear                  Clears the screen.
.debug on|off           Toggle debug printing.
.exit                   Exits the shell.
.help                   Prints this message.
.history                Prints command history.
.import <file>          Imports the data in the given file.
.info                   Prints catalog information
.session                Prints session information
.path                   Prints the current search path.
.pwd                    Prints the current directory.
.run <file>             Runs the script.
.set <name> <value>     Sets the shell variable to the given value.
.version                Prints the PartiQL version.
"""

/**
 */

private val EXIT_DELAY: Duration = Duration(3000)

private val SUCCESS: AttributedStyle = AttributedStyle.DEFAULT.foreground(AttributedStyle.GREEN)
private val ERROR: AttributedStyle = AttributedStyle.DEFAULT.foreground(AttributedStyle.RED)
private val INFO: AttributedStyle = AttributedStyle.DEFAULT
private val WARN: AttributedStyle = AttributedStyle.DEFAULT.foreground(AttributedStyle.YELLOW)

private fun ansi(string: String, style: AttributedStyle) = AttributedString(string, style).toAnsi()
internal fun PrintStream.success(string: String) = this.println(ansi(string, SUCCESS))
internal fun PrintStream.error() = this.println()
internal fun PrintStream.error(string: String) = this.println(ansi(string, ERROR))
internal fun PrintStream.info(string: String) = this.println(ansi(string, INFO))
internal fun PrintStream.warn(string: String) = this.println(ansi(string, WARN))

val exiting = AtomicBoolean(false)
val doneCompiling = AtomicBoolean(true)
val donePrinting = AtomicBoolean(true)

/**
 * @param debug specifies whether to print typing information or not.
 */
internal class Shell(
    private val pipeline: Pipeline,
    private val session: Session,
    private val debug: Boolean,
) {

    private var state: State = State(false)

    private class State(
        @JvmField var debug: Boolean,
    )

    private val home: Path = Paths.get(System.getProperty("user.home"))
    private val out = PrintStream(System.out)

    fun start() {
        val interrupter = ThreadInterrupter()
        val exited = CountDownLatch(1)
        // pipelineService.submit(RunnablePipeline(inputs, results, compiler, doneCompiling))
        // printingService.submit(RunnableWriter(out, ConfigurableExprValueFormatter.pretty, values, donePrinting))
        Runtime
            .getRuntime()
            .addShutdownHook(
                Thread {
                    exiting.set(true)
                    interrupter.interrupt()
                    Uninterruptibles.awaitUninterruptibly(exited, EXIT_DELAY.millis, TimeUnit.MILLISECONDS)
                }
            )
        try {
            AnsiConsole.systemInstall()
            run(exiting)
        } catch (ex: java.lang.Exception) {
            ex.printStackTrace()
        } finally {
            exited.countDown()
            interrupter.close()
            AnsiConsole.systemUninstall()
        }
    }

    private val signalHandler = Terminal.SignalHandler { sig ->
        if (sig == Terminal.Signal.INT) {
            exiting.set(true)
        }
    }

    @OptIn(PartiQLValueExperimental::class)
    private fun run(exiting: AtomicBoolean) = TerminalBuilder.builder()
        .name("PartiQL")
        .nativeSignals(true)
        .signalHandler(signalHandler)
        .build().use { terminal ->
            val reader = LineReaderBuilder.builder()
                .terminal(terminal)
                .parser(ShellParser)
                .completer(ShellCompleter)
                .option(LineReader.Option.GROUP_PERSIST, true)
                .option(LineReader.Option.AUTO_LIST, true)
                .option(LineReader.Option.CASE_INSENSITIVE, true)
                .variable(LineReader.LIST_MAX, 10)
                .highlighter(ShellHighlighter)
                .variable(LineReader.HISTORY_FILE, home.resolve(".partiql/.history"))
                .variable(LineReader.SECONDARY_PROMPT_PATTERN, PROMPT_2)
                .build()
            out.info(AttributedStringBuilder().styled(BOLD, WELCOME_MSG).toAnsi())
            out.info("Version: ${version()}")
            out.println()
            try {

                while (!exiting.get()) {
                    val line: String = try {
                        reader.readLine(PROMPT_1)
                    } catch (ex: UserInterruptException) {
                        if (ex.partialLine.isNotEmpty()) {
                            reader.history.add(ex.partialLine)
                        }
                        continue
                    } catch (ex: EndOfFileException) {
                        out.info("^D")
                        return
                    }

                    if (line.isBlank()) {
                        out.success("OK!")
                        continue
                    }

                    if (line.startsWith(".")) {
                        // Handle commands, consider an actual arg parsing library
                        val args = line.trim().substring(1).split(" ")
                        if (state.debug) {
                            out.info("argv: [${args.joinToString()}]")
                        }
                        val command = args[0]
                        when (command) {
                            "clear" -> {
                                // Clear screen
                                terminal.puts(InfoCmp.Capability.clear_screen)
                                terminal.flush()
                            }
                            "debug" -> {
                                // Toggle debug printing
                                val arg1 = args.getOrNull(1)
                                if (arg1 == null) {
                                    out.info("debug: ${state.debug}")
                                    continue
                                }
                                when (arg1) {
                                    "on" -> state.debug = true
                                    "off" -> state.debug = false
                                    else -> out.error("Expected on|off")
                                }
                            }
                            "exit" -> {
                                // Exit
                                return
                            }
                            "help" -> {
                                // Print help
                                out.info(HELP)
                            }
                            "history" -> {
                                // Print history
                                for (entry in reader.history) {
                                    out.println(entry.pretty())
                                }
                            }
                            "info" -> {
                                // Print catalog information
                                out.error("Catalogs do not support listing metadata")
                            }
                            "session" -> {
                                // Print session information
                                out.info("identity: ${session.getIdentity()}")
                                // TODO Session mode, `out.info("mode:         ${session.getMode()")`
                                out.println()
                                out.info("ENVIRONMENT")
                                out.info("-----------")
                                out.info("CURRENT_CATALOG:      ${session.getCatalog()}")
                                out.info("CURRENT_NAMESPACE:    ${session.getNamespace()}")
                                out.println()
                            }
                            "version" -> {
                                out.info(version())
                            }
                            else -> out.error("Unrecognized command .$command")
                        }
                    } else {
<<<<<<< HEAD
                        val result = try {
                            pipeline.execute(line, session)
                        } catch (e: Pipeline.PipelineException) {
                            e.message?.let {
                                out.error()
                                out.error(it)
                                out.error()
                            }
                            continue
                        }
                        when (result) {
                            is PartiQLResult.Error -> throw result.cause
                            is PartiQLResult.Value -> {
                                out.appendLine()
                                out.info("=== RESULT ===")
                                val writer = PartiQLValueTextWriter(out)
                                writer.append(result.value.toPartiQLValue()) // TODO: Create a Datum writer
                                out.appendLine()
                                out.appendLine()
                                out.success("OK!")
                            }
                        }
=======
                        val result = pipeline.execute(line, session)
                        val writer = PartiQLValueTextWriter(out)
                        writer.append(result.toPartiQLValue()) // TODO: Create a Datum writer
                        out.appendLine()
                        out.appendLine()
                        out.info("OK!")
>>>>>>> 7102cfef
                    }
                }
            } catch (ex: Exception) {
                out.error(ex.stackTraceToString())
            }
        }

    /** After a command [detectedCommand] has been detected to start the user input,
     * analyze the entire [wholeLine] user input again, expecting to find more input after the command.
     * Returns the extra input or null if none present.  */
    private fun requireInput(wholeLine: String, detectedCommand: String): String? {
        val input = wholeLine.trim().removePrefix(detectedCommand).trim()
        if (input.isEmpty() || input.isBlank()) {
            out.error("Command $detectedCommand requires input.")
            return null
        }
        return input
    }

    private fun requireTokenAndMore(input: String, detectedCommand: String): Pair<String, String>? {
        val trimmed = input.trim()
        val n = trimmed.indexOf(' ')
        if (n == -1) {
            out.error("Command $detectedCommand, after token $trimmed, requires more input.")
            return null
        }
        val token = trimmed.substring(0, n)
        val rest = trimmed.substring(n).trim()
        return Pair(token, rest)
    }

    /**
     * If nothing was caught and execution finished: return null
     * If something was caught: resets service and returns defaultReturn
     */
    private fun catchCancellation(
        doneExecuting: AtomicBoolean,
        cancellationFlag: AtomicBoolean,
        service: ExecutorService,
        addToQueue: () -> Unit,
    ) {
        doneExecuting.set(false)
        addToQueue.invoke()
        while (!doneExecuting.get()) {
            if (exiting.get()) {
                service.shutdown()
                service.shutdownNow()
                cancellationFlag.set(false)
            }
        }
    }

    private fun version(): String {
        val properties = Properties()
        properties.load(this.javaClass.getResourceAsStream("/partiql.properties"))
        return "${properties.getProperty("version")}-${properties.getProperty("commit")}"
    }

    private fun waitUntil(until: Boolean, actual: AtomicBoolean) {
        while (actual.get() != until) {
            // Do nothing
        }
    }

    /**
     * Pretty print a History.Entry with a gutter for the entry index
     */
    private fun History.Entry.pretty(): String {
        val entry = StringBuilder()
        for (line in this.line().lines()) {
            entry.append('\t').append(line).append('\n')
        }
        return AttributedStringBuilder()
            .style(AttributedStyle.DEFAULT.foreground(AttributedStyle.CYAN))
            .append(java.lang.String.format("%5d", this.index() + 1))
            .style(AttributedStyle.DEFAULT)
            .append(entry.trimEnd())
            .toAnsi()
    }
}

private class ThreadInterrupter : Closeable {

    private val thread = Thread.currentThread()

    @GuardedBy("this")
    private var processing = true

    @Synchronized
    fun interrupt() {
        if (processing) {
            thread.interrupt()
        }
    }

    @Synchronized
    override fun close() {
        processing = false
        Thread.interrupted()
    }
}<|MERGE_RESOLUTION|>--- conflicted
+++ resolved
@@ -263,7 +263,6 @@
                             else -> out.error("Unrecognized command .$command")
                         }
                     } else {
-<<<<<<< HEAD
                         val result = try {
                             pipeline.execute(line, session)
                         } catch (e: Pipeline.PipelineException) {
@@ -274,26 +273,13 @@
                             }
                             continue
                         }
-                        when (result) {
-                            is PartiQLResult.Error -> throw result.cause
-                            is PartiQLResult.Value -> {
-                                out.appendLine()
-                                out.info("=== RESULT ===")
-                                val writer = PartiQLValueTextWriter(out)
-                                writer.append(result.value.toPartiQLValue()) // TODO: Create a Datum writer
-                                out.appendLine()
-                                out.appendLine()
-                                out.success("OK!")
-                            }
-                        }
-=======
-                        val result = pipeline.execute(line, session)
+                        out.appendLine()
+                        out.info("=== RESULT ===")
                         val writer = PartiQLValueTextWriter(out)
                         writer.append(result.toPartiQLValue()) // TODO: Create a Datum writer
                         out.appendLine()
                         out.appendLine()
-                        out.info("OK!")
->>>>>>> 7102cfef
+                        out.success("OK!")
                     }
                 }
             } catch (ex: Exception) {
