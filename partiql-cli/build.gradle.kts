/*
 * Copyright Amazon.com, Inc. or its affiliates. All Rights Reserved.
 *
 * Licensed under the Apache License, Version 2.0 (the "License").
 * You may not use this file except in compliance with the License.
 * A copy of the License is located at
 *
 *     http://www.apache.org/licenses/LICENSE-2.0
 *
 * or in the "license" file accompanying this file. This file is distributed
 * on an "AS IS" BASIS, WITHOUT WARRANTIES OR CONDITIONS OF ANY KIND, either
 * express or implied. See the License for the specific language governing
 * permissions and limitations under the License.
 */

plugins {
    id(Plugins.application)
    id(Plugins.conventions)
}

dependencies {
    implementation(project(":partiql-lang"))
    implementation(project(":partiql-ast"))
    implementation(project(":partiql-parser"))
    implementation(project(":partiql-plan"))
    implementation(project(":partiql-planner"))
    implementation(project(":partiql-types"))
<<<<<<< HEAD
    implementation(project(":plugins:partiql-mockdb"))
=======
    implementation(project(":partiql-spi"))
>>>>>>> 1b07d3d3
    implementation(Deps.csv)
    implementation(Deps.awsSdkBom)
    implementation(Deps.awsSdkDynamodb)
    implementation(Deps.guava)
    implementation(Deps.jansi)
    implementation(Deps.jline)
    implementation(Deps.joda)
    implementation(Deps.picoCli)
    implementation(Deps.kotlinReflect)
    testImplementation(Deps.mockito)
}

application {
    applicationName = "partiql"
    mainClass.set("org.partiql.cli.Main")
}

distributions {
    main {
        distributionBaseName.set("partiql-cli")
        contents {
            from("archive") // include contents of `archive/` in the distribution archive
        }
    }
}

tasks.named<Tar>("distTar") {
    compression = Compression.GZIP
}

tasks.named<JavaExec>("run") {
    standardInput = System.`in`
}

tasks.register<GradleBuild>("install") {
    tasks = listOf("assembleDist", "distZip", "installDist")
}

val testingPluginDirectory = "$buildDir/tmp/plugins"
val mockDBPluginDirectory = "$testingPluginDirectory/mockdb"

tasks.register<Copy>("generateMockDBJAR") {
    dependsOn(":plugins:partiql-mockdb:assemble")
    from("${rootProject.projectDir}/plugins/partiql-mockdb/build/libs")
    into(mockDBPluginDirectory)
    include("partiql-mockdb-*.jar")
}

tasks.test.configure {
    dependsOn(tasks.findByName("generateMockDBJAR"))
}

tasks.withType<Test>().configureEach {
    systemProperty("testingPluginDirectory", testingPluginDirectory)
}

// Version 1.7+ removes the requirement for such compiler option.
tasks.withType<org.jetbrains.kotlin.gradle.tasks.KotlinCompile>().configureEach {
    kotlinOptions
        .freeCompilerArgs += "-opt-in=kotlin.RequiresOptIn"
}<|MERGE_RESOLUTION|>--- conflicted
+++ resolved
@@ -25,11 +25,8 @@
     implementation(project(":partiql-plan"))
     implementation(project(":partiql-planner"))
     implementation(project(":partiql-types"))
-<<<<<<< HEAD
     implementation(project(":plugins:partiql-mockdb"))
-=======
     implementation(project(":partiql-spi"))
->>>>>>> 1b07d3d3
     implementation(Deps.csv)
     implementation(Deps.awsSdkBom)
     implementation(Deps.awsSdkDynamodb)
