--- conflicted
+++ resolved
@@ -38,11 +38,7 @@
     implementation(Deps.joda)
     implementation(Deps.picoCli)
     implementation(Deps.kotlinReflect)
-<<<<<<< HEAD
-
-=======
     implementation(Deps.kotlinxCoroutines)
->>>>>>> 679af95d
     testImplementation(Deps.mockito)
 }
 
