--- conflicted
+++ resolved
@@ -6,67 +6,15 @@
 import com.amazon.ion.system.IonWriterBuilder
 import org.partiql.value.PartiQLValue
 import org.partiql.value.PartiQLValueExperimental
-<<<<<<< HEAD
-import org.partiql.value.ScalarValue
-import org.partiql.value.SexpValue
-import org.partiql.value.StringValue
-import org.partiql.value.StructValue
-import org.partiql.value.SymbolValue
-import org.partiql.value.TimeValue
-import org.partiql.value.TimestampValue
-import org.partiql.value.binaryValue
-import org.partiql.value.blobValue
-import org.partiql.value.boolValue
-import org.partiql.value.byteValue
-import org.partiql.value.charValue
-import org.partiql.value.clobValue
-import org.partiql.value.dateValue
-import org.partiql.value.datetime.TimeZone
-import org.partiql.value.datetime.TimestampWithTimeZone
-import org.partiql.value.datetime.TimestampWithoutTimeZone
-import org.partiql.value.decimalValue
-import org.partiql.value.float32Value
-import org.partiql.value.float64Value
-import org.partiql.value.int16Value
-import org.partiql.value.int32Value
-import org.partiql.value.int64Value
-import org.partiql.value.int8Value
-import org.partiql.value.intValue
-import org.partiql.value.stringValue
-import org.partiql.value.symbolValue
-import org.partiql.value.timeValue
-import org.partiql.value.timestampValue
-import org.partiql.value.util.PartiQLValueBaseVisitor
-=======
 import org.partiql.value.toIon
->>>>>>> 1b07d3d3
 import java.io.OutputStream
 
 @OptIn(PartiQLValueExperimental::class)
 public class PartiQLValueIonWriter internal constructor(
     private val ionWriter: IonWriter,
 ) : PartiQLValueWriter {
-
-<<<<<<< HEAD
-    public companion object {
-        private const val MISSING_ANNOTATION = "\$missing"
-        private const val BAG_ANNOTATION = "\$bag"
-        private const val DATE_ANNOTATION = "\$date"
-        private const val TIME_ANNOTATION = "\$time"
-        // PartiQL's timestamp without time zone does not fit in ion generic timestamp
-        private const val TIMESTAMP_ANNOTATION = "\$timestamp"
-        private const val GRAPH_ANNOTATION = "\$graph"
-
-        @JvmStatic
-        public fun toIon(value: PartiQLValue): IonElement = value.accept(ToIon, Unit)
-    }
-
-    override fun append(value: PartiQLValue): PartiQLValueWriter {
-        value.accept(ToIon, Unit).writeTo(ionWriter)
-=======
     override fun append(value: PartiQLValue): PartiQLValueWriter {
         value.toIon().writeTo(ionWriter)
->>>>>>> 1b07d3d3
         return this
     }
 
