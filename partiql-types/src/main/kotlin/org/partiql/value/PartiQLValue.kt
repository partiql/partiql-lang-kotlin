--- conflicted
+++ resolved
@@ -514,10 +514,6 @@
     }
 
     override fun hashCode(): Int {
-<<<<<<< HEAD
-        // TODO
-=======
->>>>>>> 6b17ff2a
         return entries.hashCode()
     }
 
