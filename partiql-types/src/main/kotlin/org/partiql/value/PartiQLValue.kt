/*
 * Copyright Amazon.com, Inc. or its affiliates.  All rights reserved.
 *
 * Licensed under the Apache License, Version 2.0 (the "License").
 * You may not use this file except in compliance with the License.
 * A copy of the License is located at:
 *
 *      http://aws.amazon.com/apache2.0/
 *
 * or in the "license" file accompanying this file. This file is distributed on an "AS IS" BASIS,
 * WITHOUT WARRANTIES OR CONDITIONS OF ANY KIND, either express or implied. See the License for the specific
 * language governing permissions and limitations under the License.
 */

package org.partiql.value

import com.amazon.ionelement.api.IonElement
import org.partiql.value.datetime.Date
import org.partiql.value.datetime.Time
import org.partiql.value.datetime.Timestamp
import org.partiql.value.helpers.ToIon
import org.partiql.value.util.PartiQLValueVisitor
import java.math.BigDecimal
import java.math.BigInteger
import java.util.BitSet

internal typealias Annotations = List<String>

/**
 * TODO
 *  - Implement ANY
 *  - Implement comparators
 */
@PartiQLValueExperimental
public sealed interface PartiQLValue {

    public val type: PartiQLValueType

    public val annotations: Annotations

    public val isNull: Boolean

    public fun copy(annotations: Annotations = this.annotations): PartiQLValue

    public fun withAnnotations(annotations: Annotations): PartiQLValue

    public fun withoutAnnotations(): PartiQLValue

    public fun <R, C> accept(visitor: PartiQLValueVisitor<R, C>, ctx: C): R
}

@PartiQLValueExperimental
public sealed interface ScalarValue<T> : PartiQLValue {

    public val value: T?

    override val isNull: Boolean
        get() = value == null

    override fun copy(annotations: Annotations): ScalarValue<T>

    override fun withAnnotations(annotations: Annotations): ScalarValue<T>

    override fun withoutAnnotations(): ScalarValue<T>
}

@PartiQLValueExperimental
public sealed interface CollectionValue<T : PartiQLValue> : PartiQLValue, Sequence<T> {

    public val elements: Sequence<T>?

    override val isNull: Boolean
        get() = elements == null

    override fun iterator(): Iterator<T> = elements!!.iterator()

    override fun copy(annotations: Annotations): CollectionValue<T>

    override fun withAnnotations(annotations: Annotations): CollectionValue<T>

    override fun withoutAnnotations(): CollectionValue<T>
}

@PartiQLValueExperimental
public abstract class BoolValue : ScalarValue<Boolean?> {

    override val type: PartiQLValueType = PartiQLValueType.BOOL

    abstract override fun copy(annotations: Annotations): BoolValue

    abstract override fun withAnnotations(annotations: Annotations): BoolValue

    abstract override fun withoutAnnotations(): BoolValue
}

@PartiQLValueExperimental
public sealed class NumericValue<T : Number> : ScalarValue<T> {

    public val int: Int?
        get() = value?.toInt()

    public val long: Long?
        get() = value?.toLong()

    public val float: Float?
        get() = value?.toFloat()

    public val double: Double?
        get() = value?.toDouble()

    abstract override fun copy(annotations: Annotations): NumericValue<T>

    abstract override fun withAnnotations(annotations: Annotations): NumericValue<T>

    abstract override fun withoutAnnotations(): NumericValue<T>
}

@PartiQLValueExperimental
public abstract class Int8Value : NumericValue<Byte>() {

    override val type: PartiQLValueType = PartiQLValueType.INT8

    abstract override fun copy(annotations: Annotations): Int8Value

    abstract override fun withAnnotations(annotations: Annotations): Int8Value

    abstract override fun withoutAnnotations(): Int8Value
}

@PartiQLValueExperimental
public abstract class Int16Value : NumericValue<Short>() {

    override val type: PartiQLValueType = PartiQLValueType.INT16

    abstract override fun copy(annotations: Annotations): Int16Value

    abstract override fun withAnnotations(annotations: Annotations): Int16Value

    abstract override fun withoutAnnotations(): Int16Value
}

@PartiQLValueExperimental
public abstract class Int32Value : NumericValue<Int>() {

    override val type: PartiQLValueType = PartiQLValueType.INT32

    abstract override fun copy(annotations: Annotations): Int32Value

    abstract override fun withAnnotations(annotations: Annotations): Int32Value

    abstract override fun withoutAnnotations(): Int32Value
}

@PartiQLValueExperimental
public abstract class Int64Value : NumericValue<Long>() {

    override val type: PartiQLValueType = PartiQLValueType.INT64

    abstract override fun copy(annotations: Annotations): Int64Value

    abstract override fun withAnnotations(annotations: Annotations): Int64Value

    abstract override fun withoutAnnotations(): Int64Value
}

@PartiQLValueExperimental
public abstract class IntValue : NumericValue<BigInteger>() {

    override val type: PartiQLValueType = PartiQLValueType.INT

    abstract override fun copy(annotations: Annotations): IntValue

    abstract override fun withAnnotations(annotations: Annotations): IntValue

    abstract override fun withoutAnnotations(): IntValue
}

@PartiQLValueExperimental
public abstract class DecimalValue : NumericValue<BigDecimal>() {

    override val type: PartiQLValueType = PartiQLValueType.DECIMAL

    abstract override fun copy(annotations: Annotations): DecimalValue

    abstract override fun withAnnotations(annotations: Annotations): DecimalValue

    abstract override fun withoutAnnotations(): DecimalValue
}

@PartiQLValueExperimental
public abstract class Float32Value : NumericValue<Float>() {

    override val type: PartiQLValueType = PartiQLValueType.FLOAT32

    abstract override fun copy(annotations: Annotations): Float32Value

    abstract override fun withAnnotations(annotations: Annotations): Float32Value

    abstract override fun withoutAnnotations(): Float32Value
}

@PartiQLValueExperimental
public abstract class Float64Value : NumericValue<Double>() {

    override val type: PartiQLValueType = PartiQLValueType.FLOAT64

    abstract override fun copy(annotations: Annotations): Float64Value

    abstract override fun withAnnotations(annotations: Annotations): Float64Value

    abstract override fun withoutAnnotations(): Float64Value
}

@PartiQLValueExperimental
public sealed class TextValue<T> : ScalarValue<T> {

    public abstract val string: String?

    abstract override fun copy(annotations: Annotations): TextValue<T>

    abstract override fun withAnnotations(annotations: Annotations): TextValue<T>

    abstract override fun withoutAnnotations(): TextValue<T>
}

@PartiQLValueExperimental
public abstract class CharValue : TextValue<Char>() {

    override val type: PartiQLValueType = PartiQLValueType.CHAR

    override val string: String?
        get() = value?.toString()

    abstract override fun copy(annotations: Annotations): CharValue

    abstract override fun withAnnotations(annotations: Annotations): CharValue

    abstract override fun withoutAnnotations(): CharValue
}

@PartiQLValueExperimental
public abstract class StringValue : TextValue<String>() {

    override val type: PartiQLValueType = PartiQLValueType.STRING

    override val string: String?
        get() = value

    abstract override fun copy(annotations: Annotations): StringValue

    abstract override fun withAnnotations(annotations: Annotations): StringValue

    abstract override fun withoutAnnotations(): StringValue
}

@PartiQLValueExperimental
public abstract class SymbolValue : TextValue<String>() {

    override val type: PartiQLValueType = PartiQLValueType.SYMBOL

    override val string: String?
        get() = value

    abstract override fun copy(annotations: Annotations): SymbolValue

    abstract override fun withAnnotations(annotations: Annotations): SymbolValue

    abstract override fun withoutAnnotations(): SymbolValue
}

@PartiQLValueExperimental
public abstract class ClobValue : TextValue<ByteArray>() {

    override val type: PartiQLValueType = PartiQLValueType.CLOB

    override val string: String?
        get() = value?.toString(Charsets.UTF_8)

    abstract override fun copy(annotations: Annotations): ClobValue

    abstract override fun withAnnotations(annotations: Annotations): ClobValue

    abstract override fun withoutAnnotations(): ClobValue
}

@PartiQLValueExperimental
public abstract class BinaryValue : ScalarValue<BitSet> {

    override val type: PartiQLValueType = PartiQLValueType.BINARY

    abstract override fun copy(annotations: Annotations): BinaryValue

    abstract override fun withAnnotations(annotations: Annotations): BinaryValue

    abstract override fun withoutAnnotations(): BinaryValue
}

@PartiQLValueExperimental
public abstract class ByteValue : ScalarValue<Byte> {

    override val type: PartiQLValueType = PartiQLValueType.BYTE

    abstract override fun copy(annotations: Annotations): ByteValue

    abstract override fun withAnnotations(annotations: Annotations): ByteValue

    abstract override fun withoutAnnotations(): ByteValue
}

@PartiQLValueExperimental
public abstract class BlobValue : ScalarValue<ByteArray> {

    override val type: PartiQLValueType = PartiQLValueType.BLOB

    abstract override fun copy(annotations: Annotations): BlobValue

    abstract override fun withAnnotations(annotations: Annotations): BlobValue

    abstract override fun withoutAnnotations(): BlobValue
}

@PartiQLValueExperimental
public abstract class DateValue : ScalarValue<Date> {

    override val type: PartiQLValueType = PartiQLValueType.DATE

    abstract override fun copy(annotations: Annotations): DateValue

    abstract override fun withAnnotations(annotations: Annotations): DateValue

    abstract override fun withoutAnnotations(): DateValue
}

@PartiQLValueExperimental
public abstract class TimeValue : ScalarValue<Time> {

    override val type: PartiQLValueType = PartiQLValueType.TIME

    abstract override fun copy(annotations: Annotations): TimeValue

    abstract override fun withAnnotations(annotations: Annotations): TimeValue

    abstract override fun withoutAnnotations(): TimeValue
}

@PartiQLValueExperimental
public abstract class TimestampValue : ScalarValue<Timestamp> {

    override val type: PartiQLValueType = PartiQLValueType.TIMESTAMP

    abstract override fun copy(annotations: Annotations): TimestampValue

    abstract override fun withAnnotations(annotations: Annotations): TimestampValue

    abstract override fun withoutAnnotations(): TimestampValue
}

@PartiQLValueExperimental
public abstract class IntervalValue : ScalarValue<Long> {

    override val type: PartiQLValueType = PartiQLValueType.INTERVAL

    abstract override fun copy(annotations: Annotations): IntervalValue

    abstract override fun withAnnotations(annotations: Annotations): IntervalValue

    abstract override fun withoutAnnotations(): IntervalValue
}

@PartiQLValueExperimental
public abstract class BagValue<T : PartiQLValue> : CollectionValue<T> {

    override val type: PartiQLValueType = PartiQLValueType.BAG

    abstract override fun copy(annotations: Annotations): BagValue<T>

    abstract override fun withAnnotations(annotations: Annotations): BagValue<T>

    abstract override fun withoutAnnotations(): BagValue<T>

    override fun equals(other: Any?): Boolean {
        if (this === other) return true
        if (javaClass != other?.javaClass) return false
        other as BagValue<*>
<<<<<<< HEAD
        if (other.annotations != this.annotations) {
            return false
        }
        // both null.bag
        if (other.isNull && this.isNull) {
            return true
        }
        // compare values
=======
        if (other.annotations != this.annotations) return false

        // one (or both) null.bag
        if (this.isNull || other.isNull) return this.isNull == other.isNull

        // both not null, compare values
>>>>>>> acd74abb
        val lhs = this.elements!!.toList()
        val rhs = other.elements!!.toList()
        // this is incorrect as it assumes ordered-ness, but we don't have a sort or hash yet
        return lhs == rhs
    }

    override fun hashCode(): Int {
        // TODO
        return type.hashCode()
    }
}

@PartiQLValueExperimental
public abstract class ListValue<T : PartiQLValue> : CollectionValue<T> {

    override val type: PartiQLValueType = PartiQLValueType.LIST

    abstract override fun copy(annotations: Annotations): ListValue<T>

    abstract override fun withAnnotations(annotations: Annotations): ListValue<T>

    abstract override fun withoutAnnotations(): ListValue<T>

    override fun equals(other: Any?): Boolean {
        if (this === other) return true
        if (javaClass != other?.javaClass) return false
        other as ListValue<*>
<<<<<<< HEAD
        if (other.annotations != this.annotations) {
            return false
        }
        // both null.list
        if (other.isNull && this.isNull) {
            return true
        }
        // compare values
=======
        if (other.annotations != this.annotations) return false

        // one (or both) null.list
        if (this.isNull || other.isNull) return this.isNull == other.isNull

        // both not null, compare values
>>>>>>> acd74abb
        val lhs = this.elements!!.toList()
        val rhs = other.elements!!.toList()
        return lhs == rhs
    }

    override fun hashCode(): Int {
        // TODO
        return type.hashCode()
    }
}

@PartiQLValueExperimental
public abstract class SexpValue<T : PartiQLValue> : CollectionValue<T> {

    override val type: PartiQLValueType = PartiQLValueType.SEXP

    abstract override fun copy(annotations: Annotations): SexpValue<T>

    abstract override fun withAnnotations(annotations: Annotations): SexpValue<T>

    abstract override fun withoutAnnotations(): SexpValue<T>

    override fun equals(other: Any?): Boolean {
        if (this === other) return true
        if (other !is SexpValue<*>) return false
        if (other.annotations != this.annotations) return false

<<<<<<< HEAD
        // both null.sexp
        if (other.isNull && this.isNull) return true

        // compare values
=======
        // one (or both) null.sexp
        if (this.isNull || other.isNull) return this.isNull == other.isNull

        // both not null, compare values
>>>>>>> acd74abb
        val lhs = this.elements!!.toList()
        val rhs = other.elements!!.toList()
        return lhs == rhs
    }

    override fun hashCode(): Int {
        // TODO
        return type.hashCode()
    }
}

@PartiQLValueExperimental
public abstract class StructValue<T : PartiQLValue> : PartiQLValue, Sequence<Pair<String, T>> {

    override val type: PartiQLValueType = PartiQLValueType.STRUCT

    public abstract val fields: Sequence<Pair<String, T>>?

    override val isNull: Boolean
        get() = fields == null

    override fun iterator(): Iterator<Pair<String, T>> = fields!!.iterator()

    public abstract operator fun get(key: String): T?

    public abstract fun getAll(key: String): Iterable<T>

    abstract override fun copy(annotations: Annotations): StructValue<T>

    abstract override fun withAnnotations(annotations: Annotations): StructValue<T>

    abstract override fun withoutAnnotations(): StructValue<T>

    /**
     * See equality of IonElement StructElementImpl
     *
     * https://github.com/amazon-ion/ion-element-kotlin/blob/master/src/com/amazon/ionelement/impl/StructElementImpl.kt
     *
     * @param other
     * @return
     */
    override fun equals(other: Any?): Boolean {
        if (this === other) return true
        if (other !is StructValue<*>) return false
        if (other.annotations != this.annotations) return false

<<<<<<< HEAD
        // both null.struct
        if (other.isNull && this.isNull) return true

        // compare contents
=======
        // one (or both) null.struct
        if (this.isNull || other.isNull) return this.isNull == other.isNull

        // both not null, compare fields
>>>>>>> acd74abb
        val lhs = this.fields!!.groupBy({ it.first }, { it.second })
        val rhs = other.fields!!.groupBy({ it.first }, { it.second })

        // check size
        if (lhs.size != rhs.size) return false
        if (lhs.keys != rhs.keys) return false

        // check values
        lhs.forEach { (key, values) ->
            val lGroup: Map<PartiQLValue, Int> = values.groupingBy { it }.eachCount()
            val rGroup: Map<PartiQLValue, Int> = rhs[key]!!.groupingBy { it }.eachCount()
            if (lGroup != rGroup) return false
        }
        return true
    }

    override fun hashCode(): Int {
        // TODO
        return super.hashCode()
    }
}

@PartiQLValueExperimental
public abstract class NullValue : PartiQLValue {

    override val type: PartiQLValueType = PartiQLValueType.NULL

    override val isNull: Boolean = true

    abstract override fun copy(annotations: Annotations): NullValue

    abstract override fun withAnnotations(annotations: Annotations): NullValue

    abstract override fun withoutAnnotations(): NullValue
}

@PartiQLValueExperimental
public abstract class MissingValue : PartiQLValue {

    override val type: PartiQLValueType = PartiQLValueType.MISSING

    override val isNull: Boolean = true

    abstract override fun copy(annotations: Annotations): MissingValue

    abstract override fun withAnnotations(annotations: Annotations): MissingValue

    abstract override fun withoutAnnotations(): MissingValue
}

@PartiQLValueExperimental
public fun PartiQLValue.toIon(): IonElement = accept(ToIon, Unit)<|MERGE_RESOLUTION|>--- conflicted
+++ resolved
@@ -382,23 +382,12 @@
         if (this === other) return true
         if (javaClass != other?.javaClass) return false
         other as BagValue<*>
-<<<<<<< HEAD
-        if (other.annotations != this.annotations) {
-            return false
-        }
-        // both null.bag
-        if (other.isNull && this.isNull) {
-            return true
-        }
-        // compare values
-=======
         if (other.annotations != this.annotations) return false
 
         // one (or both) null.bag
         if (this.isNull || other.isNull) return this.isNull == other.isNull
 
         // both not null, compare values
->>>>>>> acd74abb
         val lhs = this.elements!!.toList()
         val rhs = other.elements!!.toList()
         // this is incorrect as it assumes ordered-ness, but we don't have a sort or hash yet
@@ -426,23 +415,12 @@
         if (this === other) return true
         if (javaClass != other?.javaClass) return false
         other as ListValue<*>
-<<<<<<< HEAD
-        if (other.annotations != this.annotations) {
-            return false
-        }
-        // both null.list
-        if (other.isNull && this.isNull) {
-            return true
-        }
-        // compare values
-=======
         if (other.annotations != this.annotations) return false
 
         // one (or both) null.list
         if (this.isNull || other.isNull) return this.isNull == other.isNull
 
         // both not null, compare values
->>>>>>> acd74abb
         val lhs = this.elements!!.toList()
         val rhs = other.elements!!.toList()
         return lhs == rhs
@@ -470,17 +448,10 @@
         if (other !is SexpValue<*>) return false
         if (other.annotations != this.annotations) return false
 
-<<<<<<< HEAD
-        // both null.sexp
-        if (other.isNull && this.isNull) return true
-
-        // compare values
-=======
         // one (or both) null.sexp
         if (this.isNull || other.isNull) return this.isNull == other.isNull
 
         // both not null, compare values
->>>>>>> acd74abb
         val lhs = this.elements!!.toList()
         val rhs = other.elements!!.toList()
         return lhs == rhs
@@ -527,17 +498,10 @@
         if (other !is StructValue<*>) return false
         if (other.annotations != this.annotations) return false
 
-<<<<<<< HEAD
-        // both null.struct
-        if (other.isNull && this.isNull) return true
-
-        // compare contents
-=======
         // one (or both) null.struct
         if (this.isNull || other.isNull) return this.isNull == other.isNull
 
         // both not null, compare fields
->>>>>>> acd74abb
         val lhs = this.fields!!.groupBy({ it.first }, { it.second })
         val rhs = other.fields!!.groupBy({ it.first }, { it.second })
 
