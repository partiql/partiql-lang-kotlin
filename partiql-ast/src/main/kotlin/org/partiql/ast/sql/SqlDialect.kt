--- conflicted
+++ resolved
@@ -321,11 +321,7 @@
         h = visitExprWrapped(node.pattern, h)
         if (node.escape != null) {
             h = h concat r(" ESCAPE ")
-<<<<<<< HEAD
             h = visitExprWrapped(node.escape!!, h)
-=======
-            h = visitExpr(node.escape, h)
->>>>>>> 7e3625f8
         }
         return h
     }
@@ -361,11 +357,7 @@
         h = h concat r("CASE")
         h = when (node.expr) {
             null -> h
-<<<<<<< HEAD
             else -> visitExprWrapped(node.expr!!, h concat r(" "))
-=======
-            else -> visitExpr(node.expr, h concat r(" "))
->>>>>>> 7e3625f8
         }
         // WHEN(s)
         h = node.branches.fold(h) { acc, branch -> visitExprCaseBranch(branch, acc) }
@@ -374,11 +366,7 @@
             null -> h
             else -> {
                 h = h concat r(" ELSE ")
-<<<<<<< HEAD
                 visitExprWrapped(node.default!!, h)
-=======
-                visitExpr(node.default, h)
->>>>>>> 7e3625f8
             }
         }
         h = h concat r(" END")
@@ -415,19 +403,11 @@
         h = visitExprWrapped(node.value, h)
         if (node.start != null) {
             h = h concat r(" FROM ")
-<<<<<<< HEAD
             h = visitExprWrapped(node.start!!, h)
         }
         if (node.length != null) {
             h = h concat r(" FOR ")
             h = visitExprWrapped(node.length!!, h)
-=======
-            h = visitExpr(node.start, h)
-        }
-        if (node.length != null) {
-            h = h concat r(" FOR ")
-            h = visitExpr(node.length, h)
->>>>>>> 7e3625f8
         }
         h = h concat r(")")
         return h
@@ -452,11 +432,7 @@
         }
         // [<chars> FROM]
         if (node.chars != null) {
-<<<<<<< HEAD
             h = visitExprWrapped(node.chars!!, h)
-=======
-            h = visitExpr(node.chars, h)
->>>>>>> 7e3625f8
             h = h concat r(" FROM ")
         }
         h = visitExprWrapped(node.value, h)
@@ -474,11 +450,7 @@
         h = visitExprWrapped(node.start, h)
         if (node.length != null) {
             h = h concat r(" FOR ")
-<<<<<<< HEAD
             h = visitExprWrapped(node.length!!, h)
-=======
-            h = visitExpr(node.length, h)
->>>>>>> 7e3625f8
         }
         h = h concat r(")")
         return h
@@ -583,33 +555,19 @@
         // LET
         h = if (node.let != null) visitLet(node.let, h concat r(" ")) else h
         // WHERE
-<<<<<<< HEAD
         h = if (node.where != null) visitExprWrapped(node.where, h concat r(" WHERE ")) else h
         // GROUP BY
         h = if (node.groupBy != null) visitGroupBy(node.groupBy, h concat r(" ")) else h
         // HAVING
         h = if (node.having != null) visitExprWrapped(node.having, h concat r(" HAVING ")) else h
-=======
-        h = if (node.where != null) visitExpr(node.where, h concat r(" WHERE ")) else h
-        // GROUP BY
-        h = if (node.groupBy != null) visitGroupBy(node.groupBy, h concat r(" ")) else h
-        // HAVING
-        h = if (node.having != null) visitExpr(node.having, h concat r(" HAVING ")) else h
->>>>>>> 7e3625f8
         // SET OP
         h = if (node.setOp != null) visitExprSFWSetOp(node.setOp, h concat r(" ")) else h
         // ORDER BY
         h = if (node.orderBy != null) visitOrderBy(node.orderBy, h concat r(" ")) else h
         // LIMIT
-<<<<<<< HEAD
         h = if (node.limit != null) visitExprWrapped(node.limit, h concat r(" LIMIT ")) else h
         // OFFSET
         h = if (node.offset != null) visitExprWrapped(node.offset, h concat r(" OFFSET ")) else h
-=======
-        h = if (node.limit != null) visitExpr(node.limit, h concat r(" LIMIT ")) else h
-        // OFFSET
-        h = if (node.offset != null) visitExpr(node.offset, h concat r(" OFFSET ")) else h
->>>>>>> 7e3625f8
         return h
     }
 
@@ -642,11 +600,7 @@
 
     override fun visitSelectProjectItemExpression(node: Select.Project.Item.Expression, head: SqlBlock): SqlBlock {
         var h = head
-<<<<<<< HEAD
         h = visitExprWrapped(node.expr, h)
-=======
-        h = visitExpr(node.expr, h)
->>>>>>> 7e3625f8
         h = if (node.asAlias != null) h concat r(" AS ${node.asAlias.sql()}") else h
         return h
     }
@@ -680,17 +634,10 @@
             From.Value.Type.SCAN -> h
             From.Value.Type.UNPIVOT -> h concat r("UNPIVOT ")
         }
-<<<<<<< HEAD
         h = visitExprWrapped(node.expr, h)
         h = if (node.asAlias != null) h concat r(" AS ${node.asAlias!!.sql()}") else h
         h = if (node.atAlias != null) h concat r(" AT ${node.atAlias!!.sql()}") else h
         h = if (node.byAlias != null) h concat r(" BY ${node.byAlias!!.sql()}") else h
-=======
-        h = visitExpr(node.expr, h)
-        h = if (node.asAlias != null) h concat r(" AS ${node.asAlias.sql()}") else h
-        h = if (node.atAlias != null) h concat r(" AT ${node.atAlias.sql()}") else h
-        h = if (node.byAlias != null) h concat r(" BY ${node.byAlias.sql()}") else h
->>>>>>> 7e3625f8
         return h
     }
 
@@ -740,13 +687,8 @@
 
     override fun visitGroupByKey(node: GroupBy.Key, head: SqlBlock): SqlBlock {
         var h = head
-<<<<<<< HEAD
         h = visitExprWrapped(node.expr, h)
         h = if (node.asAlias != null) h concat r(" AS ${node.asAlias!!.sql()}") else h
-=======
-        h = visitExpr(node.expr, h)
-        h = if (node.asAlias != null) h concat r(" AS ${node.asAlias.sql()}") else h
->>>>>>> 7e3625f8
         return h
     }
 
