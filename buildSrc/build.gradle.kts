/*
 * Copyright Amazon.com, Inc. or its affiliates. All Rights Reserved.
 *
 * Licensed under the Apache License, Version 2.0 (the "License").
 * You may not use this file except in compliance with the License.
 * A copy of the License is located at
 *
 *     http://www.apache.org/licenses/LICENSE-2.0
 *
 * or in the "license" file accompanying this file. This file is distributed
 * on an "AS IS" BASIS, WITHOUT WARRANTIES OR CONDITIONS OF ANY KIND, either
 * express or implied. See the License for the specific language governing
 * permissions and limitations under the License.
 */

plugins {
    `kotlin-dsl`
    id("java-gradle-plugin")
}

repositories {
    gradlePluginPortal()
}

object Versions {
<<<<<<< HEAD
    const val binaryCompatibilityValidator = "0.14.0"
    const val detekt = "1.20.0-RC1"
=======
    const val detekt = "1.20.0-RC2"
>>>>>>> 7b78453f
    const val dokka = "1.6.10"
    const val kotlin = "1.6.20"
    const val ktlintGradle = "10.2.1"
    const val pig = "0.6.1"
    const val shadow = "8.1.1"
}

object Plugins {
    const val binaryCompatibilityValidator = "org.jetbrains.kotlinx:binary-compatibility-validator:${Versions.binaryCompatibilityValidator}"
    const val detekt = "io.gitlab.arturbosch.detekt:detekt-gradle-plugin:${Versions.detekt}"
    const val dokka = "org.jetbrains.dokka:dokka-gradle-plugin:${Versions.dokka}"
    const val kotlinGradle = "org.jetbrains.kotlin:kotlin-gradle-plugin:${Versions.kotlin}"
    const val ktlintGradle = "org.jlleitschuh.gradle:ktlint-gradle:${Versions.ktlintGradle}"
    const val pig = "org.partiql:pig-gradle-plugin:${Versions.pig}"
    const val shadow = "com.github.johnrengelman:shadow:${Versions.shadow}"
}

dependencies {
    implementation(Plugins.detekt)
    implementation(Plugins.dokka)
    implementation(Plugins.kotlinGradle)
    implementation(Plugins.ktlintGradle)
    implementation(Plugins.pig)
<<<<<<< HEAD
    implementation(Plugins.binaryCompatibilityValidator)
=======
    implementation(Plugins.shadow)
>>>>>>> 7b78453f
}

allprojects {
    group = rootProject.properties["group"] as String
    version = rootProject.properties["version"] as String
}<|MERGE_RESOLUTION|>--- conflicted
+++ resolved
@@ -23,12 +23,8 @@
 }
 
 object Versions {
-<<<<<<< HEAD
     const val binaryCompatibilityValidator = "0.14.0"
-    const val detekt = "1.20.0-RC1"
-=======
     const val detekt = "1.20.0-RC2"
->>>>>>> 7b78453f
     const val dokka = "1.6.10"
     const val kotlin = "1.6.20"
     const val ktlintGradle = "10.2.1"
@@ -52,11 +48,8 @@
     implementation(Plugins.kotlinGradle)
     implementation(Plugins.ktlintGradle)
     implementation(Plugins.pig)
-<<<<<<< HEAD
     implementation(Plugins.binaryCompatibilityValidator)
-=======
     implementation(Plugins.shadow)
->>>>>>> 7b78453f
 }
 
 allprojects {
