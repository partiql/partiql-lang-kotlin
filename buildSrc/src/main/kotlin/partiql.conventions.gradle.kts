/*
 * Copyright Amazon.com, Inc. or its affiliates. All Rights Reserved.
 *
 * Licensed under the Apache License, Version 2.0 (the "License").
 * You may not use this file except in compliance with the License.
 * A copy of the License is located at
 *
 *     http://www.apache.org/licenses/LICENSE-2.0
 *
 * or in the "license" file accompanying this file. This file is distributed
 * on an "AS IS" BASIS, WITHOUT WARRANTIES OR CONDITIONS OF ANY KIND, either
 * express or implied. See the License for the specific language governing
 * permissions and limitations under the License.
 */

import org.gradle.api.tasks.testing.logging.TestExceptionFormat
import org.gradle.api.tasks.testing.logging.TestLogEvent
import org.jlleitschuh.gradle.ktlint.KtlintExtension
import java.io.ByteArrayOutputStream
import java.io.FileOutputStream
import java.util.Properties

plugins {
    kotlin("jvm")
    id("io.gitlab.arturbosch.detekt")
    id("org.gradle.jacoco")
    id("org.jlleitschuh.gradle.ktlint")
}

val generatedSrc = "$buildDir/generated-src"
val generatedVersion = "$buildDir/generated-version"

repositories {
    mavenLocal()
    mavenCentral()
}

dependencies {
    implementation(Deps.kotlin)
    testImplementation(Deps.kotlinTest)
    testImplementation(Deps.kotlinTestJunit)
    testImplementation(Deps.junitParams)
    // Custom ktlint rules are added by adding to the `dependencies` block: https://github.com/JLLeitschuh/ktlint-gradle/tree/v10.2.0?tab=readme-ov-file#configuration
    // Currently, we only run the rules when the `custom-ktlint-rules` property is set.
    // Once we enable the custom rules to run by default, this conditional can be removed.
    if (hasProperty("custom-ktlint-rules")) {
        ktlintRuleset(project(":custom-ktlint-rules"))
    }
}

java {
    sourceCompatibility = JavaVersion.toVersion(Versions.jvmTarget)
    targetCompatibility = JavaVersion.toVersion(Versions.jvmTarget)
}

tasks.test {
    useJUnitPlatform() // Enable JUnit5
<<<<<<< HEAD
    jvmArgs.addAll(listOf("-Duser.language=en", "-Duser.country=US"))
    jvmArgs.add("-Djunit.jupiter.execution.timeout.mode=disabled_on_debug")
=======
    jvmArgs(
        "-Duser.language=en",
        "-Duser.country=US"
    )
>>>>>>> 7b78453f
    maxHeapSize = "4g"
    testLogging {
        events.add(TestLogEvent.FAILED)
        exceptionFormat = TestExceptionFormat.FULL
    }
    dependsOn(tasks.ktlintCheck) // check style before unit tests
    finalizedBy(tasks.jacocoTestReport)
}

tasks.compileKotlin {
    kotlinOptions.jvmTarget = Versions.jvmTarget
    kotlinOptions.apiVersion = Versions.kotlinApi
    kotlinOptions.languageVersion = Versions.kotlinLanguage
}

tasks.compileTestKotlin {
    kotlinOptions.jvmTarget = Versions.jvmTarget
    kotlinOptions.apiVersion = Versions.kotlinApi
    kotlinOptions.languageVersion = Versions.kotlinLanguage
}

configure<KtlintExtension> {
    version.set(Versions.ktlint)
    // Currently set `ktlintCheck` to not fail on the custom rules.
    // Once we enable the custom rules to run by default, this conditional can be removed.
    if (hasProperty("custom-ktlint-rules")) {
        ignoreFailures.set(true)
    }
    outputToConsole.set(true)
    filter {
        exclude { it.file.path.contains(generatedSrc) }
    }
}

sourceSets {
    main {
        java.srcDir(generatedSrc)
        output.dir(generatedVersion)
    }
}

kotlin.sourceSets {
    all {
        languageSettings.optIn("kotlin.RequiresOptIn")
    }
    main {
        kotlin.srcDir(generatedSrc)
    }
}

detekt {
    parallel = true
    debug = true
    ignoreFailures = false
    config = files(rootProject.projectDir.resolve("detekt-config.yml"))
}

tasks.detekt {
    reports {
        html.required.set(true)
        txt.required.set(true)
        xml.required.set(true)
    }
}

jacoco {
    toolVersion = Versions.jacoco
}

tasks.jacocoTestReport {
    dependsOn(tasks.test)
    reports {
        xml.required.set(true)
        html.required.set(true)
    }
}

tasks.withType<JacocoReport> {
    afterEvaluate {
        classDirectories.setFrom(files(classDirectories.files.map {
            fileTree(it).apply {
                // Improve this — generated source exclusions should be automatic
                exclude(
                    "org/partiql/lang/domains/*.class",
                    "org/partiql/ionschema/model/*.class",
                )
            }
        }))
    }
}

tasks.processResources {
    dependsOn(tasks.findByName("generateVersionAndHash"))
}

tasks.create("generateVersionAndHash") {
    val propertiesFile = file("$generatedVersion/partiql.properties")
    propertiesFile.parentFile.mkdirs()
    val properties = Properties()
    // Version
    val version = version.toString()
    properties.setProperty("version", version)
    // Commit Hash
    val commit = ByteArrayOutputStream().apply {
        exec {
            commandLine = listOf("git", "rev-parse", "--short", "HEAD")
            standardOutput = this@apply
        }
    }.toString().trim()
    properties.setProperty("commit", commit)
    // Write file
    val out = FileOutputStream(propertiesFile)
    properties.store(out, null)
}<|MERGE_RESOLUTION|>--- conflicted
+++ resolved
@@ -55,15 +55,10 @@
 
 tasks.test {
     useJUnitPlatform() // Enable JUnit5
-<<<<<<< HEAD
-    jvmArgs.addAll(listOf("-Duser.language=en", "-Duser.country=US"))
-    jvmArgs.add("-Djunit.jupiter.execution.timeout.mode=disabled_on_debug")
-=======
     jvmArgs(
         "-Duser.language=en",
         "-Duser.country=US"
     )
->>>>>>> 7b78453f
     maxHeapSize = "4g"
     testLogging {
         events.add(TestLogEvent.FAILED)
