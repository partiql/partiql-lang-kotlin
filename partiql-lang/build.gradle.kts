/*
 * Copyright Amazon.com, Inc. or its affiliates. All Rights Reserved.
 *
 * Licensed under the Apache License, Version 2.0 (the "License").
 * You may not use this file except in compliance with the License.
 * A copy of the License is located at
 *
 *     http://www.apache.org/licenses/LICENSE-2.0
 *
 * or in the "license" file accompanying this file. This file is distributed
 * on an "AS IS" BASIS, WITHOUT WARRANTIES OR CONDITIONS OF ANY KIND, either
 * express or implied. See the License for the specific language governing
 * permissions and limitations under the License.
 */

plugins {
    id(Plugins.conventions)
    id(Plugins.jmh) version Versions.jmh
    id(Plugins.library)
    id(Plugins.publish)
    id(Plugins.shadow) version Versions.shadow
}

// Disabled for partiql-lang project.
kotlin {
    explicitApi = null
}

dependencies {
    api(project(":partiql-ast"))
    api(project(":partiql-parser"))
    api(project(":partiql-plan"))
    api(project(":partiql-planner"))
    api(project(":partiql-spi"))
    api(project(":partiql-types"))
    api(project(":partiql-plan"))
    api(project(":partiql-planner"))
    //
    api(Deps.ionElement)
    api(Deps.ionJava)
    api(Deps.ionSchema)
    implementation(Deps.antlrRuntime)
    implementation(Deps.csv)
    implementation(Deps.kotlinReflect)

    testImplementation(testFixtures(project(":partiql-planner")))
    testImplementation(project(":plugins:partiql-local"))
    testImplementation(project(":lib:isl"))
    testImplementation(Deps.assertj)
    testImplementation(Deps.junit4)
    testImplementation(Deps.junit4Params)
    testImplementation(Deps.junitVintage) // Enables JUnit4
    testImplementation(Deps.mockk)
}

publish {
    artifactId = "partiql-lang-kotlin"
    name = "PartiQL Lang Kotlin"
    description = "An implementation of PartiQL for the JVM written in Kotlin."
}

jmh {
    resultFormat = properties["resultFormat"] as String? ?: "json"
    resultsFile = project.file(properties["resultsFile"] as String? ?: "$buildDir/reports/jmh/results.json")
    include = listOfNotNull(properties["include"] as String?)
    properties["warmupIterations"]?.let { it -> warmupIterations = Integer.parseInt(it as String) }
    properties["iterations"]?.let { it -> iterations = Integer.parseInt(it as String) }
    properties["fork"]?.let { it -> fork = Integer.parseInt(it as String) }
}

tasks.processResources {
    // include .g4 in partiql-lang-kotlin JAR for backwards compatibility
    from("$rootDir/partiql-parser/src/main/antlr") {
        include("**/*.g4")
    }
    // include partiql.ion in partiql-lang-kotlin JAR for backwards compatibility
    from("$rootDir/partiql-ast/src/main/pig") {
        include("partiql.ion")
    }
}

<<<<<<< HEAD
tasks.processTestResources {
    from("${project(":partiql-planner").buildDir}/resources/testFixtures")
=======
tasks.shadowJar {
    archiveBaseName.set("shadow")
    archiveClassifier.set("")
>>>>>>> b5e0b383
}<|MERGE_RESOLUTION|>--- conflicted
+++ resolved
@@ -79,12 +79,11 @@
     }
 }
 
-<<<<<<< HEAD
 tasks.processTestResources {
     from("${project(":partiql-planner").buildDir}/resources/testFixtures")
-=======
+}
+
 tasks.shadowJar {
     archiveBaseName.set("shadow")
     archiveClassifier.set("")
->>>>>>> b5e0b383
 }