package org.partiql.lang.util

import junitparams.JUnitParamsRunner
import junitparams.Parameters
import org.junit.Test
import org.junit.runner.RunWith
import org.partiql.lang.CompilerPipeline
import org.partiql.lang.eval.EvaluationSession
import org.partiql.lang.eval.ExprValue
<<<<<<< HEAD
import org.partiql.lang.eval.GlobalsCheck
import org.partiql.lang.syntax.PartiQLParser
=======
import org.partiql.lang.syntax.PartiQLParserBuilder
>>>>>>> c2360a27
import kotlin.test.assertEquals
import kotlin.test.assertTrue

@RunWith(JUnitParamsRunner::class)
class ConfigurableExprValueFormatterTest {

<<<<<<< HEAD
    private val parser = PartiQLParser()
    val session = EvaluationSession.standard()
    private val compiler = CompilerPipeline.builder(GlobalsCheck.of(session)).sqlParser(parser).build()
=======
    private val parser = PartiQLParserBuilder.standard().build()
    private val compiler = CompilerPipeline.builder().sqlParser(parser).build()
>>>>>>> c2360a27

    private val pretty = ConfigurableExprValueFormatter.pretty
    private val standard = ConfigurableExprValueFormatter.standard

    private fun evalQuery(q: String) = compiler.compile(q).eval(session)

    private fun format(v: ExprValue, formatter: ConfigurableExprValueFormatter): String {
        val sb = StringBuilder()
        formatter.formatTo(v, sb)
        return sb.toString()
    }

    fun unknownExamples() = arrayOf(
        "missing" to "MISSING",
        "MISSING" to "MISSING",
        "null" to "NULL",
        "NULL" to "NULL",
        "`null`" to "NULL"
    ).map { listOf(it.first, it.second) }

    private fun baseExamples() = arrayOf(
        // Bool
        "true" to "true",
        "false" to "false",
        "`true`" to "true",

        // Int
        "1" to "1",
        "`1`" to "1",

        // Decimal
        "`-0.0`" to "-0.0",
        "-0.0" to "-0.0",
        "1.0" to "1.0",
        "`1.0`" to "1.0",

        // String
        "'some text'" to "'some text'",
        "`\"some text\"`" to "'some text'",

        // Ion Literals
        "`1e0`" to "`1e0`",
        "`2019T`" to "`2019T`",
        "`symbol`" to "`symbol`",
        "`{{\"clob value\"}}`" to "`{{\"clob value\"}}`",
        "`{{VG8gaW5maW5pdHkuLi4gYW5kIGJleW9uZCE=}}`" to "`{{VG8gaW5maW5pdHkuLi4gYW5kIGJleW9uZCE=}}`",
        "`(sym 1 2 3)`" to "`(sym 1 2 3)`",

        // EmptyContainers
        "[]" to "[]",
        "<<>>" to "<<>>",
//        TODO: This should succeed.
//         Check https://github.com/partiql/partiql-lang-kotlin/issues/386.
//        "DATE '2021-02-28'" to "DATE '2021-02-28'",
        "{}" to "{}"
    ).map { listOf(it.first, it.second) }

    fun prettyExamples() = baseExamples() + arrayOf(
        // List
        "[1,2,3]" to """
                |[
                |  1,
                |  2,
                |  3
                |]""".trimMargin(),

        "`[1,2,3]`" to """
                |[
                |  1,
                |  2,
                |  3
                |]""".trimMargin(),

        "[1,2,[1]]" to """
                |[
                |  1,
                |  2,
                |  [
                |    1
                |  ]
                |]""".trimMargin(),

        // Bag
        "<<1,2,3>>" to """
                |<<
                |  1,
                |  2,
                |  3
                |>>""".trimMargin(),

        "<<1,2,<<1>> >>" to """
                |<<
                |  1,
                |  2,
                |  <<
                |    1
                |  >>
                |>>""".trimMargin(),

        // Struct
        "{'foo': 1, 'bar': 2}" to """
                |{
                |  'foo': 1,
                |  'bar': 2
                |}""".trimMargin(),

        "`{foo: 1, bar: 2,}`" to """
                |{
                |  'foo': 1,
                |  'bar': 2
                |}""".trimMargin(),

        "{'foo': 1, 'bar': 2, 'baz': {'a': 10}}" to """
                |{
                |  'foo': 1,
                |  'bar': 2,
                |  'baz': {
                |    'a': 10
                |  }
                |}
                """.trimMargin(),

        // Mixed containers
        "<<{'foo': 1, 'bar': [1,2,3], 'baz': {'books': <<>>}}>>" to """
                |<<
                |  {
                |    'foo': 1,
                |    'bar': [
                |      1,
                |      2,
                |      3
                |    ],
                |    'baz': {
                |      'books': <<>>
                |    }
                |  }
                |>>
                """.trimMargin()
    ).map { listOf(it.first, it.second) }

    fun standardExamples() = baseExamples() + arrayOf(
        // List
        "[1, 2, 3]",
        "[1, 2, [1]]",

        // Bag
        "<<1, 2, 3>>",
        "<<1, 2, <<1>>>>",

        // Struct
        "{'foo': 1, 'bar': 2}",
        "{'foo': 1, 'bar': 2, 'baz': {'a': 10}}",

        // Mixed containers
        "<<{'foo': 1, 'bar': [1, 2, 3], 'baz': {'books': <<>>}}>>"
    ).map { listOf(it, it) }

    private fun assertFormatter(expression: String, expected: String, formatter: ConfigurableExprValueFormatter) {
        val value = evalQuery(expression)
        val actual = format(value, formatter)

        assertEquals(expected, actual)

        // the pretty print is valid PartiQL and represents the same value
        assertTrue(evalQuery("$expression = $actual").scalar.booleanValue()!!)
    }

    private fun assertFormatterForUnknown(expression: String, expected: String, formatter: ConfigurableExprValueFormatter) {
        val value = evalQuery(expression)

        val actual = format(value, formatter)
        assertEquals(expected, actual)
        assertEquals(value.type, evalQuery(actual).type)
    }

    @Test
    @Parameters(method = "unknownExamples")
    fun testPrettyUnknown(expression: String, expected: String) =
        assertFormatterForUnknown(expression, expected, pretty)

    @Test
    @Parameters(method = "unknownExamples")
    fun testStandardUnknown(expression: String, expected: String) =
        assertFormatterForUnknown(expression, expected, standard)

    @Test
    @Parameters(method = "prettyExamples")
    fun testPretty(expression: String, expected: String) =
        assertFormatter(expression, expected, pretty)

    @Test
    @Parameters(method = "standardExamples")
    fun testStandard(expression: String, expected: String) =
        assertFormatter(expression, expected, standard)
}<|MERGE_RESOLUTION|>--- conflicted
+++ resolved
@@ -7,26 +7,17 @@
 import org.partiql.lang.CompilerPipeline
 import org.partiql.lang.eval.EvaluationSession
 import org.partiql.lang.eval.ExprValue
-<<<<<<< HEAD
 import org.partiql.lang.eval.GlobalsCheck
-import org.partiql.lang.syntax.PartiQLParser
-=======
 import org.partiql.lang.syntax.PartiQLParserBuilder
->>>>>>> c2360a27
 import kotlin.test.assertEquals
 import kotlin.test.assertTrue
 
 @RunWith(JUnitParamsRunner::class)
 class ConfigurableExprValueFormatterTest {
 
-<<<<<<< HEAD
-    private val parser = PartiQLParser()
+    private val parser = PartiQLParserBuilder.standard().build()
     val session = EvaluationSession.standard()
     private val compiler = CompilerPipeline.builder(GlobalsCheck.of(session)).sqlParser(parser).build()
-=======
-    private val parser = PartiQLParserBuilder.standard().build()
-    private val compiler = CompilerPipeline.builder().sqlParser(parser).build()
->>>>>>> c2360a27
 
     private val pretty = ConfigurableExprValueFormatter.pretty
     private val standard = ConfigurableExprValueFormatter.standard
