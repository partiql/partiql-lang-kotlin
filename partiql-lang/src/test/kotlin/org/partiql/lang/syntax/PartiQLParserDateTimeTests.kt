package org.partiql.lang.syntax

import com.amazon.ion.Decimal
import com.amazon.ion.IonValue
import com.amazon.ionelement.api.ionDecimal
import org.junit.jupiter.params.ParameterizedTest
import org.junit.jupiter.params.provider.MethodSource
import org.partiql.lang.ION
import org.partiql.lang.domains.PartiqlAst
import org.partiql.lang.domains.id
import org.partiql.lang.errors.ErrorCode
import org.partiql.lang.errors.Property
import org.partiql.lang.util.getAntlrDisplayString
import org.partiql.lang.util.to
import org.partiql.parser.antlr.PartiQLParser

class PartiQLParserDateTimeTests : PartiQLParserTestBase() {

<<<<<<< HEAD
    override val targets: Array<ParserTarget> = arrayOf(ParserTarget.DEFAULT, ParserTarget.EXPERIMENTAL)

    data class DateTimeTestCase(val source: String, val skipTest: Boolean = false, val block: PartiqlAst.Builder.() -> PartiqlAst.PartiqlAstNode)
    data class ErrorTimeTestCase(val source: String, val errorCode: ErrorCode, val ctx: Map<Property, Any>, val skipTest: Boolean = false)
=======
    data class DateTimeTestCase(
        val source: String,
        val skipTest: Boolean = false,
        val block: PartiqlAst.Builder.() -> PartiqlAst.PartiqlAstNode
    )
>>>>>>> 44e8a8d1

    data class ErrorDateTimeTestCase(
        val source: String,
        val errorCode: ErrorCode,
        val ctx: Map<Property, Any>,
        val skipTest: Boolean = false
    )

    companion object {
        @JvmStatic
        fun parametersForDateLiteralTests() = listOf(
            DateTimeTestCase("DATE '2012-02-29'") {
                date(2012, 2, 29)
            },
            DateTimeTestCase("DATE'1992-11-30'") {
                date(1992, 11, 30)
            },
            DateTimeTestCase("DATE '9999-03-01'") {
                date(9999, 3, 1)
            },
            DateTimeTestCase("DATE '0000-01-01'") {
                date(0, 1, 1)
            },
            DateTimeTestCase("DATE '0000-02-29'") {
                date(0, 2, 29)
            },
            DateTimeTestCase("DATE '0000-02-29'") {
                date(0, 2, 29)
            },
            DateTimeTestCase("SELECT DATE '2021-03-10' FROM foo") {
                select(
                    project = projectList(projectExpr(date(2021, 3, 10))),
                    from = scan(id("foo"))
                )
            },
        )

        @JvmStatic
        fun parameterForTimeLiteralTests() = listOf(
            DateTimeTestCase("TIME '02:30:59'") {
                litTime(timeValue(2, 30, 59, 0, 0, false, null))
            },
            DateTimeTestCase("TIME (3) '12:59:31'") {
                litTime(timeValue(12, 59, 31, 0, 3, false, null))
            },
            DateTimeTestCase("TIME '23:59:59.9999'") {
                litTime(timeValue(23, 59, 59, 999900000, 4, false, null))
            },
            DateTimeTestCase("TIME (7) '23:59:59.123456789'") {
                litTime(timeValue(23, 59, 59, 123456789, 7, false, null))
            },
            DateTimeTestCase("TIME (9) '23:59:59.123456789'") {
                litTime(timeValue(23, 59, 59, 123456789, 9, false, null))
            },
            DateTimeTestCase("TIME (0) '23:59:59.123456789'") {
                litTime(timeValue(23, 59, 59, 123456789, 0, false, null))
            },
            DateTimeTestCase("TIME '02:30:59-05:30'") {
                litTime(timeValue(2, 30, 59, 0, 0, false, null))
            },
            DateTimeTestCase("TIME '02:30:59+05:30'") {
                litTime(timeValue(2, 30, 59, 0, 0, false, null))
            },
            DateTimeTestCase("TIME '02:30:59-14:39'") {
                litTime(timeValue(2, 30, 59, 0, 0, false, null))
            },
            DateTimeTestCase("TIME '02:30:59+00:00'") {
                litTime(timeValue(2, 30, 59, 0, 0, false, null))
            },
            DateTimeTestCase("TIME '02:30:59-00:00'") {
                litTime(timeValue(2, 30, 59, 0, 0, false, null))
            },
            DateTimeTestCase("TIME (3) '12:59:31+10:30'") {
                litTime(timeValue(12, 59, 31, 0, 3, false, null))
            },
            DateTimeTestCase("TIME (0) '00:00:00+00:00'") {
                litTime(timeValue(0, 0, 0, 0, 0, false, null))
            },
            DateTimeTestCase("TIME (0) '00:00:00-00:00'") {
                litTime(timeValue(0, 0, 0, 0, 0, false, null))
            },
            DateTimeTestCase("TIME '23:59:59.9999-11:59'") {
                litTime(timeValue(23, 59, 59, 999900000, 4, false, null))
            },
            DateTimeTestCase("TIME '23:59:59.99990-11:59'") {
                litTime(timeValue(23, 59, 59, 999900000, 5, false, null))
            },
            DateTimeTestCase("TIME (5) '23:59:59.9999-11:59'") {
                litTime(timeValue(23, 59, 59, 999900000, 5, false, null))
            },
            DateTimeTestCase("TIME (7) '23:59:59.123456789+01:00'") {
                litTime(timeValue(23, 59, 59, 123456789, 7, false, null))
            },
            DateTimeTestCase("TIME (9) '23:59:59.123456789-14:50'") {
                litTime(timeValue(23, 59, 59, 123456789, 9, false, null))
            },
            DateTimeTestCase("TIME (0) '23:59:59.123456789-18:00'") {
                litTime(timeValue(23, 59, 59, 123456789, 0, false, null))
            },
            DateTimeTestCase("TIME WITH TIME ZONE '02:30:59'") {
                litTime(timeValue(2, 30, 59, 0, 0, true, null))
            },
            DateTimeTestCase("TIME (3) WITH TIME ZONE '12:59:31'") {
                litTime(timeValue(12, 59, 31, 0, 3, true, null))
            },
            DateTimeTestCase("TIME WITH TIME ZONE '23:59:59.9999'") {
                litTime(timeValue(23, 59, 59, 999900000, 4, true, null))
            },
            DateTimeTestCase("TIME (7) WITH TIME ZONE '23:59:59.123456789'") {
                litTime(timeValue(23, 59, 59, 123456789, 7, true, null))
            },
            DateTimeTestCase("TIME (9) WITH TIME ZONE '23:59:59.123456789'") {
                litTime(timeValue(23, 59, 59, 123456789, 9, true, null))
            },
            DateTimeTestCase("TIME (0) WITH TIME ZONE '23:59:59.123456789'") {
                litTime(timeValue(23, 59, 59, 123456789, 0, true, null))
            },
            DateTimeTestCase("TIME (0) WITH TIME ZONE '00:00:00+00:00'") {
                litTime(timeValue(0, 0, 0, 0, 0, true, 0))
            },
            DateTimeTestCase("TIME (0) WITH TIME ZONE '00:00:00.0000-00:00'") {
                litTime(timeValue(0, 0, 0, 0, 0, true, 0))
            },
            DateTimeTestCase("TIME WITH TIME ZONE '02:30:59.1234500-05:30'") {
                litTime(timeValue(2, 30, 59, 123450000, 7, true, -330))
            },
            DateTimeTestCase("TIME WITH TIME ZONE '02:30:59+05:30'") {
                litTime(timeValue(2, 30, 59, 0, 0, true, 330))
            },
            DateTimeTestCase("TIME WITH TIME ZONE '02:30:59-14:39'") {
                litTime(timeValue(2, 30, 59, 0, 0, true, -879))
            },
            DateTimeTestCase("TIME WITH TIME ZONE '23:59:59.9999-11:59'") {
                litTime(timeValue(23, 59, 59, 999900000, 4, true, -719))
            },
            DateTimeTestCase("TIME WITH TIME ZONE '23:59:59.99990-11:59'") {
                litTime(timeValue(23, 59, 59, 999900000, 5, true, -719))
            },
            DateTimeTestCase("TIME (5) WITH TIME ZONE '23:59:59.9999-11:59'") {
                litTime(timeValue(23, 59, 59, 999900000, 5, true, -719))
            },
            DateTimeTestCase("TIME (7) WITH TIME ZONE '23:59:59.123456789+01:00'") {
                litTime(timeValue(23, 59, 59, 123456789, 7, true, 60))
            },
            DateTimeTestCase("TIME (9) WITH TIME ZONE '23:59:59.123456789-14:50'") {
                litTime(timeValue(23, 59, 59, 123456789, 9, true, -890))
            },
            DateTimeTestCase("TIME (0) WITH TIME ZONE '23:59:59.123456789-18:00'") {
                litTime(timeValue(23, 59, 59, 123456789, 0, true, -1080))
            },
            // TODO: These tests should pass. Check https://github.com/partiql/partiql-lang-kotlin/issues/395
            DateTimeTestCase("TIME '23:59:59.1234567890'", skipTest = true) {
                litTime(timeValue(23, 59, 59, 123456789, 9, false, null))
            },
            DateTimeTestCase("TIME '23:59:59.1234567899'", skipTest = true) {
                litTime(timeValue(23, 59, 59, 123456790, 9, false, null))
            },
            DateTimeTestCase("TIME '23:59:59.1234567890+18:00'", skipTest = true) {
                litTime(timeValue(23, 59, 59, 123456789, 9, false, null))
            },
            DateTimeTestCase("TIME '23:59:59.1234567899+18:00'", skipTest = true) {
                litTime(timeValue(23, 59, 59, 123456790, 9, false, null))
            },
            DateTimeTestCase("TIME WITH TIME ZONE '23:59:59.1234567890'", skipTest = true) {
                litTime(timeValue(23, 59, 59, 123456789, 9, true, null))
            },
            DateTimeTestCase("TIME WITH TIME ZONE '23:59:59.1234567899'", skipTest = true) {
                litTime(timeValue(23, 59, 59, 123456790, 9, true, null))
            },
            DateTimeTestCase("TIME WITH TIME ZONE '23:59:59.1234567890+18:00'", skipTest = true) {
                litTime(timeValue(23, 59, 59, 123456789, 9, true, 1080))
            },
            DateTimeTestCase("TIME WITH TIME ZONE '23:59:59.1234567899+18:00'", skipTest = true) {
                litTime(timeValue(23, 59, 59, 123456790, 9, true, 1080))
            }
        )

        @JvmStatic
        fun parameterForTimestampLiteralTests() = listOf(
            // TIMESTAMP WITHOUT TIME ZONE
            DateTimeTestCase("TIMESTAMP '2023-01-02 03:04:05'") {
                timestamp(
                    timestampValue(
                        2023, 1, 2,
                        3, 4, ionDecimal(Decimal.valueOf("5.")).asAnyElement(),
                        null, null
                    )
                )
            },
            DateTimeTestCase("TIMESTAMP '2023-01-02 03:04:05.678'") {
                timestamp(
                    timestampValue(
                        2023, 1, 2,
                        3, 4, ionDecimal(Decimal.valueOf("5.678")).asAnyElement(),
                        null, null
                    )
                )
            },
            DateTimeTestCase("TIMESTAMP '2023-01-02 03:04:05.678901234567890'") {
                timestamp(
                    timestampValue(
                        2023, 1, 2,
                        3, 4, ionDecimal(Decimal.valueOf("5.678901234567890")).asAnyElement(),
                        null, null
                    )
                )
            },
            DateTimeTestCase("TIMESTAMP(1) '2023-01-02 03:04:05.678901234567890'") {
                timestamp(
                    timestampValue(
                        2023, 1, 2,
                        3, 4, ionDecimal(Decimal.valueOf("5.678901234567890")).asAnyElement(),
                        null, 1
                    )
                )
            },
            // TIMESTAMP WITH TIME ZONE
            DateTimeTestCase("TIMESTAMP '2023-01-02 03:04:05+06:07'") {
                timestamp(
                    timestampValue(
                        2023, 1, 2,
                        3, 4, ionDecimal(Decimal.valueOf("5.")).asAnyElement(),
                        utcOffset(367L), null
                    )
                )
            },
            DateTimeTestCase("TIMESTAMP '2023-01-02 03:04:05-06:07'") {
                timestamp(
                    timestampValue(
                        2023, 1, 2,
                        3, 4, ionDecimal(Decimal.valueOf("5.")).asAnyElement(),
                        utcOffset(-367L), null
                    )
                )
            },
            DateTimeTestCase("TIMESTAMP '2023-01-02 03:04:05-00:00'") {
                timestamp(
                    timestampValue(
                        2023, 1, 2,
                        3, 4, ionDecimal(Decimal.valueOf("5.")).asAnyElement(),
                        unknownTimezone(), null,
                    )
                )
            },
            // multiple space
            DateTimeTestCase("TIMESTAMP '2023-01-02    03:04:05-00:00'") {
                timestamp(
                    timestampValue(
                        2023, 1, 2,
                        3, 4, ionDecimal(Decimal.valueOf("5.")).asAnyElement(),
                        unknownTimezone(), null
                    )
                )
            },
            // T as delimiter
            DateTimeTestCase("TIMESTAMP '2023-01-02T03:04:05-00:00'") {
                timestamp(
                    timestampValue(
                        2023, 1, 2,
                        3, 4, ionDecimal(Decimal.valueOf("5.")).asAnyElement(),
                        unknownTimezone(), null
                    )
                )
            },
            // t as delimiter
            DateTimeTestCase("TIMESTAMP '2023-01-02t03:04:05-00:00'") {
                timestamp(
                    timestampValue(
                        2023, 1, 2,
                        3, 4, ionDecimal(Decimal.valueOf("5.")).asAnyElement(),
                        unknownTimezone(), null
                    )
                )
            },
            // Z for UTC
            DateTimeTestCase("TIMESTAMP '2023-01-02 03:04:05Z'") {
                timestamp(
                    timestampValue(
                        2023, 1, 2,
                        3, 4, ionDecimal(Decimal.valueOf("5.")).asAnyElement(),
                        utcOffset(0L), null
                    )
                )
            },
            // z for UTC
            DateTimeTestCase("TIMESTAMP '2023-01-02 03:04:05z'") {
                timestamp(
                    timestampValue(
                        2023, 1, 2,
                        3, 4, ionDecimal(Decimal.valueOf("5.")).asAnyElement(),
                        utcOffset(0L), null
                    )
                )
            },
            DateTimeTestCase("TIMESTAMP '2023-01-02T03:04:05Z'") {
                timestamp(
                    timestampValue(
                        2023, 1, 2,
                        3, 4, ionDecimal(Decimal.valueOf("5.")).asAnyElement(),
                        utcOffset(0L), null
                    )
                )
            },
            DateTimeTestCase("TIMESTAMP '2023-01-02t03:04:05z'") {
                timestamp(
                    timestampValue(
                        2023, 1, 2,
                        3, 4, ionDecimal(Decimal.valueOf("5.")).asAnyElement(),
                        utcOffset(0L), null
                    )
                )
            },
            DateTimeTestCase("TIMESTAMP WITH TIME ZONE '2023-01-02T03:04:05Z'") {
                timestamp(
                    timestampValue(
                        2023, 1, 2,
                        3, 4, ionDecimal(Decimal.valueOf("5.")).asAnyElement(),
                        utcOffset(0L), null
                    )
                )
            },
        )

        @JvmStatic
        fun parametersForTimeParserErrorTests() = listOf(
            createErrorCaseForDateTime(
                source = "TIME",
                line = 1L,
                col = 5L,
                errorCode = ErrorCode.PARSE_UNEXPECTED_TOKEN,
                tokenType = PartiQLParser.EOF,
                tokenValue = ION.newSymbol("EOF")
            ),
            createErrorCaseForDateTime(
                source = "TIME 123",
                line = 1L,
                col = 6L,
                errorCode = ErrorCode.PARSE_UNEXPECTED_TOKEN,
                tokenType = PartiQLParser.LITERAL_INTEGER,
                tokenValue = ION.newInt(123)
            ),
            createErrorCaseForDateTime(
                source = "TIME 'time_string'",
                line = 1L,
                col = 6L,
                errorCode = ErrorCode.PARSE_INVALID_TIME_STRING,
                tokenType = PartiQLParser.LITERAL_STRING,
                tokenValue = ION.newString("time_string")
            ),
            createErrorCaseForDateTime(
                source = "TIME 123.23",
                line = 1L,
                col = 6L,
                errorCode = ErrorCode.PARSE_UNEXPECTED_TOKEN,
                tokenType = PartiQLParser.LITERAL_DECIMAL,
                tokenValue = ION.singleValue("123.23")
            ),
            createErrorCaseForDateTime(
                source = "TIME `2012-12-12`",
                line = 1L,
                col = 6L,
                errorCode = ErrorCode.PARSE_UNEXPECTED_TOKEN,
                tokenType = PartiQLParser.ION_CLOSURE,
                tokenValue = ION.singleValue("2012-12-12")
            ),
            createErrorCaseForDateTime(
                source = "TIME '2012-12-12'",
                line = 1L,
                col = 6L,
                errorCode = ErrorCode.PARSE_INVALID_TIME_STRING,
                tokenType = PartiQLParser.LITERAL_STRING,
                tokenValue = ION.newString("2012-12-12")
            ),
            createErrorCaseForDateTime(
                source = "TIME '12'",
                line = 1L,
                col = 6L,
                errorCode = ErrorCode.PARSE_INVALID_TIME_STRING,
                tokenType = PartiQLParser.LITERAL_STRING,
                tokenValue = ION.newString("12")
            ),
            // This is a valid time string in PostgreSQL
            createErrorCaseForDateTime(
                source = "TIME '12:30'",
                line = 1L,
                col = 6L,
                errorCode = ErrorCode.PARSE_INVALID_TIME_STRING,
                tokenType = PartiQLParser.LITERAL_STRING,
                tokenValue = ION.newString("12:30")
            ),
            // This is a valid time string in PostgreSQL
            createErrorCaseForDateTime(
                source = "TIME '34:59'",
                line = 1L,
                col = 6L,
                errorCode = ErrorCode.PARSE_INVALID_TIME_STRING,
                tokenType = PartiQLParser.LITERAL_STRING,
                tokenValue = ION.newString("34:59")
            ),
            // This is a valid time string in PostgreSQL
            createErrorCaseForDateTime(
                source = "TIME '59.12345'",
                line = 1L,
                col = 6L,
                errorCode = ErrorCode.PARSE_INVALID_TIME_STRING,
                tokenType = PartiQLParser.LITERAL_STRING,
                tokenValue = ION.newString("59.12345")
            ),
            // This is a valid time string in PostgreSQL
            createErrorCaseForDateTime(
                source = "TIME '1:30:38'",
                line = 1L,
                col = 6L,
                errorCode = ErrorCode.PARSE_INVALID_TIME_STRING,
                tokenType = PartiQLParser.LITERAL_STRING,
                tokenValue = ION.newString("1:30:38")
            ),
            // This is a valid time string in PostgreSQL
            createErrorCaseForDateTime(
                source = "TIME '1:30:38'",
                line = 1L,
                col = 6L,
                errorCode = ErrorCode.PARSE_INVALID_TIME_STRING,
                tokenType = PartiQLParser.LITERAL_STRING,
                tokenValue = ION.newString("1:30:38")
            ),
            createErrorCaseForDateTime(
                source = "TIME '12:59:61.0000'",
                line = 1L,
                col = 6L,
                errorCode = ErrorCode.PARSE_INVALID_TIME_STRING,
                tokenType = PartiQLParser.LITERAL_STRING,
                tokenValue = ION.newString("12:59:61.0000")
            ),
            createErrorCaseForDateTime(
                source = "TIME '12.123:45.123:54.123'",
                line = 1L,
                col = 6L,
                errorCode = ErrorCode.PARSE_INVALID_TIME_STRING,
                tokenType = PartiQLParser.LITERAL_STRING,
                tokenValue = ION.newString("12.123:45.123:54.123")
            ),
            createErrorCaseForDateTime(
                source = "TIME '-19:45:13'",
                line = 1L,
                col = 6L,
                errorCode = ErrorCode.PARSE_INVALID_TIME_STRING,
                tokenType = PartiQLParser.LITERAL_STRING,
                tokenValue = ION.newString("-19:45:13")
            ),
            createErrorCaseForDateTime(
                source = "TIME '24:00:00'",
                line = 1L,
                col = 6L,
                errorCode = ErrorCode.PARSE_INVALID_TIME_STRING,
                tokenType = PartiQLParser.LITERAL_STRING,
                tokenValue = ION.newString("24:00:00")
            ),
            createErrorCaseForDateTime(
                source = "TIME '23:59:59.99999 05:30'",
                line = 1L,
                col = 6L,
                errorCode = ErrorCode.PARSE_INVALID_TIME_STRING,
                tokenType = PartiQLParser.LITERAL_STRING,
                tokenValue = ION.newString("23:59:59.99999 05:30")
            ),
            createErrorCaseForDateTime(
                source = "TIME '23:59:59+05:30.00'",
                line = 1L,
                col = 6L,
                errorCode = ErrorCode.PARSE_INVALID_TIME_STRING,
                tokenType = PartiQLParser.LITERAL_STRING,
                tokenValue = ION.newString("23:59:59+05:30.00")
            ),
            // TODO: Investigate why the build fails in GH actions for these two tests.
            createErrorCaseForDateTime(
                source = "TIME '23:59:59+24:00'",
                line = 1L,
                col = 6L,
                errorCode = ErrorCode.PARSE_INVALID_TIME_STRING,
                tokenType = PartiQLParser.LITERAL_STRING,
                tokenValue = ION.newString("23:59:59+24:00"),
                skipTest = true
            ),
            createErrorCaseForDateTime(
                source = "TIME '23:59:59-24:00'",
                line = 1L,
                col = 6L,
                errorCode = ErrorCode.PARSE_INVALID_TIME_STRING,
                tokenType = PartiQLParser.LITERAL_STRING,
                tokenValue = ION.newString("23:59:59-24:00"),
                skipTest = true
            ),
            // This is a valid time string in PostgreSQL
            createErrorCaseForDateTime(
                source = "TIME '08:59:59.99999 AM'",
                line = 1L,
                col = 6L,
                errorCode = ErrorCode.PARSE_INVALID_TIME_STRING,
                tokenType = PartiQLParser.LITERAL_STRING,
                tokenValue = ION.newString("08:59:59.99999 AM")
            ),
            // This is a valid time string in PostgreSQL
            createErrorCaseForDateTime(
                source = "TIME '08:59:59.99999 PM'",
                line = 1L,
                col = 6L,
                errorCode = ErrorCode.PARSE_INVALID_TIME_STRING,
                tokenType = PartiQLParser.LITERAL_STRING,
                tokenValue = ION.newString("08:59:59.99999 PM")
            ),
            createErrorCaseForDateTime(
                source = "TIME ( '23:59:59.99999'",
                line = 1L,
                col = 8L,
                errorCode = ErrorCode.PARSE_UNEXPECTED_TOKEN,
                tokenType = PartiQLParser.LITERAL_STRING,
                tokenValue = ION.newString("23:59:59.99999"),
            ),
            createErrorCaseForDateTime(
                source = "TIME () '23:59:59.99999'",
                line = 1L,
                col = 7L,
                errorCode = ErrorCode.PARSE_UNEXPECTED_TOKEN,
                tokenType = PartiQLParser.PAREN_RIGHT,
                tokenValue = ION.newSymbol(")")
            ),
            createErrorCaseForDateTime(
                source = "TIME [4] '23:59:59.99999'",
                line = 1L,
                col = 6L,
                errorCode = ErrorCode.PARSE_UNEXPECTED_TOKEN,
                tokenType = PartiQLParser.BRACKET_LEFT,
                tokenValue = ION.newSymbol("[")
            ),
            createErrorCaseForDateTime(
                source = "TIME {4} '23:59:59.99999'",
                line = 1L,
                col = 6L,
                errorCode = ErrorCode.PARSE_UNEXPECTED_TOKEN,
                tokenType = PartiQLParser.BRACE_LEFT,
                tokenValue = ION.newSymbol("{")
            ),
            createErrorCaseForDateTime(
                source = "TIME 4 '23:59:59.99999'",
                line = 1L,
                col = 6L,
                errorCode = ErrorCode.PARSE_UNEXPECTED_TOKEN,
                tokenType = PartiQLParser.LITERAL_INTEGER,
                tokenValue = ION.newInt(4)
            ),
            createErrorCaseForDateTime(
                source = "TIME ('4') '23:59:59.99999'",
                line = 1L,
                col = 7L,
                errorCode = ErrorCode.PARSE_UNEXPECTED_TOKEN,
                tokenType = PartiQLParser.LITERAL_STRING,
                tokenValue = ION.newString("4"),
            ),
            createErrorCaseForDateTime(
                source = "TIME (-1) '23:59:59.99999'",
                line = 1L,
                col = 7L,
                errorCode = ErrorCode.PARSE_UNEXPECTED_TOKEN,
                tokenType = PartiQLParser.MINUS,
                tokenValue = ION.newSymbol("-")
            ),
            createErrorCaseForDateTime(
                source = "TIME (10) '23:59:59.99999'",
                line = 1L,
                col = 7L,
                errorCode = ErrorCode.PARSE_INVALID_PRECISION_FOR_TIME,
                tokenType = PartiQLParser.LITERAL_INTEGER,
                tokenValue = ION.newInt(10)
            ),
            createErrorCaseForDateTime(
                source = "TIME ('four') '23:59:59.99999'",
                line = 1L,
                col = 7L,
                errorCode = ErrorCode.PARSE_UNEXPECTED_TOKEN,
                tokenType = PartiQLParser.LITERAL_STRING,
                tokenValue = ION.newString("four")
            ),
            createErrorCaseForDateTime(
                source = "TIME WITH TIME ZONE",
                line = 1L,
                col = 20L,
                errorCode = ErrorCode.PARSE_UNEXPECTED_TOKEN,
                tokenType = PartiQLParser.EOF,
                tokenValue = ION.newSymbol("EOF")
            ),
            createErrorCaseForDateTime(
                source = "TIME WITH TIME ZONE '12:20'",
                line = 1L,
                col = 21L,
                errorCode = ErrorCode.PARSE_INVALID_TIME_STRING,
                tokenType = PartiQLParser.LITERAL_STRING,
                tokenValue = ION.newString("12:20")
            ),
            createErrorCaseForDateTime(
                source = "TIME WITH TIME ZONE '34:59'",
                line = 1L,
                col = 21L,
                errorCode = ErrorCode.PARSE_INVALID_TIME_STRING,
                tokenType = PartiQLParser.LITERAL_STRING,
                tokenValue = ION.newString("34:59")
            ),
            createErrorCaseForDateTime(
                source = "TIME WITH TIME ZONE '59.12345'",
                line = 1L,
                col = 21L,
                errorCode = ErrorCode.PARSE_INVALID_TIME_STRING,
                tokenType = PartiQLParser.LITERAL_STRING,
                tokenValue = ION.newString("59.12345")
            ),
            createErrorCaseForDateTime(
                source = "TIME WITH TIME ZONE '12:20'",
                line = 1L,
                col = 21L,
                errorCode = ErrorCode.PARSE_INVALID_TIME_STRING,
                tokenType = PartiQLParser.LITERAL_STRING,
                tokenValue = ION.newString("12:20")
            ),
            createErrorCaseForDateTime(
                source = "TIME WITH TIMEZONE '23:59:59.99999'",
                errorCode = ErrorCode.PARSE_UNEXPECTED_TOKEN,
                line = 1L,
                col = 11L,
                tokenType = PartiQLParser.IDENTIFIER,
                tokenValue = ION.newSymbol("TIMEZONE")
            ),
            createErrorCaseForDateTime(
                source = "TIME WITH_TIME_ZONE '23:59:59.99999'",
                line = 1L,
                col = 6L,
                errorCode = ErrorCode.PARSE_UNEXPECTED_TOKEN,
                tokenType = PartiQLParser.IDENTIFIER,
                tokenValue = ION.newSymbol("WITH_TIME_ZONE")
            ),
            createErrorCaseForDateTime(
                source = "TIME WITHTIMEZONE '23:59:59.99999'",
                line = 1L,
                col = 6L,
                errorCode = ErrorCode.PARSE_UNEXPECTED_TOKEN,
                tokenType = PartiQLParser.IDENTIFIER,
                tokenValue = ION.newSymbol("WITHTIMEZONE")
            ),
            // PartiQL doesn't support "WITHOUT TIME ZONE" yet. TIME '<time_string>' is in effect the same as TIME WITHOUT TIME ZONE '<time_string>'
            createErrorCaseForDateTime(
                source = "TIME WITHOUT TIME ZONE '23:59:59.99999'",
                line = 1L,
                col = 6L,
                errorCode = ErrorCode.PARSE_UNEXPECTED_TOKEN,
                tokenType = PartiQLParser.IDENTIFIER,
                tokenValue = ION.newSymbol("WITHOUT")
            ),
            createErrorCaseForDateTime(
                source = "TIME WITH TIME PHONE '23:59:59.99999'",
                errorCode = ErrorCode.PARSE_UNEXPECTED_TOKEN,
                errorContext = mapOf(
                    Property.LINE_NUMBER to 1L,
                    Property.COLUMN_NUMBER to 16L,
                    Property.TOKEN_DESCRIPTION to PartiQLParser.IDENTIFIER.getAntlrDisplayString(),
                    Property.TOKEN_VALUE to ION.newSymbol("PHONE")
                )
            ),
            createErrorCaseForDateTime(
                source = "TIME WITH (4) TIME ZONE '23:59:59.99999'",
                errorCode = ErrorCode.PARSE_UNEXPECTED_TOKEN,
                errorContext = mapOf(
                    Property.LINE_NUMBER to 1L,
                    Property.COLUMN_NUMBER to 11L,
                    Property.TOKEN_DESCRIPTION to PartiQLParser.PAREN_LEFT.getAntlrDisplayString(),
                    Property.TOKEN_VALUE to ION.newSymbol("(")
                )
            ),
            createErrorCaseForDateTime(
                source = "TIME WITH TIME (4) ZONE '23:59:59.99999'",
                errorCode = ErrorCode.PARSE_UNEXPECTED_TOKEN,
                errorContext = mapOf(
                    Property.LINE_NUMBER to 1L,
                    Property.COLUMN_NUMBER to 16L,
                    Property.TOKEN_DESCRIPTION to PartiQLParser.PAREN_LEFT.getAntlrDisplayString(),
                    Property.TOKEN_VALUE to ION.newSymbol("(")
                )
            ),
            createErrorCaseForDateTime(
                source = "TIME WITH TIME ZONE (4) '23:59:59.99999'",
                line = 1L,
                col = 21L,
                errorCode = ErrorCode.PARSE_UNEXPECTED_TOKEN,
                tokenType = PartiQLParser.PAREN_LEFT,
                tokenValue = ION.newSymbol("(")
            ),
            createErrorCaseForDateTime(
                source = "TIME WITH TIME ZONE 'time_string'",
                line = 1L,
                col = 21L,
                errorCode = ErrorCode.PARSE_INVALID_TIME_STRING,
                tokenType = PartiQLParser.LITERAL_STRING,
                tokenValue = ION.newString("time_string")
            ),
            createErrorCaseForDateTime(
                source = "TIME WITH TIME ZONE '23:59:59+18:00.00'",
                line = 1L,
                col = 21L,
                errorCode = ErrorCode.PARSE_INVALID_TIME_STRING,
                tokenType = PartiQLParser.LITERAL_STRING,
                tokenValue = ION.newString("23:59:59+18:00.00")
            ),
            createErrorCaseForDateTime(
                source = "TIME WITH TIME ZONE '23:59:59-18:00.00'",
                line = 1L,
                col = 21L,
                errorCode = ErrorCode.PARSE_INVALID_TIME_STRING,
                tokenType = PartiQLParser.LITERAL_STRING,
                tokenValue = ION.newString("23:59:59-18:00.00")
            ),
            createErrorCaseForDateTime(
                source = "TIME WITH TIME ZONE '23:59:59+18:01'",
                line = 1L,
                col = 21L,
                errorCode = ErrorCode.PARSE_INVALID_TIME_STRING,
                tokenType = PartiQLParser.LITERAL_STRING,
                tokenValue = ION.newString("23:59:59+18:01")
            ),
            // time zone offset out of range
            createErrorCaseForDateTime(
                source = "TIME WITH TIME ZONE '23:59:59-18:01'",
                line = 1L,
                col = 21L,
                errorCode = ErrorCode.PARSE_INVALID_TIME_STRING,
                tokenType = PartiQLParser.LITERAL_STRING,
                tokenValue = ION.newString("23:59:59-18:01")
            ),
            // time zone offset out of range
            createErrorCaseForDateTime(
                source = "TIME ('4') WITH TIME ZONE '23:59:59-18:01'",
                line = 1L,
                col = 7L,
                errorCode = ErrorCode.PARSE_UNEXPECTED_TOKEN,
                tokenType = PartiQLParser.LITERAL_STRING,
                tokenValue = ION.newString("4"),
            ),
            createErrorCaseForDateTime(
                source = "TIME WITH TIME ZONE '23:59:59-18-01'",
                line = 1L,
                col = 21L,
                errorCode = ErrorCode.PARSE_INVALID_TIME_STRING,
                tokenType = PartiQLParser.LITERAL_STRING,
                tokenValue = ION.newString("23:59:59-18-01")
            ),
            // This is valid in PostgreSQL.
            createErrorCaseForDateTime(
                source = "TIME WITH TIME ZONE '23:59:59 PST'",
                line = 1L,
                col = 21L,
                errorCode = ErrorCode.PARSE_INVALID_TIME_STRING,
                tokenType = PartiQLParser.LITERAL_STRING,
                tokenValue = ION.newString("23:59:59 PST")
            )
        )

        @JvmStatic
        fun parametersForTimestampParserErrorTests() = listOf(
            createErrorCaseForDateTime(
                source = "TIMESTAMP",
                line = 1L,
                col = 10L,
                errorCode = ErrorCode.PARSE_UNEXPECTED_TOKEN,
                tokenType = PartiQLParser.EOF,
                tokenValue = ION.newSymbol("EOF")
            ),
            createErrorCaseForDateTime(
                source = "TIMESTAMP 123",
                line = 1L,
                col = 11L,
                errorCode = ErrorCode.PARSE_UNEXPECTED_TOKEN,
                tokenType = PartiQLParser.LITERAL_INTEGER,
                tokenValue = ION.newInt(123)
            ),
            createErrorCaseForDateTime(
                source = "TIMESTAMP 'timestamp_string'",
                line = 1L,
                col = 11L,
                errorCode = ErrorCode.PARSE_INVALID_DATETIME_STRING,
                tokenType = PartiQLParser.LITERAL_STRING,
                tokenValue = ION.newString("timestamp_string")
            ),
            createErrorCaseForDateTime(
                source = "TIMESTAMP 123.23",
                line = 1L,
                col = 11L,
                errorCode = ErrorCode.PARSE_UNEXPECTED_TOKEN,
                tokenType = PartiQLParser.LITERAL_DECIMAL,
                tokenValue = ION.singleValue("123.23")
            ),
            createErrorCaseForDateTime(
                source = "TIMESTAMP `2012-12-12`",
                line = 1L,
                col = 11L,
                errorCode = ErrorCode.PARSE_UNEXPECTED_TOKEN,
                tokenType = PartiQLParser.ION_CLOSURE,
                tokenValue = ION.singleValue("2012-12-12")
            ),
            createErrorCaseForDateTime(
                source = "TIMESTAMP '2012-12-12'",
                line = 1L,
                col = 11L,
                errorCode = ErrorCode.PARSE_INVALID_DATETIME_STRING,
                tokenType = PartiQLParser.LITERAL_STRING,
                tokenValue = ION.newString("2012-12-12")
            ),
            createErrorCaseForDateTime(
                source = "TIMESTAMP '12'",
                line = 1L,
                col = 11L,
                errorCode = ErrorCode.PARSE_INVALID_DATETIME_STRING,
                tokenType = PartiQLParser.LITERAL_STRING,
                tokenValue = ION.newString("12")
            ),
            createErrorCaseForDateTime(
                source = "TIMESTAMP '12:30'",
                line = 1L,
                col = 11L,
                errorCode = ErrorCode.PARSE_INVALID_DATETIME_STRING,
                tokenType = PartiQLParser.LITERAL_STRING,
                tokenValue = ION.newString("12:30")
            ),
            createErrorCaseForDateTime(
                source = "TIMESTAMP '2023-01-02 34:59'",
                line = 1L,
                col = 11L,
                errorCode = ErrorCode.PARSE_INVALID_DATETIME_STRING,
                tokenType = PartiQLParser.LITERAL_STRING,
                tokenValue = ION.newString("2023-01-02 34:59")
            ),
            createErrorCaseForDateTime(
                source = "TIMESTAMP '2021-01-02 59.12345'",
                line = 1L,
                col = 11L,
                errorCode = ErrorCode.PARSE_INVALID_DATETIME_STRING,
                tokenType = PartiQLParser.LITERAL_STRING,
                tokenValue = ION.newString("2021-01-02 59.12345")
            ),
            createErrorCaseForDateTime(
                source = "TIMESTAMP '2023-01-01 1:30:38'",
                line = 1L,
                col = 11L,
                errorCode = ErrorCode.PARSE_INVALID_DATETIME_STRING,
                tokenType = PartiQLParser.LITERAL_STRING,
                tokenValue = ION.newString("2023-01-01 1:30:38")
            ),
            createErrorCaseForDateTime(
                source = "TIMESTAMP '2023-01-02 12:59:61.0000'",
                line = 1L,
                col = 11L,
                errorCode = ErrorCode.PARSE_INVALID_DATETIME_STRING,
                tokenType = PartiQLParser.LITERAL_STRING,
                tokenValue = ION.newString("2023-01-02 12:59:61.0000")
            ),
            createErrorCaseForDateTime(
                source = "TIMESTAMP '2023-01-02 12.123:45.123:54.123'",
                line = 1L,
                col = 11L,
                errorCode = ErrorCode.PARSE_INVALID_DATETIME_STRING,
                tokenType = PartiQLParser.LITERAL_STRING,
                tokenValue = ION.newString("2023-01-02 12.123:45.123:54.123")
            ),
            createErrorCaseForDateTime(
                source = "TIMESTAMP '2023-01-02 -19:45:13'",
                line = 1L,
                col = 11L,
                errorCode = ErrorCode.PARSE_INVALID_DATETIME_STRING,
                tokenType = PartiQLParser.LITERAL_STRING,
                tokenValue = ION.newString("2023-01-02 -19:45:13")
            ),
            createErrorCaseForDateTime(
                source = "TIMESTAMP '2023-01-02 24:00:00'",
                line = 1L,
                col = 11L,
                errorCode = ErrorCode.PARSE_INVALID_DATETIME_STRING,
                tokenType = PartiQLParser.LITERAL_STRING,
                tokenValue = ION.newString("2023-01-02 24:00:00")
            ),
            createErrorCaseForDateTime(
                source = "TIMESTAMP '2023-01-02 23:59:59.99999 05:30'",
                line = 1L,
                col = 11L,
                errorCode = ErrorCode.PARSE_INVALID_DATETIME_STRING,
                tokenType = PartiQLParser.LITERAL_STRING,
                tokenValue = ION.newString("2023-01-02 23:59:59.99999 05:30")
            ),
            createErrorCaseForDateTime(
                source = "TIMESTAMP '2023-01-02 23:59:59+05:30.00'",
                line = 1L,
                col = 11L,
                errorCode = ErrorCode.PARSE_INVALID_DATETIME_STRING,
                tokenType = PartiQLParser.LITERAL_STRING,
                tokenValue = ION.newString("2023-01-02 23:59:59+05:30.00")
            ),
            createErrorCaseForDateTime(
                source = "TIMESTAMP '2023-01-02 23:59:59+24:00'",
                line = 1L,
                col = 11L,
                errorCode = ErrorCode.PARSE_INVALID_DATETIME_STRING,
                tokenType = PartiQLParser.LITERAL_STRING,
                tokenValue = ION.newString("2023-01-02 23:59:59+24:00"),
            ),
            createErrorCaseForDateTime(
                source = "TIMESTAMP '2023-01-02 23:59:59-24:00'",
                line = 1L,
                col = 11L,
                errorCode = ErrorCode.PARSE_INVALID_DATETIME_STRING,
                tokenType = PartiQLParser.LITERAL_STRING,
                tokenValue = ION.newString("2023-01-02 23:59:59-24:00"),
            ),
            createErrorCaseForDateTime(
                source = "TIMESTAMP '2023-01-02 08:59:59.99999 AM'",
                line = 1L,
                col = 11L,
                errorCode = ErrorCode.PARSE_INVALID_DATETIME_STRING,
                tokenType = PartiQLParser.LITERAL_STRING,
                tokenValue = ION.newString("2023-01-02 08:59:59.99999 AM")
            ),
            createErrorCaseForDateTime(
                source = "TIMESTAMP '2023-01-02 08:59:59.99999 PM'",
                line = 1L,
                col = 11L,
                errorCode = ErrorCode.PARSE_INVALID_DATETIME_STRING,
                tokenType = PartiQLParser.LITERAL_STRING,
                tokenValue = ION.newString("2023-01-02 08:59:59.99999 PM")
            ),
            createErrorCaseForDateTime(
                source = "TIMESTAMP ( '2023-01-02 23:59:59.99999'",
                line = 1L,
                col = 13L,
                errorCode = ErrorCode.PARSE_UNEXPECTED_TOKEN,
                tokenType = PartiQLParser.LITERAL_STRING,
                tokenValue = ION.newString("2023-01-02 23:59:59.99999"),
            ),
            createErrorCaseForDateTime(
                source = "TIMESTAMP () '2023-01-02 23:59:59.99999'",
                line = 1L,
                col = 12L,
                errorCode = ErrorCode.PARSE_UNEXPECTED_TOKEN,
                tokenType = PartiQLParser.PAREN_RIGHT,
                tokenValue = ION.newSymbol(")")
            ),
            createErrorCaseForDateTime(
                source = "TIMESTAMP [4] '2023-01-02 23:59:59.99999'",
                line = 1L,
                col = 11L,
                errorCode = ErrorCode.PARSE_UNEXPECTED_TOKEN,
                tokenType = PartiQLParser.BRACKET_LEFT,
                tokenValue = ION.newSymbol("[")
            ),
            createErrorCaseForDateTime(
                source = "TIMESTAMP {4} '2023-01-02 23:59:59.99999'",
                line = 1L,
                col = 11L,
                errorCode = ErrorCode.PARSE_UNEXPECTED_TOKEN,
                tokenType = PartiQLParser.BRACE_LEFT,
                tokenValue = ION.newSymbol("{")
            ),
            createErrorCaseForDateTime(
                source = "TIMESTAMP 4 '2023-01-02 23:59:59.99999'",
                line = 1L,
                col = 11L,
                errorCode = ErrorCode.PARSE_UNEXPECTED_TOKEN,
                tokenType = PartiQLParser.LITERAL_INTEGER,
                tokenValue = ION.newInt(4)
            ),
            createErrorCaseForDateTime(
                source = "TIMESTAMP ('4') '2023-01-02 23:59:59.99999'",
                line = 1L,
                col = 12L,
                errorCode = ErrorCode.PARSE_UNEXPECTED_TOKEN,
                tokenType = PartiQLParser.LITERAL_STRING,
                tokenValue = ION.newString("4"),
            ),
            createErrorCaseForDateTime(
                source = "TIMESTAMP (-1) '2023-01-02 23:59:59.99999'",
                line = 1L,
                col = 12L,
                errorCode = ErrorCode.PARSE_UNEXPECTED_TOKEN,
                tokenType = PartiQLParser.MINUS,
                tokenValue = ION.newSymbol("-")
            ),
            createErrorCaseForDateTime(
                source = "TIMESTAMP ('four') '2023-01-02 23:59:59.99999'",
                line = 1L,
                col = 12L,
                errorCode = ErrorCode.PARSE_UNEXPECTED_TOKEN,
                tokenType = PartiQLParser.LITERAL_STRING,
                tokenValue = ION.newString("four")
            ),
            createErrorCaseForDateTime(
                source = "TIMESTAMP WITH TIME ZONE",
                line = 1L,
                col = 25L,
                errorCode = ErrorCode.PARSE_UNEXPECTED_TOKEN,
                tokenType = PartiQLParser.EOF,
                tokenValue = ION.newSymbol("EOF")
            ),
            createErrorCaseForDateTime(
                source = "TIMESTAMP WITH TIME ZONE '2023-01-02 12:20'",
                line = 1L,
                col = 26L,
                errorCode = ErrorCode.PARSE_INVALID_DATETIME_STRING,
                tokenType = PartiQLParser.LITERAL_STRING,
                tokenValue = ION.newString("2023-01-02 12:20")
            ),
            createErrorCaseForDateTime(
                source = "TIMESTAMP WITH TIME ZONE '2023-01-02 34:59'",
                line = 1L,
                col = 26L,
                errorCode = ErrorCode.PARSE_INVALID_DATETIME_STRING,
                tokenType = PartiQLParser.LITERAL_STRING,
                tokenValue = ION.newString("2023-01-02 34:59")
            ),
            createErrorCaseForDateTime(
                source = "TIMESTAMP WITH TIME ZONE '2023-01-02 59.12345'",
                line = 1L,
                col = 26L,
                errorCode = ErrorCode.PARSE_INVALID_DATETIME_STRING,
                tokenType = PartiQLParser.LITERAL_STRING,
                tokenValue = ION.newString("2023-01-02 59.12345")
            ),
            createErrorCaseForDateTime(
                source = "TIMESTAMP WITH TIME ZONE '2023-01-02 12:20'",
                line = 1L,
                col = 26L,
                errorCode = ErrorCode.PARSE_INVALID_DATETIME_STRING,
                tokenType = PartiQLParser.LITERAL_STRING,
                tokenValue = ION.newString("2023-01-02 12:20")
            ),
            createErrorCaseForDateTime(
                source = "TIMESTAMP WITH TIMEZONE '2023-01-02 23:59:59.99999'",
                errorCode = ErrorCode.PARSE_UNEXPECTED_TOKEN,
                line = 1L,
                col = 16L,
                tokenType = PartiQLParser.IDENTIFIER,
                tokenValue = ION.newSymbol("TIMEZONE")
            ),
            createErrorCaseForDateTime(
                source = "TIMESTAMP WITH_TIME_ZONE '2023-01-02 23:59:59.99999'",
                line = 1L,
                col = 11L,
                errorCode = ErrorCode.PARSE_UNEXPECTED_TOKEN,
                tokenType = PartiQLParser.IDENTIFIER,
                tokenValue = ION.newSymbol("WITH_TIME_ZONE")
            ),
            createErrorCaseForDateTime(
                source = "TIMESTAMP WITHTIMEZONE '2023-01-02 23:59:59.99999'",
                line = 1L,
                col = 11L,
                errorCode = ErrorCode.PARSE_UNEXPECTED_TOKEN,
                tokenType = PartiQLParser.IDENTIFIER,
                tokenValue = ION.newSymbol("WITHTIMEZONE")
            ),
            createErrorCaseForDateTime(
                source = "TIMESTAMP WITHOUT TIME ZONE '2023-01-02 23:59:59.99999'",
                line = 1L,
                col = 11L,
                errorCode = ErrorCode.PARSE_UNEXPECTED_TOKEN,
                tokenType = PartiQLParser.IDENTIFIER,
                tokenValue = ION.newSymbol("WITHOUT")
            ),
            createErrorCaseForDateTime(
                source = "TIMESTAMP WITH TIME PHONE '2023-01-02 23:59:59.99999'",
                errorCode = ErrorCode.PARSE_UNEXPECTED_TOKEN,
                errorContext = mapOf(
                    Property.LINE_NUMBER to 1L,
                    Property.COLUMN_NUMBER to 21L,
                    Property.TOKEN_DESCRIPTION to PartiQLParser.IDENTIFIER.getAntlrDisplayString(),
                    Property.TOKEN_VALUE to ION.newSymbol("PHONE")
                )
            ),
            createErrorCaseForDateTime(
                source = "TIMESTAMP WITH (4) TIME ZONE '2023-01-02 23:59:59.99999'",
                errorCode = ErrorCode.PARSE_UNEXPECTED_TOKEN,
                errorContext = mapOf(
                    Property.LINE_NUMBER to 1L,
                    Property.COLUMN_NUMBER to 16L,
                    Property.TOKEN_DESCRIPTION to PartiQLParser.PAREN_LEFT.getAntlrDisplayString(),
                    Property.TOKEN_VALUE to ION.newSymbol("(")
                )
            ),
            createErrorCaseForDateTime(
                source = "TIMESTAMP WITH TIME (4) ZONE '2023-01-02 23:59:59.99999'",
                errorCode = ErrorCode.PARSE_UNEXPECTED_TOKEN,
                errorContext = mapOf(
                    Property.LINE_NUMBER to 1L,
                    Property.COLUMN_NUMBER to 21L,
                    Property.TOKEN_DESCRIPTION to PartiQLParser.PAREN_LEFT.getAntlrDisplayString(),
                    Property.TOKEN_VALUE to ION.newSymbol("(")
                )
            ),
            createErrorCaseForDateTime(
                source = "TIMESTAMP WITH TIME ZONE (4) '2023-01-02 23:59:59.99999'",
                line = 1L,
                col = 26L,
                errorCode = ErrorCode.PARSE_UNEXPECTED_TOKEN,
                tokenType = PartiQLParser.PAREN_LEFT,
                tokenValue = ION.newSymbol("(")
            ),
            createErrorCaseForDateTime(
                source = "TIMESTAMP WITH TIME ZONE 'timestamp_string'",
                line = 1L,
                col = 26L,
                errorCode = ErrorCode.PARSE_INVALID_DATETIME_STRING,
                tokenType = PartiQLParser.LITERAL_STRING,
                tokenValue = ION.newString("timestamp_string")
            ),
            createErrorCaseForDateTime(
                source = "TIMESTAMP WITH TIME ZONE '2023-01-02 23:59:59+18:00.00'",
                line = 1L,
                col = 26L,
                errorCode = ErrorCode.PARSE_INVALID_DATETIME_STRING,
                tokenType = PartiQLParser.LITERAL_STRING,
                tokenValue = ION.newString("2023-01-02 23:59:59+18:00.00")
            ),
            createErrorCaseForDateTime(
                source = "TIMESTAMP WITH TIME ZONE '2023-01-02 23:59:59-18:00.00'",
                line = 1L,
                col = 26L,
                errorCode = ErrorCode.PARSE_INVALID_DATETIME_STRING,
                tokenType = PartiQLParser.LITERAL_STRING,
                tokenValue = ION.newString("2023-01-02 23:59:59-18:00.00")
            ),
            createErrorCaseForDateTime(
                source = "TIMESTAMP WITH TIME ZONE '2023-01-02 23:59:59+24:01'",
                line = 1L,
                col = 26L,
                errorCode = ErrorCode.PARSE_INVALID_DATETIME_STRING,
                tokenType = PartiQLParser.LITERAL_STRING,
                tokenValue = ION.newString("2023-01-02 23:59:59+24:01")
            ),
            createErrorCaseForDateTime(
                source = "TIMESTAMP WITH TIME ZONE '2023-01-02 23:59:59-24:01'",
                line = 1L,
                col = 26L,
                errorCode = ErrorCode.PARSE_INVALID_DATETIME_STRING,
                tokenType = PartiQLParser.LITERAL_STRING,
                tokenValue = ION.newString("2023-01-02 23:59:59-24:01")
            ),
            createErrorCaseForDateTime(
                source = "TIMESTAMP ('4') WITH TIME ZONE '2023-01-02 23:59:59-24:01'",
                line = 1L,
                col = 12L,
                errorCode = ErrorCode.PARSE_UNEXPECTED_TOKEN,
                tokenType = PartiQLParser.LITERAL_STRING,
                tokenValue = ION.newString("4"),
            ),
            createErrorCaseForDateTime(
                source = "TIMESTAMP WITH TIME ZONE '2023-01-02 23:59:59 PST'",
                line = 1L,
                col = 26L,
                errorCode = ErrorCode.PARSE_INVALID_DATETIME_STRING,
                tokenType = PartiQLParser.LITERAL_STRING,
                tokenValue = ION.newString("2023-01-02 23:59:59 PST")
            ),
            createErrorCaseForDateTime(
                source = "TIMESTAMP WITH TIME ZONE '2023-01-02 23:59:59'",
                line = 1L,
                col = 26L,
                errorCode = ErrorCode.PARSE_INVALID_DATETIME_STRING,
                tokenType = PartiQLParser.LITERAL_STRING,
                tokenValue = ION.newString("2023-01-02 23:59:59")
            ),
            createErrorCaseForDateTime(
                source = "TIMESTAMP WITH TIME ZONE '2023-01-02TT23:59:59'",
                line = 1L,
                col = 26L,
                errorCode = ErrorCode.PARSE_INVALID_DATETIME_STRING,
                tokenType = PartiQLParser.LITERAL_STRING,
                tokenValue = ION.newString("2023-01-02TT23:59:59")
            ),
            createErrorCaseForDateTime(
                source = "TIMESTAMP WITH TIME ZONE '2023-01-02T23:59:59Zz'",
                line = 1L,
                col = 26L,
                errorCode = ErrorCode.PARSE_INVALID_DATETIME_STRING,
                tokenType = PartiQLParser.LITERAL_STRING,
                tokenValue = ION.newString("2023-01-02T23:59:59Zz")
            )
        )

        private fun createErrorCaseForDateTime(
            source: String,
            errorCode: ErrorCode,
            line: Long,
            col: Long,
            tokenType: Int,
            tokenValue: IonValue,
            skipTest: Boolean = false
        ): ErrorDateTimeTestCase {
            val displayTokenType = tokenType.getAntlrDisplayString()
            val ctx = mapOf(
                Property.LINE_NUMBER to line,
                Property.COLUMN_NUMBER to col,
                Property.TOKEN_DESCRIPTION to displayTokenType,
                Property.TOKEN_VALUE to tokenValue
            )
            return ErrorDateTimeTestCase(source, errorCode, ctx, skipTest)
        }

        private fun createErrorCaseForDateTime(source: String, errorCode: ErrorCode, errorContext: Map<Property, Any>) =
            ErrorDateTimeTestCase(source, errorCode, errorContext)
    }

    private fun runDateTimeTest(tc: DateTimeTestCase) = if (!tc.skipTest) {
        assertExpression(tc.source, expectedPigBuilder = tc.block)
    } else {
        // Skip test, do nothing
    }

    @ParameterizedTest
    @MethodSource("parametersForDateLiteralTests")
    fun dateLiteralTests(tc: DateTimeTestCase) = runDateTimeTest(tc)

    @ParameterizedTest
    @MethodSource("parameterForTimeLiteralTests")
    fun timeLiteralTests(tc: DateTimeTestCase) = runDateTimeTest(tc)

    @ParameterizedTest
    @MethodSource("parameterForTimestampLiteralTests")
    fun timestampLiteralTests(tc: DateTimeTestCase) = runDateTimeTest(tc)

    private fun runErrorTimeTestCase(tc: ErrorDateTimeTestCase) {
        if (!tc.skipTest) {
            checkInputThrowingParserException(
                tc.source,
                tc.errorCode,
                tc.ctx,
                assertContext = false,
            )
        }
    }

    @ParameterizedTest
    @MethodSource("parametersForTimeParserErrorTests")
    fun timeParserErrorTests(tc: ErrorDateTimeTestCase) = runErrorTimeTestCase(tc)

    @ParameterizedTest
    @MethodSource("parametersForTimestampParserErrorTests")
    fun timestampParserErrorTests(tc: ErrorDateTimeTestCase) = runErrorTimeTestCase(tc)
}<|MERGE_RESOLUTION|>--- conflicted
+++ resolved
@@ -16,18 +16,13 @@
 
 class PartiQLParserDateTimeTests : PartiQLParserTestBase() {
 
-<<<<<<< HEAD
     override val targets: Array<ParserTarget> = arrayOf(ParserTarget.DEFAULT, ParserTarget.EXPERIMENTAL)
 
-    data class DateTimeTestCase(val source: String, val skipTest: Boolean = false, val block: PartiqlAst.Builder.() -> PartiqlAst.PartiqlAstNode)
-    data class ErrorTimeTestCase(val source: String, val errorCode: ErrorCode, val ctx: Map<Property, Any>, val skipTest: Boolean = false)
-=======
     data class DateTimeTestCase(
         val source: String,
         val skipTest: Boolean = false,
         val block: PartiqlAst.Builder.() -> PartiqlAst.PartiqlAstNode
     )
->>>>>>> 44e8a8d1
 
     data class ErrorDateTimeTestCase(
         val source: String,
