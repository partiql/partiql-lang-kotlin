package org.partiql.lang.planner.transforms

import com.amazon.ionelement.api.field
import com.amazon.ionelement.api.ionString
import com.amazon.ionelement.api.ionStructOf
import org.junit.jupiter.api.assertThrows
import org.junit.jupiter.api.extension.ExtensionContext
import org.junit.jupiter.api.parallel.Execution
import org.junit.jupiter.api.parallel.ExecutionMode
import org.junit.jupiter.params.ParameterizedTest
import org.junit.jupiter.params.provider.Arguments
import org.junit.jupiter.params.provider.ArgumentsProvider
import org.junit.jupiter.params.provider.ArgumentsSource
import org.junit.jupiter.params.provider.MethodSource
import org.partiql.annotations.ExperimentalPartiQLSchemaInferencer
import org.partiql.errors.Problem
import org.partiql.errors.ProblemSeverity
import org.partiql.errors.UNKNOWN_PROBLEM_LOCATION
import org.partiql.lang.errors.ProblemCollector
import org.partiql.lang.planner.transforms.PartiQLSchemaInferencerTests.ProblemHandler
import org.partiql.lang.planner.transforms.PartiQLSchemaInferencerTests.TestCase.ErrorTestCase
import org.partiql.lang.planner.transforms.PartiQLSchemaInferencerTests.TestCase.SuccessTestCase
import org.partiql.lang.planner.transforms.PartiQLSchemaInferencerTests.TestCase.ThrowingExceptionTestCase
import org.partiql.plan.debug.PlanPrinter
import org.partiql.planner.PartiQLPlanner
import org.partiql.planner.PlanningProblemDetails
import org.partiql.planner.test.PartiQLTest
import org.partiql.planner.test.PartiQLTestProvider
import org.partiql.plugins.local.LocalPlugin
import org.partiql.types.AnyOfType
import org.partiql.types.AnyType
import org.partiql.types.BagType
import org.partiql.types.IntType
import org.partiql.types.ListType
import org.partiql.types.SexpType
import org.partiql.types.StaticType
import org.partiql.types.StaticType.Companion.DATE
import org.partiql.types.StaticType.Companion.DECIMAL
import org.partiql.types.StaticType.Companion.INT
import org.partiql.types.StaticType.Companion.INT4
import org.partiql.types.StaticType.Companion.INT8
import org.partiql.types.StaticType.Companion.MISSING
import org.partiql.types.StaticType.Companion.NULL
import org.partiql.types.StaticType.Companion.STRING
import org.partiql.types.StaticType.Companion.unionOf
import org.partiql.types.StringType
import org.partiql.types.StructType
import org.partiql.types.TupleConstraint
import java.time.Instant
import java.util.stream.Stream
import kotlin.io.path.pathString
import kotlin.io.path.toPath
import kotlin.reflect.KClass
import kotlin.test.assertEquals
import kotlin.test.assertNotNull
import kotlin.test.assertTrue

class PartiQLSchemaInferencerTests {

    private val provider = PartiQLTestProvider()

    init {
        // load test inputs
        provider.load()
    }

    @ParameterizedTest
    @ArgumentsSource(TestProvider::class)
    fun test(tc: TestCase) = runTest(tc)

    @ParameterizedTest
    @MethodSource("collections")
    @Execution(ExecutionMode.CONCURRENT)
    fun testCollections(tc: TestCase) = runTest(tc)

    @ParameterizedTest
    @MethodSource("selectStar")
    @Execution(ExecutionMode.CONCURRENT)
    fun testSelectStar(tc: TestCase) = runTest(tc)

    @ParameterizedTest
    @MethodSource("sessionVariables")
    @Execution(ExecutionMode.CONCURRENT)
    fun testSessionVariables(tc: TestCase) = runTest(tc)

    @ParameterizedTest
    @MethodSource("bitwiseAnd")
    @Execution(ExecutionMode.CONCURRENT)
    fun testBitwiseAnd(tc: TestCase) = runTest(tc)

    @ParameterizedTest
    @MethodSource("unpivotCases")
    @Execution(ExecutionMode.CONCURRENT)
    fun testUnpivot(tc: TestCase) = runTest(tc)

    @ParameterizedTest
    @MethodSource("joinCases")
    @Execution(ExecutionMode.CONCURRENT)
    fun testJoins(tc: TestCase) = runTest(tc)

    @ParameterizedTest
    @MethodSource("excludeCases")
    @Execution(ExecutionMode.CONCURRENT)
    fun testExclude(tc: TestCase) = runTest(tc)

    @ParameterizedTest
    @MethodSource("orderByCases")
    @Execution(ExecutionMode.CONCURRENT)
    fun testOrderBy(tc: TestCase) = runTest(tc)

    @ParameterizedTest
    @MethodSource("tupleUnionCases")
    @Execution(ExecutionMode.CONCURRENT)
    fun testTupleUnion(tc: TestCase) = runTest(tc)

    @ParameterizedTest
    @MethodSource("aggregationCases")
    @Execution(ExecutionMode.CONCURRENT)
    fun testAggregations(tc: TestCase) = runTest(tc)

    companion object {

        private val root = this::class.java.getResource("/catalogs/default")!!.toURI().toPath().pathString

        private val PLUGINS = listOf(LocalPlugin())

        private const val USER_ID = "TEST_USER"

        private val catalogConfig = mapOf(
            "aws" to ionStructOf(
                field("connector_name", ionString("local")),
                field("root", ionString("$root/aws")),
            ),
            "b" to ionStructOf(
                field("connector_name", ionString("local")),
                field("root", ionString("$root/b")),
            ),
            "db" to ionStructOf(
                field("connector_name", ionString("local")),
                field("root", ionString("$root/db")),
            ),
            "pql" to ionStructOf(
                field("connector_name", ionString("local")),
                field("root", ionString("$root/pql")),
            ),
        )

        const val CATALOG_AWS = "aws"
        const val CATALOG_B = "b"
        const val CATALOG_DB = "db"
        val DB_SCHEMA_MARKETS = listOf("markets")

        val TYPE_BOOL = StaticType.BOOL
        private val TYPE_AWS_DDB_PETS_ID = INT
        private val TYPE_AWS_DDB_PETS_BREED = STRING
        val TABLE_AWS_DDB_PETS = BagType(
            elementType = StructType(
                fields = mapOf(
                    "id" to TYPE_AWS_DDB_PETS_ID,
                    "breed" to TYPE_AWS_DDB_PETS_BREED
                ),
                contentClosed = true,
                constraints = setOf(
                    TupleConstraint.Open(false),
                    TupleConstraint.UniqueAttrs(true),
                    TupleConstraint.Ordered
                )
            )
        )
        val TABLE_AWS_DDB_PETS_LIST = ListType(
            elementType = StructType(
                fields = mapOf(
                    "id" to TYPE_AWS_DDB_PETS_ID,
                    "breed" to TYPE_AWS_DDB_PETS_BREED
                ),
                contentClosed = true,
                constraints = setOf(
                    TupleConstraint.Open(false),
                    TupleConstraint.UniqueAttrs(true),
                    TupleConstraint.Ordered
                )
            )
        )
        val TABLE_AWS_DDB_B = BagType(
            StructType(
                fields = mapOf("identifier" to STRING),
                contentClosed = true,
                constraints = setOf(
                    TupleConstraint.Open(false),
                    TupleConstraint.UniqueAttrs(true),
                    TupleConstraint.Ordered
                )
            )
        )
        val TABLE_AWS_B_B = BagType(
            StructType(
                fields = mapOf("identifier" to INT),
                contentClosed = true,
                constraints = setOf(
                    TupleConstraint.Open(false),
                    TupleConstraint.UniqueAttrs(true),
                    TupleConstraint.Ordered
                )
            )
        )
        val TYPE_B_B_B_B_B = INT
        private val TYPE_B_B_B_B = StructType(
            mapOf("b" to TYPE_B_B_B_B_B),
            contentClosed = true,
            constraints = setOf(TupleConstraint.Open(false), TupleConstraint.UniqueAttrs(true), TupleConstraint.Ordered)
        )
        val TYPE_B_B_B_C = INT
        val TYPE_B_B_C = INT
        val TYPE_B_B_B =
            StructType(
                fields = mapOf(
                    "b" to TYPE_B_B_B_B,
                    "c" to TYPE_B_B_B_C
                ),
                contentClosed = true,
                constraints = setOf(
                    TupleConstraint.Open(false),
                    TupleConstraint.UniqueAttrs(true),
                    TupleConstraint.Ordered
                )
            )
<<<<<<< HEAD
=======
    }

    @ParameterizedTest
    @ArgumentsSource(TestProvider::class)
    fun test(tc: TestCase) = runTest(tc)

    sealed class TestCase {
        class SuccessTestCase(
            val name: String,
            val query: String,
            val catalog: String? = null,
            val catalogPath: List<String> = emptyList(),
            val expected: StaticType,
            val warnings: ProblemHandler? = null
        ) : TestCase() {
            override fun toString(): String = "$name : $query"
        }

        class ErrorTestCase(
            val name: String,
            val query: String,
            val catalog: String? = null,
            val catalogPath: List<String> = emptyList(),
            val note: String? = null,
            val expected: StaticType? = null,
            val problemHandler: ProblemHandler? = null,
        ) : TestCase() {
            override fun toString(): String = "$name : $query"
        }
>>>>>>> 777eb428

        private fun assertProblemExists(problem: () -> Problem) = ProblemHandler { problems, ignoreSourceLocation ->
            when (ignoreSourceLocation) {
                true -> assertTrue("Expected to find ${problem.invoke()} in $problems") { problems.any { it.details == problem.invoke().details } }
                false -> assertTrue("Expected to find ${problem.invoke()} in $problems") { problems.any { it == problem.invoke() } }
            }
        }

        // Tests

        private fun key(name: String) = PartiQLTest.Key("schema_inferencer", name)

        @JvmStatic
        fun collections() = listOf<TestCase>(
            SuccessTestCase(
                name = "Collection BAG<INT>",
                key = key("collections-01"),
                expected = BagType(INT),
            ),
            SuccessTestCase(
                name = "Collection LIST<INT>",
                key = key("collections-02"),
                expected = ListType(INT),
            ),
            SuccessTestCase(
                name = "Collection LIST<INT>",
                key = key("collections-03"),
                expected = ListType(INT),
            ),
            SuccessTestCase(
                name = "Collection SEXP<INT>",
                key = key("collections-04"),
                expected = SexpType(INT),
            ),
            SuccessTestCase(
                name = "SELECT from array",
                key = key("collections-05"),
                expected = BagType(INT),
            ),
            SuccessTestCase(
                name = "SELECT from array",
                key = key("collections-06"),
                expected = BagType(
                    StructType(
                        fields = listOf(StructType.Field("x", INT)),
                        contentClosed = true,
                        constraints = setOf(
                            TupleConstraint.Open(false),
                            TupleConstraint.UniqueAttrs(true),
                            TupleConstraint.Ordered
                        )
                    )
                )
            ),
        )

        @JvmStatic
        fun structs() = listOf<TestCase>()

        @JvmStatic
        fun selectStar() = listOf<TestCase>(
            SuccessTestCase(
                name = "Test #8",
                catalog = CATALOG_AWS,
                query = "SELECT * FROM ddb.pets",
                expected = TABLE_AWS_DDB_PETS
            ),
            SuccessTestCase(
                name = "Test #9",
                catalog = CATALOG_AWS,
                query = "SELECT * FROM b.b",
                expected = TABLE_AWS_B_B
            ),
            SuccessTestCase(
                name = "Select star with join",
                key = key("sanity-05"),
                catalog = "pql",
                expected = BagType(
                    StructType(
                        contentClosed = true,
                        constraints = setOf(
                            TupleConstraint.Open(false),
                            TupleConstraint.UniqueAttrs(false),
                            TupleConstraint.Ordered
                        ),
                        fields = listOf(
                            StructType.Field(
                                "name",
                                StructType(
                                    fields = listOf(
                                        StructType.Field("first", STRING),
                                        StructType.Field("last", STRING),
                                    ),
                                    contentClosed = true,
                                    constraints = setOf(
                                        TupleConstraint.Open(false),
                                        TupleConstraint.UniqueAttrs(true),
                                        TupleConstraint.Ordered
                                    ),
                                )
                            ),
                            StructType.Field("ssn", STRING),
                            StructType.Field("employer", STRING.asNullable()),
                            StructType.Field("name", STRING),
                            StructType.Field("tax_id", INT8),
                            StructType.Field(
                                "address",
                                StructType(
                                    fields = listOf(
                                        StructType.Field("street", STRING),
                                        StructType.Field("zip", INT4),
                                    ),
                                    contentClosed = true,
                                    constraints = setOf(
                                        TupleConstraint.Open(false),
                                        TupleConstraint.UniqueAttrs(true),
                                        TupleConstraint.Ordered
                                    )
                                )
                            ),
                        )
                    )
                )
            ),
            SuccessTestCase(
                name = "Select star",
                key = key("sanity-06"),
                catalog = "pql",
                expected = BagType(
                    StructType(
                        fields = listOf(
                            StructType.Field("first", STRING),
                            StructType.Field("last", STRING),
                            StructType.Field("full_name", STRING),
                        ),
                        contentClosed = true,
                        constraints = setOf(
                            TupleConstraint.Open(false),
                            TupleConstraint.UniqueAttrs(true),
                            TupleConstraint.Ordered
                        )
                    )
                )
            ),
        )

        @JvmStatic
        fun sessionVariables() = listOf(
            SuccessTestCase(
                name = "Current User",
                query = "CURRENT_USER",
                expected = unionOf(STRING, StaticType.NULL)
            ),
            SuccessTestCase(
                name = "Current User Concat",
                query = "CURRENT_USER || 'hello'",
                expected = unionOf(STRING, StaticType.NULL)
            ),
            SuccessTestCase(
                name = "Current User in WHERE",
                query = "SELECT VALUE a FROM [ 0 ] AS a WHERE CURRENT_USER = 'hello'",
                expected = BagType(INT)
            ),
            SuccessTestCase(
                name = "Current User in WHERE",
                query = "SELECT VALUE a FROM [ 0 ] AS a WHERE CURRENT_USER = 5",
                expected = BagType(INT),
            ),
            SuccessTestCase(
                name = "Testing CURRENT_USER and CURRENT_DATE Binders",
                query = """
                    SELECT
                        CURRENT_USER,
                        CURRENT_DATE,
                        CURRENT_USER AS "curr_user",
                        CURRENT_DATE AS "curr_date",
                        CURRENT_USER || ' is my name.' AS name_desc
                    FROM << 0, 1 >>;
                """.trimIndent(),
                expected = BagType(
                    StructType(
                        fields = listOf(
                            StructType.Field("CURRENT_USER", STRING.asNullable()),
                            StructType.Field("CURRENT_DATE", DATE),
                            StructType.Field("curr_user", STRING.asNullable()),
                            StructType.Field("curr_date", DATE),
                            StructType.Field("name_desc", STRING.asNullable()),
                        ),
                        contentClosed = true,
                        constraints = setOf(
                            TupleConstraint.Open(false),
                            TupleConstraint.UniqueAttrs(true),
                            TupleConstraint.Ordered
                        )
                    )
                )
            ),
            ErrorTestCase(
                name = "Current User (String) PLUS String",
                query = "CURRENT_USER + 'hello'",
                expected = StaticType.MISSING,
                problemHandler = assertProblemExists {
                    Problem(
                        UNKNOWN_PROBLEM_LOCATION,
                        PlanningProblemDetails.UnknownFunction(
                            "plus",
                            listOf(
                                unionOf(STRING, StaticType.NULL),
                                STRING,
                            ),
                        )
                    )
                }
            ),
        )

        @JvmStatic
        fun bitwiseAnd() = listOf(
            SuccessTestCase(
                name = "BITWISE_AND_1",
                query = "1 & 2",
                expected = INT
            ),
            SuccessTestCase(
                name = "BITWISE_AND_2",
                query = "CAST(1 AS INT2) & CAST(2 AS INT2)",
                expected = StaticType.unionOf(StaticType.INT2, MISSING)
            ),
            SuccessTestCase(
                name = "BITWISE_AND_3",
                query = "CAST(1 AS INT4) & CAST(2 AS INT4)",
                expected = StaticType.unionOf(StaticType.INT4, MISSING)
            ),
            SuccessTestCase(
                name = "BITWISE_AND_4",
                query = "CAST(1 AS INT8) & CAST(2 AS INT8)",
                expected = StaticType.unionOf(StaticType.INT8, MISSING)
            ),
            SuccessTestCase(
                name = "BITWISE_AND_5",
                query = "CAST(1 AS INT2) & CAST(2 AS INT4)",
                expected = StaticType.unionOf(StaticType.INT4, MISSING)
            ),
            SuccessTestCase(
                name = "BITWISE_AND_6",
                query = "CAST(1 AS INT2) & CAST(2 AS INT8)",
                expected = StaticType.unionOf(StaticType.INT8, MISSING)
            ),
            SuccessTestCase(
                name = "BITWISE_AND_7",
                query = "CAST(1 AS INT2) & 2",
                expected = StaticType.unionOf(INT, MISSING)
            ),
            SuccessTestCase(
                name = "BITWISE_AND_8",
                query = "CAST(1 AS INT4) & CAST(2 AS INT8)",
                expected = StaticType.unionOf(StaticType.INT8, MISSING)
            ),
            SuccessTestCase(
                name = "BITWISE_AND_9",
                query = "CAST(1 AS INT4) & 2",
                expected = StaticType.unionOf(INT, MISSING)
            ),
            SuccessTestCase(
                name = "BITWISE_AND_10",
                query = "CAST(1 AS INT8) & 2",
                expected = StaticType.unionOf(INT, MISSING)
            ),
            SuccessTestCase(
                name = "BITWISE_AND_NULL_OPERAND",
                query = "1 & NULL",
                expected = StaticType.NULL,
            ),
            ErrorTestCase(
                name = "BITWISE_AND_MISSING_OPERAND",
                query = "1 & MISSING",
                expected = StaticType.MISSING,
                problemHandler = assertProblemExists {
                    Problem(
                        UNKNOWN_PROBLEM_LOCATION,
                        PlanningProblemDetails.ExpressionAlwaysReturnsNullOrMissing
                    )
                }
            ),
            ErrorTestCase(
                name = "BITWISE_AND_NON_INT_OPERAND",
                query = "1 & 'NOT AN INT'",
                expected = StaticType.MISSING,
                problemHandler = assertProblemExists {
                    Problem(
                        UNKNOWN_PROBLEM_LOCATION,
                        PlanningProblemDetails.UnknownFunction("bitwise_and", listOf(INT, STRING))
                    )
                }
            ),
        )

        @JvmStatic
        fun unpivotCases() = listOf(
            SuccessTestCase(
                name = "UNPIVOT",
                query = "SELECT VALUE v FROM UNPIVOT { 'a': 2 } AS v AT attr WHERE attr = 'a'",
                expected = BagType(INT)
            ),
        )

        @JvmStatic
        fun joinCases() = listOf(
            SuccessTestCase(
                name = "CROSS JOIN",
                query = "SELECT * FROM <<{ 'a': 1 }>> AS t1, <<{ 'b': 2.0 }>> AS t2",
                expected = BagType(
                    StructType(
                        fields = mapOf(
                            "a" to INT,
                            "b" to StaticType.DECIMAL,
                        ),
                        contentClosed = true,
                        constraints = setOf(
                            TupleConstraint.Open(false),
                            TupleConstraint.UniqueAttrs(true),
                            TupleConstraint.Ordered
                        )
                    )
                )
            ),
            SuccessTestCase(
                name = "LEFT JOIN",
                query = "SELECT * FROM <<{ 'a': 1 }>> AS t1 LEFT JOIN <<{ 'b': 2.0 }>> AS t2 ON TRUE",
                expected = BagType(
                    StructType(
                        fields = mapOf(
                            "a" to INT,
                            "b" to unionOf(NULL, DECIMAL),
                        ),
                        contentClosed = true,
                        constraints = setOf(
                            TupleConstraint.Open(false),
                            TupleConstraint.UniqueAttrs(true),
                            TupleConstraint.Ordered
                        )
                    )
                )
            ),
            SuccessTestCase(
                name = "LEFT JOIN",
                query = "SELECT b, a FROM <<{ 'a': 1 }>> AS t1 LEFT JOIN <<{ 'b': 2.0 }>> AS t2 ON TRUE",
                expected = BagType(
                    StructType(
                        fields = listOf(
                            StructType.Field("b", unionOf(NULL, DECIMAL)),
                            StructType.Field("a", INT),
                        ),
                        contentClosed = true,
                        constraints = setOf(
                            TupleConstraint.Open(false),
                            TupleConstraint.UniqueAttrs(true),
                            TupleConstraint.Ordered
                        )
                    )
                )
            ),
            SuccessTestCase(
                name = "LEFT JOIN",
                query = "SELECT t1.a, t2.a FROM <<{ 'a': 1 }>> AS t1 LEFT JOIN <<{ 'a': 2.0 }>> AS t2 ON t1.a = t2.a",
                expected = BagType(
                    StructType(
                        fields = listOf(
                            StructType.Field("a", INT),
                            StructType.Field("a", unionOf(NULL, DECIMAL)),
                        ),
                        contentClosed = true,
                        constraints = setOf(
                            TupleConstraint.Open(false),
                            TupleConstraint.UniqueAttrs(false),
                            TupleConstraint.Ordered
                        )
                    )
                )
            ),
            SuccessTestCase(
                name = "LEFT JOIN ALL",
                query = "SELECT * FROM <<{ 'a': 1 }>> AS t1 LEFT JOIN <<{ 'a': 2.0 }>> AS t2 ON t1.a = t2.a",
                expected = BagType(
                    StructType(
                        fields = listOf(
                            StructType.Field("a", INT),
                            StructType.Field("a", unionOf(NULL, DECIMAL)),
                        ),
                        contentClosed = true,
                        constraints = setOf(
                            TupleConstraint.Open(false),
                            TupleConstraint.UniqueAttrs(false),
                            TupleConstraint.Ordered
                        )
                    )
                )
            ),
            SuccessTestCase(
                name = "LEFT JOIN ALL",
                query = """
                    SELECT *
                    FROM
                            <<{ 'a': 1 }>> AS t1
                        LEFT JOIN
                            <<{ 'a': 2.0 }>> AS t2
                        ON t1.a = t2.a
                        LEFT JOIN
                            <<{ 'a': 'hello, world' }>> AS t3
                        ON t3.a = 'hello'
                """,
                expected = BagType(
                    StructType(
                        fields = listOf(
                            StructType.Field("a", INT),
                            StructType.Field("a", unionOf(DECIMAL, NULL)),
                            StructType.Field("a", unionOf(STRING, NULL)),
                        ),
                        contentClosed = true,
                        constraints = setOf(
                            TupleConstraint.Open(false),
                            TupleConstraint.UniqueAttrs(false),
                            TupleConstraint.Ordered
                        )
                    )
                )
            ),
            ErrorTestCase(
                name = "LEFT JOIN Ambiguous Reference in ON",
                query = "SELECT * FROM <<{ 'a': 1 }>> AS t1 LEFT JOIN <<{ 'a': 2.0 }>> AS t2 ON a = 3",
                expected = BagType(
                    StructType(
                        fields = listOf(
                            StructType.Field("a", INT),
                            StructType.Field("a", unionOf(DECIMAL, NULL)),
                        ),
                        contentClosed = true,
                        constraints = setOf(
                            TupleConstraint.Open(false),
                            TupleConstraint.UniqueAttrs(false),
                            TupleConstraint.Ordered
                        )
                    )
                ),
                problemHandler = assertProblemExists {
                    Problem(
                        UNKNOWN_PROBLEM_LOCATION,
                        PlanningProblemDetails.UndefinedVariable("a", false)
                    )
                }
            ),
        )

        @JvmStatic
        fun excludeCases() = listOf(
            SuccessTestCase(
                name = "EXCLUDE SELECT star",
                key = key("exclude-01"),
                expected = BagType(
                    StructType(
                        fields = mapOf(
                            "name" to StaticType.STRING,
                            "custId" to StaticType.INT,
                            "address" to StructType(
                                fields = mapOf(
                                    "city" to StaticType.STRING,
                                    "zipcode" to StaticType.INT,
                                    "street" to StaticType.STRING,
                                ),
                                contentClosed = true,
                                constraints = setOf(TupleConstraint.Open(false), TupleConstraint.UniqueAttrs(true))
                            )
                        ),
                        contentClosed = true,
                        constraints = setOf(
                            TupleConstraint.Open(false),
                            TupleConstraint.UniqueAttrs(true),
                            TupleConstraint.Ordered
                        )
                    )
                )
            ),
            SuccessTestCase(
                name = "EXCLUDE SELECT star multiple paths",
                key = key("exclude-02"),
                expected = BagType(
                    StructType(
                        fields = mapOf(
                            "name" to StaticType.STRING,
                            "custId" to StaticType.INT,
                            "address" to StructType(
                                fields = mapOf(
                                    "city" to StaticType.STRING,
                                    "zipcode" to StaticType.INT
                                ),
                                contentClosed = true,
                                constraints = setOf(TupleConstraint.Open(false), TupleConstraint.UniqueAttrs(true))
                            )
                        ),
                        contentClosed = true,
                        constraints = setOf(
                            TupleConstraint.Open(false),
                            TupleConstraint.UniqueAttrs(true),
                            TupleConstraint.Ordered
                        )
                    )
                )
            ),
            SuccessTestCase(
                name = "EXCLUDE SELECT star list index and list index field",
                key = key("exclude-03"),
                expected = BagType(
                    StructType(
                        fields = mapOf(
                            "a" to StructType(
                                fields = mapOf(
                                    "b" to StructType(
                                        fields = mapOf(
                                            "c" to ListType(
                                                elementType = StructType(
                                                    fields = mapOf(
                                                        "field" to AnyOfType(
                                                            setOf(
                                                                INT,
                                                                MISSING // c[1]'s `field` was excluded
                                                            )
                                                        )
                                                    ),
                                                    contentClosed = true,
                                                    constraints = setOf(
                                                        TupleConstraint.Open(false),
                                                        TupleConstraint.UniqueAttrs(true)
                                                    )
                                                )
                                            )
                                        ),
                                        contentClosed = true,
                                        constraints = setOf(
                                            TupleConstraint.Open(false),
                                            TupleConstraint.UniqueAttrs(true)
                                        )
                                    )
                                ),
                                contentClosed = true,
                                constraints = setOf(TupleConstraint.Open(false), TupleConstraint.UniqueAttrs(true))
                            ),
                            "foo" to StaticType.STRING
                        ),
                        contentClosed = true,
                        constraints = setOf(
                            TupleConstraint.Open(false),
                            TupleConstraint.UniqueAttrs(true),
                            TupleConstraint.Ordered
                        )
                    )
                )
            ),
            SuccessTestCase(
                name = "EXCLUDE SELECT star collection index as last step",
                key = key("exclude-04"),
                expected = BagType(
                    StructType(
                        fields = mapOf(
                            "a" to StructType(
                                fields = mapOf(
                                    "b" to StructType(
                                        fields = mapOf(
                                            "c" to ListType(
                                                elementType = StaticType.INT
                                            )
                                        ),
                                        contentClosed = true,
                                        constraints = setOf(
                                            TupleConstraint.Open(false),
                                            TupleConstraint.UniqueAttrs(true)
                                        )
                                    )
                                ),
                                contentClosed = true,
                                constraints = setOf(TupleConstraint.Open(false), TupleConstraint.UniqueAttrs(true))
                            ),
                            "foo" to StaticType.STRING
                        ),
                        contentClosed = true,
                        constraints = setOf(
                            TupleConstraint.Open(false),
                            TupleConstraint.UniqueAttrs(true),
                            TupleConstraint.Ordered
                        )
                    )
                )
            ),
            // EXCLUDE regression test (behavior subject to change pending RFC)
            SuccessTestCase(
                name = "EXCLUDE SELECT star collection wildcard as last step",
                key = key("exclude-05"),
                expected = BagType(
                    StructType(
                        fields = mapOf(
                            "a" to ListType(
                                elementType = StaticType.INT // empty list but still preserve typing information
                            )
                        ),
                        contentClosed = true,
                        constraints = setOf(
                            TupleConstraint.Open(false),
                            TupleConstraint.UniqueAttrs(true),
                            TupleConstraint.Ordered
                        )
                    )
                )
            ),
            SuccessTestCase(
                name = "EXCLUDE SELECT star list wildcard",
                key = key("exclude-06"),
                expected = BagType(
                    StructType(
                        fields = mapOf(
                            "a" to StructType(
                                fields = mapOf(
                                    "b" to StructType(
                                        fields = mapOf(
                                            "c" to ListType(
                                                elementType = StructType(
                                                    fields = mapOf(
                                                        "field_y" to StaticType.INT
                                                    ),
                                                    contentClosed = true,
                                                    constraints = setOf(
                                                        TupleConstraint.Open(false),
                                                        TupleConstraint.UniqueAttrs(true)
                                                    )
                                                )
                                            )
                                        ),
                                        contentClosed = true,
                                        constraints = setOf(
                                            TupleConstraint.Open(false),
                                            TupleConstraint.UniqueAttrs(true)
                                        )
                                    )
                                ),
                                contentClosed = true,
                                constraints = setOf(TupleConstraint.Open(false), TupleConstraint.UniqueAttrs(true))
                            ),
                            "foo" to StaticType.STRING
                        ),
                        contentClosed = true,
                        constraints = setOf(
                            TupleConstraint.Open(false),
                            TupleConstraint.UniqueAttrs(true),
                            TupleConstraint.Ordered
                        )
                    )
                )
            ),
            SuccessTestCase(
                name = "EXCLUDE SELECT star list tuple wildcard",
                key = key("exclude-07"),
                expected = BagType(
                    StructType(
                        fields = mapOf(
                            "a" to StructType(
                                fields = mapOf(
                                    "b" to StructType(
                                        fields = mapOf(
                                            "c" to ListType(
                                                elementType = StructType(
                                                    fields = mapOf(
                                                        // all fields gone
                                                    ),
                                                    contentClosed = true,
                                                    constraints = setOf(
                                                        TupleConstraint.Open(false),
                                                        TupleConstraint.UniqueAttrs(true)
                                                    )
                                                )
                                            )
                                        ),
                                        contentClosed = true,
                                        constraints = setOf(
                                            TupleConstraint.Open(false),
                                            TupleConstraint.UniqueAttrs(true)
                                        )
                                    )
                                ),
                                contentClosed = true,
                                constraints = setOf(TupleConstraint.Open(false), TupleConstraint.UniqueAttrs(true))
                            ),
                            "foo" to StaticType.STRING
                        ),
                        contentClosed = true,
                        constraints = setOf(
                            TupleConstraint.Open(false),
                            TupleConstraint.UniqueAttrs(true),
                            TupleConstraint.Ordered
                        )
                    )
                )
            ),
            SuccessTestCase(
                name = "EXCLUDE SELECT star order by",
                key = key("exclude-08"),
                expected = ListType(
                    StructType(
                        fields = mapOf(
                            "foo" to StaticType.STRING
                        ),
                        contentClosed = true,
                        constraints = setOf(
                            TupleConstraint.Open(false),
                            TupleConstraint.UniqueAttrs(true),
                            TupleConstraint.Ordered
                        )
                    )
                )
            ),
            SuccessTestCase(
                name = "EXCLUDE SELECT star with JOINs",
                key = key("exclude-09"),
                expected = BagType(
                    StructType(
                        fields = mapOf(
                            "a" to StaticType.INT,
                            "b" to StaticType.INT,
                            "c" to StaticType.INT
                        ),
                        contentClosed = true,
                        constraints = setOf(
                            TupleConstraint.Open(false),
                            TupleConstraint.UniqueAttrs(true),
                            TupleConstraint.Ordered
                        )
                    )
                )
            ),
            SuccessTestCase(
                name = "SELECT t.b EXCLUDE ex 1",
                key = key("exclude-10"),
                expected = BagType(
                    StructType(
                        fields = mapOf(
                            "b" to ListType(
                                elementType = StructType(
                                    fields = mapOf(
                                        "b_2" to StaticType.INT
                                    ),
                                    contentClosed = true,
                                    constraints = setOf(TupleConstraint.Open(false), TupleConstraint.UniqueAttrs(true))
                                )
                            ),
                        ),
                        contentClosed = true,
                        constraints = setOf(
                            TupleConstraint.Open(false),
                            TupleConstraint.UniqueAttrs(true),
                            TupleConstraint.Ordered
                        )
                    )
                )
            ),
            SuccessTestCase(
                name = "SELECT * EXCLUDE ex 2",
                key = key("exclude-11"),
                expected = BagType(
                    StructType(
                        fields = mapOf(
                            "a" to StructType(
                                fields = mapOf(
                                    "a_1" to StaticType.INT,
                                    "a_2" to StaticType.INT
                                ),
                                contentClosed = true,
                                constraints = setOf(TupleConstraint.Open(false), TupleConstraint.UniqueAttrs(true))
                            ),
                            "b" to ListType(
                                elementType = StructType(
                                    fields = mapOf(
                                        "b_2" to StaticType.INT
                                    ),
                                    contentClosed = true,
                                    constraints = setOf(TupleConstraint.Open(false), TupleConstraint.UniqueAttrs(true))
                                )
                            ),
                            "c" to StaticType.INT,
                            "d" to StaticType.INT
                        ),
                        contentClosed = true,
                        constraints = setOf(
                            TupleConstraint.Open(false),
                            TupleConstraint.UniqueAttrs(true),
                            TupleConstraint.Ordered
                        )
                    )
                )
            ),
            SuccessTestCase(
                name = "SELECT VALUE t.b EXCLUDE",
                key = key("exclude-12"),
                expected = BagType(
                    ListType(
                        elementType = StructType(
                            fields = mapOf(
                                "b_2" to StaticType.INT
                            ),
                            contentClosed = true,
                            constraints = setOf(TupleConstraint.Open(false), TupleConstraint.UniqueAttrs(true))
                        )
                    ),
                )
            ),
            SuccessTestCase(
                name = "SELECT * EXCLUDE collection wildcard and nested tuple attr",
                key = key("exclude-13"),
                expected = BagType(
                    StructType(
                        fields = mapOf(
                            "a" to ListType(
                                elementType = StructType(
                                    fields = mapOf(
                                        "b" to StructType(
                                            fields = mapOf(
                                                "d" to StaticType.STRING
                                            ),
                                            contentClosed = true,
                                            constraints = setOf(
                                                TupleConstraint.Open(false),
                                                TupleConstraint.UniqueAttrs(true)
                                            )
                                        ),
                                    ),
                                    contentClosed = true,
                                    constraints = setOf(TupleConstraint.Open(false), TupleConstraint.UniqueAttrs(true))
                                ),
                            )
                        ),
                        contentClosed = true,
                        constraints = setOf(
                            TupleConstraint.Open(false),
                            TupleConstraint.UniqueAttrs(true),
                            TupleConstraint.Ordered
                        )
                    )
                )
            ),
            SuccessTestCase(
                name = "SELECT * EXCLUDE collection index and nested tuple attr",
                key = key("exclude-14"),
                expected = BagType(
                    StructType(
                        fields = mapOf(
                            "a" to ListType(
                                elementType = StructType(
                                    fields = mapOf(
                                        "b" to StructType(
                                            fields = mapOf(
                                                "c" to StaticType.INT.asOptional(),
                                                "d" to StaticType.STRING
                                            ),
                                            contentClosed = true,
                                            constraints = setOf(
                                                TupleConstraint.Open(false),
                                                TupleConstraint.UniqueAttrs(true)
                                            )
                                        ),
                                    ),
                                    contentClosed = true,
                                    constraints = setOf(TupleConstraint.Open(false), TupleConstraint.UniqueAttrs(true))
                                ),
                            )
                        ),
                        contentClosed = true,
                        constraints = setOf(
                            TupleConstraint.Open(false),
                            TupleConstraint.UniqueAttrs(true),
                            TupleConstraint.Ordered
                        )
                    )
                )
            ),
            SuccessTestCase(
                name = "SELECT * EXCLUDE collection wildcard and nested tuple wildcard",
                key = key("exclude-15"),
                expected = BagType(
                    StructType(
                        fields = mapOf(
                            "a" to ListType(
                                elementType = StructType(
                                    fields = mapOf(
                                        "b" to StructType(
                                            fields = mapOf(), // empty map; all fields of b excluded
                                            contentClosed = true,
                                            constraints = setOf(
                                                TupleConstraint.Open(false),
                                                TupleConstraint.UniqueAttrs(true)
                                            )
                                        ),
                                    ),
                                    contentClosed = true,
                                    constraints = setOf(TupleConstraint.Open(false), TupleConstraint.UniqueAttrs(true))
                                ),
                            )
                        ),
                        contentClosed = true,
                        constraints = setOf(
                            TupleConstraint.Open(false),
                            TupleConstraint.UniqueAttrs(true),
                            TupleConstraint.Ordered
                        )
                    )
                )
            ),
            SuccessTestCase(
                name = "SELECT * EXCLUDE collection index and nested tuple wildcard",
                key = key("exclude-16"),
                expected = BagType(
                    StructType(
                        fields = mapOf(
                            "a" to ListType(
                                elementType = StructType(
                                    fields = mapOf(
                                        "b" to StructType(
                                            fields = mapOf( // all fields of b optional
                                                "c" to StaticType.INT.asOptional(),
                                                "d" to StaticType.STRING.asOptional()
                                            ),
                                            contentClosed = true,
                                            constraints = setOf(
                                                TupleConstraint.Open(false),
                                                TupleConstraint.UniqueAttrs(true)
                                            )
                                        ),
                                    ),
                                    contentClosed = true,
                                    constraints = setOf(TupleConstraint.Open(false), TupleConstraint.UniqueAttrs(true))
                                ),
                            )
                        ),
                        contentClosed = true,
                        constraints = setOf(
                            TupleConstraint.Open(false),
                            TupleConstraint.UniqueAttrs(true),
                            TupleConstraint.Ordered
                        )
                    )
                )
            ),
            SuccessTestCase(
                name = "SELECT * EXCLUDE collection wildcard and nested collection wildcard",
                key = key("exclude-17"),
                expected = BagType(
                    StructType(
                        fields = mapOf(
                            "a" to ListType(
                                elementType = StructType(
                                    fields = mapOf(
                                        "b" to StructType(
                                            fields = mapOf(
                                                "c" to StaticType.INT,
                                                "d" to ListType(
                                                    elementType = StructType(
                                                        fields = mapOf(
                                                            "f" to StaticType.BOOL
                                                        ),
                                                        contentClosed = true,
                                                        constraints = setOf(
                                                            TupleConstraint.Open(false),
                                                            TupleConstraint.UniqueAttrs(true)
                                                        )
                                                    )
                                                )
                                            ),
                                            contentClosed = true,
                                            constraints = setOf(
                                                TupleConstraint.Open(false),
                                                TupleConstraint.UniqueAttrs(true)
                                            )
                                        ),
                                    ),
                                    contentClosed = true,
                                    constraints = setOf(TupleConstraint.Open(false), TupleConstraint.UniqueAttrs(true))
                                ),
                            )
                        ),
                        contentClosed = true,
                        constraints = setOf(
                            TupleConstraint.Open(false),
                            TupleConstraint.UniqueAttrs(true),
                            TupleConstraint.Ordered
                        )
                    )
                )
            ),
            SuccessTestCase(
                name = "SELECT * EXCLUDE collection index and nested collection wildcard",
                key = key("exclude-18"),
                expected = BagType(
                    StructType(
                        fields = mapOf(
                            "a" to ListType(
                                elementType = StructType(
                                    fields = mapOf(
                                        "b" to StructType(
                                            fields = mapOf(
                                                "c" to StaticType.INT,
                                                "d" to ListType(
                                                    elementType = StructType(
                                                        fields = mapOf(
                                                            "e" to StaticType.STRING.asOptional(), // last step is optional since only a[1]... is excluded
                                                            "f" to StaticType.BOOL
                                                        ),
                                                        contentClosed = true,
                                                        constraints = setOf(
                                                            TupleConstraint.Open(false),
                                                            TupleConstraint.UniqueAttrs(true)
                                                        )
                                                    )
                                                )
                                            ),
                                            contentClosed = true,
                                            constraints = setOf(
                                                TupleConstraint.Open(false),
                                                TupleConstraint.UniqueAttrs(true)
                                            )
                                        ),
                                    ),
                                    contentClosed = true,
                                    constraints = setOf(TupleConstraint.Open(false), TupleConstraint.UniqueAttrs(true))
                                ),
                            )
                        ),
                        contentClosed = true,
                        constraints = setOf(
                            TupleConstraint.Open(false),
                            TupleConstraint.UniqueAttrs(true),
                            TupleConstraint.Ordered
                        )
                    )
                )
            ),
            SuccessTestCase(
                name = "SELECT * EXCLUDE collection index and nested collection index",
                key = key("exclude-19"),
                expected = BagType(
                    StructType(
                        fields = mapOf(
                            "a" to ListType(
                                elementType = StructType(
                                    fields = mapOf(
                                        "b" to StructType(
                                            fields = mapOf(
                                                "c" to StaticType.INT,
                                                "d" to ListType(
                                                    elementType = StructType(
                                                        fields = mapOf( // same as above
                                                            "e" to StaticType.STRING.asOptional(),
                                                            "f" to StaticType.BOOL
                                                        ),
                                                        contentClosed = true,
                                                        constraints = setOf(
                                                            TupleConstraint.Open(false),
                                                            TupleConstraint.UniqueAttrs(true)
                                                        )
                                                    )
                                                )
                                            ),
                                            contentClosed = true,
                                            constraints = setOf(
                                                TupleConstraint.Open(false),
                                                TupleConstraint.UniqueAttrs(true)
                                            )
                                        ),
                                    ),
                                    contentClosed = true,
                                    constraints = setOf(TupleConstraint.Open(false), TupleConstraint.UniqueAttrs(true))
                                ),
                            )
                        ),
                        contentClosed = true,
                        constraints = setOf(
                            TupleConstraint.Open(false),
                            TupleConstraint.UniqueAttrs(true),
                            TupleConstraint.Ordered
                        )
                    )
                )
            ),
            SuccessTestCase(
                name = "EXCLUDE case sensitive lookup",
                key = key("exclude-20"),
                expected = BagType(
                    StructType(
                        fields = mapOf(
                            "a" to StructType(
                                fields = mapOf(
                                    "B" to StructType(
                                        fields = mapOf(
                                            "d" to StaticType.STRING
                                        ),
                                        contentClosed = true,
                                        constraints = setOf(
                                            TupleConstraint.Open(false),
                                            TupleConstraint.UniqueAttrs(true)
                                        )
                                    ),
                                ),
                                contentClosed = true,
                                constraints = setOf(TupleConstraint.Open(false), TupleConstraint.UniqueAttrs(true))
                            ),
                        ),
                        contentClosed = true,
                        constraints = setOf(
                            TupleConstraint.Open(false),
                            TupleConstraint.UniqueAttrs(true),
                            TupleConstraint.Ordered
                        )
                    )
                )
            ),
            SuccessTestCase(
                name = "EXCLUDE case sensitive lookup with capitalized and uncapitalized attr",
                key = key("exclude-21"),
                expected = BagType(
                    StructType(
                        fields = mapOf(
                            "a" to StructType(
                                fields = mapOf(
                                    "B" to StructType(
                                        fields = mapOf(
                                            "C" to StaticType.BOOL, // keep 'C'
                                            "d" to StaticType.STRING
                                        ),
                                        contentClosed = true,
                                        constraints = setOf(
                                            TupleConstraint.Open(false),
                                            TupleConstraint.UniqueAttrs(true)
                                        )
                                    ),
                                ),
                                contentClosed = true,
                                constraints = setOf(TupleConstraint.Open(false), TupleConstraint.UniqueAttrs(true))
                            ),
                        ),
                        contentClosed = true,
                        constraints = setOf(
                            TupleConstraint.Open(false),
                            TupleConstraint.UniqueAttrs(true),
                            TupleConstraint.Ordered
                        )
                    )
                )
            ),
            SuccessTestCase(
                name = "EXCLUDE case sensitive lookup with both capitalized and uncapitalized removed",
                key = key("exclude-22"),
                expected = BagType(
                    StructType(
                        fields = mapOf(
                            "a" to StructType(
                                fields = mapOf(
                                    "B" to StructType(
                                        fields = mapOf(
                                            "d" to StaticType.STRING
                                        ),
                                        contentClosed = true,
                                        constraints = setOf(
                                            TupleConstraint.Open(false),
                                            TupleConstraint.UniqueAttrs(true)
                                        )
                                    ),
                                ),
                                contentClosed = true,
                                constraints = setOf(TupleConstraint.Open(false), TupleConstraint.UniqueAttrs(true))
                            ),
                        ),
                        contentClosed = true,
                        constraints = setOf(
                            TupleConstraint.Open(false),
                            TupleConstraint.UniqueAttrs(true),
                            TupleConstraint.Ordered
                        )
                    )
                )
            ),
            SuccessTestCase(
                name = "EXCLUDE with both duplicates",
                key = key("exclude-23"),
                expected = BagType(
                    StructType(
                        fields = mapOf(
                            "a" to StructType(
                                fields = mapOf(
                                    "B" to StructType(
                                        fields = mapOf(
                                            // both "c" removed
                                            "d" to StaticType.STRING
                                        ),
                                        contentClosed = true,
                                        constraints = setOf(
                                            TupleConstraint.Open(false),
                                            TupleConstraint.UniqueAttrs(false)
                                        ) // UniqueAttrs set to false
                                    ),
                                ),
                                contentClosed = true,
                                constraints = setOf(TupleConstraint.Open(false), TupleConstraint.UniqueAttrs(true))
                            ),
                        ),
                        contentClosed = true,
                        constraints = setOf(
                            TupleConstraint.Open(false),
                            TupleConstraint.UniqueAttrs(true),
                            TupleConstraint.Ordered
                        )
                    )
                )
            ),
            // EXCLUDE regression test (behavior subject to change pending RFC)
            SuccessTestCase(
                name = "EXCLUDE with removed attribute later referenced",
                key = key("exclude-24"),
                expected = BagType(
                    StructType(
                        fields = mapOf(
                            "c" to StaticType.INT
                        ),
                        contentClosed = true,
                        constraints = setOf(
                            TupleConstraint.Open(false),
                            TupleConstraint.UniqueAttrs(true),
                            TupleConstraint.Ordered
                        )
                    )
                )
            ),
            // EXCLUDE regression test (behavior subject to change pending RFC)
            SuccessTestCase(
                name = "EXCLUDE with non-existent attribute reference",
                key = key("exclude-25"),
                expected = BagType(
                    StructType(
                        fields = mapOf(
                            "a" to StaticType.INT
                        ),
                        contentClosed = true,
                        constraints = setOf(
                            TupleConstraint.Open(false),
                            TupleConstraint.UniqueAttrs(true),
                            TupleConstraint.Ordered
                        )
                    )
                )
            ),
            // EXCLUDE regression test (behavior subject to change pending RFC); could give error/warning
            SuccessTestCase(
                name = "exclude union of types",
                key = key("exclude-26"),
                expected = BagType(
                    StructType(
                        fields = mapOf(
                            "t" to StaticType.unionOf(
                                StructType(
                                    fields = mapOf(
                                        "a" to StructType(
                                            fields = mapOf(
                                                "c" to StaticType.STRING
                                            ),
                                            contentClosed = true,
                                            constraints = setOf(
                                                TupleConstraint.Open(false),
                                                TupleConstraint.UniqueAttrs(true)
                                            )
                                        )
                                    ),
                                    contentClosed = true,
                                    constraints = setOf(TupleConstraint.Open(false), TupleConstraint.UniqueAttrs(true))
                                ),
                                StructType(
                                    fields = mapOf(
                                        "a" to StaticType.NULL
                                    ),
                                    contentClosed = true,
                                    constraints = setOf(TupleConstraint.Open(false), TupleConstraint.UniqueAttrs(true))
                                ),
                            )
                        ),
                        contentClosed = true,
                        constraints = setOf(
                            TupleConstraint.Open(false),
                            TupleConstraint.UniqueAttrs(true),
                            TupleConstraint.Ordered
                        )
                    )
                )
            ),
            SuccessTestCase(
                name = "exclude union of types exclude same type",
                key = key("exclude-27"),
                expected = BagType(
                    StructType(
                        fields = mapOf(
                            "t" to StaticType.unionOf(
                                StructType(
                                    fields = mapOf(
                                        "a" to StructType(
                                            fields = mapOf(
                                                "c" to StaticType.STRING
                                            ),
                                            contentClosed = true,
                                            constraints = setOf(
                                                TupleConstraint.Open(false),
                                                TupleConstraint.UniqueAttrs(true)
                                            )
                                        )
                                    ),
                                    contentClosed = true,
                                    constraints = setOf(TupleConstraint.Open(false), TupleConstraint.UniqueAttrs(true))
                                ),
                                StructType(
                                    fields = mapOf(
                                        "a" to StructType(
                                            fields = mapOf(
                                                "c" to StaticType.NULL
                                            ),
                                            contentClosed = true,
                                            constraints = setOf(
                                                TupleConstraint.Open(false),
                                                TupleConstraint.UniqueAttrs(true)
                                            )
                                        )
                                    ),
                                    contentClosed = true,
                                    constraints = setOf(TupleConstraint.Open(false), TupleConstraint.UniqueAttrs(true))
                                ),
                            )
                        ),
                        contentClosed = true,
                        constraints = setOf(
                            TupleConstraint.Open(false),
                            TupleConstraint.UniqueAttrs(true),
                            TupleConstraint.Ordered
                        )
                    )
                )
            ),
            SuccessTestCase(
                name = "exclude union of types exclude different type",
                key = key("exclude-28"),
                expected = BagType(
                    StructType(
                        fields = mapOf(
                            "t" to StructType( // union gone
                                fields = mapOf(
                                    "a" to StructType(
                                        fields = mapOf(
                                            "b" to StaticType.INT
                                        ),
                                        contentClosed = true,
                                        constraints = setOf(
                                            TupleConstraint.Open(false),
                                            TupleConstraint.UniqueAttrs(true)
                                        )
                                    )
                                ),
                                contentClosed = true,
                                constraints = setOf(TupleConstraint.Open(false), TupleConstraint.UniqueAttrs(true))
                            )
                        ),
                        contentClosed = true,
                        constraints = setOf(
                            TupleConstraint.Open(false),
                            TupleConstraint.UniqueAttrs(true),
                            TupleConstraint.Ordered
                        )
                    )
                )
            ),
            // EXCLUDE regression test (behavior subject to change pending RFC); could give error/warning
            SuccessTestCase(
                name = "invalid exclude collection wildcard",
                key = key("exclude-29"),
                expected = BagType(
                    elementType = StructType(
                        fields = mapOf(
                            "a" to StructType(
                                fields = mapOf(
                                    "b" to StructType(
                                        fields = mapOf(
                                            "c" to StaticType.INT,
                                            "d" to StaticType.STRING
                                        ),
                                        contentClosed = true,
                                        constraints = setOf(
                                            TupleConstraint.Open(false),
                                            TupleConstraint.UniqueAttrs(true)
                                        )
                                    )
                                ),
                                contentClosed = true,
                                constraints = setOf(TupleConstraint.Open(false), TupleConstraint.UniqueAttrs(true))
                            )
                        ),
                        contentClosed = true,
                        constraints = setOf(
                            TupleConstraint.Open(false),
                            TupleConstraint.UniqueAttrs(true),
                            TupleConstraint.Ordered
                        )
                    )
                )
            ),
            // EXCLUDE regression test (behavior subject to change pending RFC); could give error/warning
            SuccessTestCase(
                name = "invalid exclude collection index",
                key = key("exclude-30"),
                expected = BagType(
                    elementType = StructType(
                        fields = mapOf(
                            "a" to StructType(
                                fields = mapOf(
                                    "b" to StructType(
                                        fields = mapOf(
                                            "c" to StaticType.INT,
                                            "d" to StaticType.STRING
                                        ),
                                        contentClosed = true,
                                        constraints = setOf(
                                            TupleConstraint.Open(false),
                                            TupleConstraint.UniqueAttrs(true)
                                        )
                                    )
                                ),
                                contentClosed = true,
                                constraints = setOf(TupleConstraint.Open(false), TupleConstraint.UniqueAttrs(true))
                            )
                        ),
                        contentClosed = true,
                        constraints = setOf(
                            TupleConstraint.Open(false),
                            TupleConstraint.UniqueAttrs(true),
                            TupleConstraint.Ordered
                        )
                    )
                )
            ),
            // EXCLUDE regression test (behavior subject to change pending RFC); could give error/warning
            SuccessTestCase(
                name = "invalid exclude tuple attr",
                key = key("exclude-31"),
                expected = BagType(
                    elementType = StructType(
                        fields = mapOf(
                            "a" to ListType(
                                elementType = StructType(
                                    fields = mapOf(
                                        "b" to StaticType.INT
                                    ),
                                    contentClosed = true,
                                    constraints = setOf(TupleConstraint.Open(false), TupleConstraint.UniqueAttrs(true))
                                )
                            )
                        ),
                        contentClosed = true,
                        constraints = setOf(
                            TupleConstraint.Open(false),
                            TupleConstraint.UniqueAttrs(true),
                            TupleConstraint.Ordered
                        )
                    )
                )
            ),
            // EXCLUDE regression test (behavior subject to change pending RFC); could give error/warning
            SuccessTestCase(
                name = "invalid exclude tuple wildcard",
                key = key("exclude-32"),
                expected = BagType(
                    elementType = StructType(
                        fields = mapOf(
                            "a" to ListType(
                                elementType = StructType(
                                    fields = mapOf(
                                        "b" to StaticType.INT
                                    ),
                                    contentClosed = true,
                                    constraints = setOf(TupleConstraint.Open(false), TupleConstraint.UniqueAttrs(true))
                                )
                            )
                        ),
                        contentClosed = true,
                        constraints = setOf(
                            TupleConstraint.Open(false),
                            TupleConstraint.UniqueAttrs(true),
                            TupleConstraint.Ordered
                        )
                    )
                )
            ),
            // EXCLUDE regression test (behavior subject to change pending RFC); could give error/warning
            SuccessTestCase(
                name = "invalid exclude tuple attr step",
                key = key("exclude-33"),
                expected = BagType(
                    elementType = StructType(
                        fields = mapOf(
                            "a" to BagType(
                                elementType = StructType(
                                    fields = mapOf(
                                        "b" to StaticType.INT
                                    ),
                                    contentClosed = true,
                                    constraints = setOf(TupleConstraint.Open(false), TupleConstraint.UniqueAttrs(true))
                                )
                            )
                        ),
                        contentClosed = true,
                        constraints = setOf(
                            TupleConstraint.Open(false),
                            TupleConstraint.UniqueAttrs(true),
                            TupleConstraint.Ordered
                        )
                    )
                )
            ),
            // EXCLUDE regression test (behavior subject to change pending RFC); could give error/warning
            ErrorTestCase(
                name = "invalid exclude root",
                key = key("exclude-34"),
                expected = BagType(
                    elementType = StructType(
                        fields = mapOf(
                            "a" to BagType(
                                elementType = StructType(
                                    fields = mapOf(
                                        "b" to StaticType.INT
                                    ),
                                    contentClosed = true,
                                    constraints = setOf(TupleConstraint.Open(false), TupleConstraint.UniqueAttrs(true))
                                )
                            )
                        ),
                        contentClosed = true,
                        constraints = setOf(
                            TupleConstraint.Open(false),
                            TupleConstraint.UniqueAttrs(true),
                            TupleConstraint.Ordered
                        )
                    )
                ),
                problemHandler = assertProblemExists {
                    Problem(
                        UNKNOWN_PROBLEM_LOCATION,
                        PlanningProblemDetails.UnresolvedExcludeExprRoot("nonsense")
                    )
                }
            ),
            // EXCLUDE regression test (behavior subject to change pending RFC); could give error/warning
            SuccessTestCase(
                name = "exclude with unions and last step collection index",
                key = key("exclude-35"),
                expected = BagType(
                    elementType = StructType(
                        fields = mapOf(
                            "a" to ListType(
                                elementType = StaticType.unionOf(
                                    StructType(
                                        fields = mapOf(
                                            "b" to StaticType.INT,
                                            "c" to StaticType.INT.asOptional()
                                        ),
                                        contentClosed = true,
                                        constraints = setOf(
                                            TupleConstraint.Open(false),
                                            TupleConstraint.UniqueAttrs(true)
                                        )
                                    ),
                                    StructType(
                                        fields = mapOf(
                                            "b" to StaticType.INT,
                                            "c" to StaticType.NULL.asOptional()
                                        ),
                                        contentClosed = true,
                                        constraints = setOf(
                                            TupleConstraint.Open(false),
                                            TupleConstraint.UniqueAttrs(true)
                                        )
                                    ),
                                    StructType(
                                        fields = mapOf(
                                            "b" to StaticType.INT,
                                            "c" to StaticType.DECIMAL.asOptional()
                                        ),
                                        contentClosed = true,
                                        constraints = setOf(
                                            TupleConstraint.Open(false),
                                            TupleConstraint.UniqueAttrs(true)
                                        )
                                    )
                                )
                            )
                        ),
                        contentClosed = true,
                        constraints = setOf(
                            TupleConstraint.Open(false),
                            TupleConstraint.UniqueAttrs(true),
                            TupleConstraint.Ordered
                        )
                    )
                )
            ),
            SuccessTestCase(
                name = "EXCLUDE using a catalog",
                catalog = CATALOG_B,
                key = key("exclude-36"),
                expected = BagType(
                    elementType = StructType(
                        fields = mapOf(
                            "b" to StructType(
                                fields = mapOf(
                                    "b" to StaticType.INT
                                ),
                                contentClosed = true,
                                constraints = setOf(
                                    TupleConstraint.Open(false),
                                    TupleConstraint.UniqueAttrs(true),
                                    TupleConstraint.Ordered
                                )
                            ),
                        ),
                        contentClosed = true,
                        constraints = setOf(
                            TupleConstraint.Open(false),
                            TupleConstraint.UniqueAttrs(true),
                            TupleConstraint.Ordered
                        )
                    )
                )
            ),
        )

        @JvmStatic
        fun orderByCases() = listOf(
            SuccessTestCase(
                name = "ORDER BY int",
                catalog = CATALOG_AWS,
                catalogPath = listOf("ddb"),
                query = "SELECT * FROM pets ORDER BY id",
                expected = TABLE_AWS_DDB_PETS_LIST
            ),
            SuccessTestCase(
                name = "ORDER BY str",
                catalog = CATALOG_AWS,
                catalogPath = listOf("ddb"),
                query = "SELECT * FROM pets ORDER BY breed",
                expected = TABLE_AWS_DDB_PETS_LIST
            ),
            ErrorTestCase(
                name = "ORDER BY str",
                catalog = CATALOG_AWS,
                catalogPath = listOf("ddb"),
                query = "SELECT * FROM pets ORDER BY unknown_col",
                expected = TABLE_AWS_DDB_PETS_LIST,
                problemHandler = assertProblemExists {
                    Problem(
                        UNKNOWN_PROBLEM_LOCATION,
                        PlanningProblemDetails.UndefinedVariable("unknown_col", false)
                    )
                }
            ),
        )

        @JvmStatic
        fun tupleUnionCases() = listOf(
            SuccessTestCase(
                name = "Empty Tuple Union",
                query = "TUPLEUNION()",
                expected = StructType(
                    fields = emptyMap(),
                    contentClosed = true,
                    constraints = setOf(
                        TupleConstraint.Open(false),
                        TupleConstraint.UniqueAttrs(true),
                        TupleConstraint.Ordered
                    )
                )
            ),
            SuccessTestCase(
                name = "Tuple Union with Literal Struct",
                query = "TUPLEUNION({ 'a': 1, 'b': 'hello' })",
                expected = StructType(
                    fields = mapOf(
                        "a" to IntType(),
                        "b" to StringType()
                    ),
                    contentClosed = true,
                    constraints = setOf(
                        TupleConstraint.Open(false),
                        TupleConstraint.UniqueAttrs(true),
                    )
                ),
            ),
            SuccessTestCase(
                name = "Tuple Union with Literal Struct AND Duplicates",
                query = "TUPLEUNION({ 'a': 1, 'a': 'hello' })",
                expected = StructType(
                    fields = listOf(
                        StructType.Field("a", INT),
                        StructType.Field("a", STRING),
                    ),
                    contentClosed = true,
                    constraints = setOf(
                        TupleConstraint.Open(false),
                        TupleConstraint.UniqueAttrs(false),
                    )
                ),
            ),
            SuccessTestCase(
                name = "Tuple Union with Nested Struct",
                query = """
                    SELECT VALUE TUPLEUNION(
                      t.a
                    ) FROM <<
                        { 'a': { 'b': 1 } }
                    >> AS t
                """,
                expected = BagType(
                    StructType(
                        fields = listOf(
                            StructType.Field("b", INT),
                        ),
                        contentClosed = true,
                        // TODO: This shouldn't be ordered. However, this doesn't come from the TUPLEUNION. It is
                        //  coming from the RexOpSelect.
                        constraints = setOf(
                            TupleConstraint.Open(false),
                            TupleConstraint.UniqueAttrs(true),
                            TupleConstraint.Ordered
                        )
                    )
                ),
            ),
            SuccessTestCase(
                name = "Tuple Union with Heterogeneous Data",
                query = """
                    SELECT VALUE TUPLEUNION(
                      t.a
                    ) FROM <<
                        { 'a': { 'b': 1 } },
                        { 'a': 1 }
                    >> AS t
                """,
                expected = BagType(
                    unionOf(
                        MISSING,
                        StructType(
                            fields = listOf(
                                StructType.Field("b", INT),
                            ),
                            contentClosed = true,
                            constraints = setOf(
                                TupleConstraint.Open(false),
                                TupleConstraint.UniqueAttrs(true),
                            )
                        )
                    )
                ),
            ),
            SuccessTestCase(
                name = "Tuple Union with Heterogeneous Data (2)",
                query = """
                    SELECT VALUE TUPLEUNION(
                      t.a
                    ) FROM <<
                        { 'a': { 'b': 1 } },
                        { 'a': { 'b': 'hello' } },
                        { 'a': NULL },
                        { 'a': 4.5 },
                        { }
                    >> AS t
                """,
                expected = BagType(
                    unionOf(
                        NULL,
                        MISSING,
                        StructType(
                            fields = listOf(
                                StructType.Field("b", INT),
                            ),
                            contentClosed = true,
                            constraints = setOf(
                                TupleConstraint.Open(false),
                                TupleConstraint.UniqueAttrs(true),
                            )
                        ),
                        StructType(
                            fields = listOf(
                                StructType.Field("b", STRING),
                            ),
                            contentClosed = true,
                            constraints = setOf(
                                TupleConstraint.Open(false),
                                TupleConstraint.UniqueAttrs(true),
                            )
                        )
                    )
                ),
            ),
            SuccessTestCase(
                name = "Tuple Union with Heterogeneous Data (3)",
                query = """
                    SELECT VALUE TUPLEUNION(
                      p.name
                    ) FROM aws.ddb.persons AS p
                """,
                expected = BagType(
                    unionOf(
                        MISSING,
                        StructType(
                            fields = listOf(
                                StructType.Field("first", STRING),
                                StructType.Field("last", STRING),
                            ),
                            contentClosed = false,
                            constraints = setOf(
                                TupleConstraint.Open(true),
                                TupleConstraint.UniqueAttrs(false),
                            )
                        ),
                        StructType(
                            fields = listOf(
                                StructType.Field("full_name", STRING),
                            ),
                            contentClosed = true,
                            constraints = setOf(
                                TupleConstraint.Open(false),
                                TupleConstraint.UniqueAttrs(true),
                                TupleConstraint.Ordered
                            )
                        ),
                    )
                ),
            ),
            SuccessTestCase(
                name = "Complex Tuple Union with Heterogeneous Data",
                query = """
                    SELECT VALUE TUPLEUNION(
                      p.name,
                      p.name
                    ) FROM aws.ddb.persons AS p
                """,
                expected = BagType(
                    unionOf(
                        MISSING,
                        StructType(
                            fields = listOf(
                                StructType.Field("first", STRING),
                                StructType.Field("last", STRING),
                                StructType.Field("first", STRING),
                                StructType.Field("last", STRING),
                            ),
                            contentClosed = false,
                            constraints = setOf(
                                TupleConstraint.Open(true),
                                TupleConstraint.UniqueAttrs(false),
                            )
                        ),
                        StructType(
                            fields = listOf(
                                StructType.Field("first", STRING),
                                StructType.Field("last", STRING),
                                StructType.Field("full_name", STRING),
                            ),
                            contentClosed = false,
                            constraints = setOf(
                                TupleConstraint.Open(true),
                                TupleConstraint.UniqueAttrs(false),
                            )
                        ),
                        StructType(
                            fields = listOf(
                                StructType.Field("full_name", STRING),
                                StructType.Field("first", STRING),
                                StructType.Field("last", STRING),
                            ),
                            contentClosed = false,
                            constraints = setOf(
                                TupleConstraint.Open(true),
                                TupleConstraint.UniqueAttrs(false),
                            )
                        ),
                        StructType(
                            fields = listOf(
                                StructType.Field("full_name", STRING),
                                StructType.Field("full_name", STRING),
                            ),
                            contentClosed = true,
                            constraints = setOf(
                                TupleConstraint.Open(false),
                                TupleConstraint.UniqueAttrs(false),
                                TupleConstraint.Ordered
                            )
                        ),
                    )
                ),
            ),
        )

        @JvmStatic
        fun aggregationCases() = listOf(
            SuccessTestCase(
                name = "AGGREGATE over INTS",
                query = "SELECT a, COUNT(*) AS c, SUM(a) AS s, MIN(b) AS m FROM << {'a': 1, 'b': 2} >> GROUP BY a",
                expected = BagType(
                    StructType(
                        fields = mapOf(
                            "a" to INT,
                            "c" to INT4,
                            "s" to INT.asNullable(),
                            "m" to INT.asNullable(),
                        ),
                        contentClosed = true,
                        constraints = setOf(
                            TupleConstraint.Open(false),
                            TupleConstraint.UniqueAttrs(true),
                            TupleConstraint.Ordered
                        )
                    )
                )
            ),
            SuccessTestCase(
                name = "AGGREGATE over DECIMALS",
                query = "SELECT a, COUNT(*) AS c, SUM(a) AS s, MIN(b) AS m FROM << {'a': 1.0, 'b': 2.0}, {'a': 1.0, 'b': 2.0} >> GROUP BY a",
                expected = BagType(
                    StructType(
                        fields = mapOf(
                            "a" to StaticType.DECIMAL,
                            "c" to INT4,
                            "s" to StaticType.DECIMAL.asNullable(),
                            "m" to StaticType.DECIMAL.asNullable(),
                        ),
                        contentClosed = true,
                        constraints = setOf(
                            TupleConstraint.Open(false),
                            TupleConstraint.UniqueAttrs(true),
                            TupleConstraint.Ordered
                        )
                    )
                )
            ),
        )
    }

    sealed class TestCase {

        class SuccessTestCase(
            val name: String,
            val key: PartiQLTest.Key? = null,
            val query: String? = null,
            val catalog: String? = null,
            val catalogPath: List<String> = emptyList(),
            val expected: StaticType,
        ) : TestCase() {
            override fun toString(): String = "$name : $query"
        }

        class ErrorTestCase(
            val name: String,
            val key: PartiQLTest.Key? = null,
            val query: String? = null,
            val catalog: String? = null,
            val catalogPath: List<String> = emptyList(),
            val note: String? = null,
            val expected: StaticType? = null,
            val problemHandler: ProblemHandler? = null,
        ) : TestCase() {
            override fun toString(): String = "$name : $query"
        }

        class ThrowingExceptionTestCase(
            val name: String,
            val query: String,
            val catalog: String? = null,
            val catalogPath: List<String> = emptyList(),
            val note: String? = null,
            val expectedThrowable: KClass<out Throwable>,
        ) : TestCase() {
            override fun toString(): String {
                return "$name : $query"
            }
        }
    }

    class TestProvider : ArgumentsProvider {
        override fun provideArguments(context: ExtensionContext?): Stream<out Arguments> {
            return parameters.map { Arguments.of(it) }.stream()
        }

        private val parameters = listOf(
            ErrorTestCase(
                name = "Pets should not be accessible #1",
                query = "SELECT * FROM pets",
                expected = BagType(
                    unionOf(
                        StructType(
                            fields = emptyMap(),
                            contentClosed = false,
                            constraints = setOf(
                                TupleConstraint.Open(true),
                                TupleConstraint.UniqueAttrs(false),
                            )
                        ),
                        StructType(
                            fields = mapOf(
                                "_1" to StaticType.ANY
                            ),
                            contentClosed = true,
                            constraints = setOf(
                                TupleConstraint.Open(false),
                                TupleConstraint.UniqueAttrs(true),
                            )
                        ),
                    )
                ),
                problemHandler = assertProblemExists {
                    Problem(
                        UNKNOWN_PROBLEM_LOCATION,
                        PlanningProblemDetails.UndefinedVariable("pets", false)
                    )
                }
            ),
            ErrorTestCase(
                name = "Pets should not be accessible #2",
                catalog = CATALOG_AWS,
                query = "SELECT * FROM pets",
                expected = BagType(
                    unionOf(
                        StructType(
                            fields = emptyMap(),
                            contentClosed = false,
                            constraints = setOf(
                                TupleConstraint.Open(true),
                                TupleConstraint.UniqueAttrs(false),
                            )
                        ),
                        StructType(
                            fields = mapOf(
                                "_1" to StaticType.ANY
                            ),
                            contentClosed = true,
                            constraints = setOf(
                                TupleConstraint.Open(false),
                                TupleConstraint.UniqueAttrs(true),
                            )
                        ),
                    )
                ),
                problemHandler = assertProblemExists {
                    Problem(
                        UNKNOWN_PROBLEM_LOCATION,
                        PlanningProblemDetails.UndefinedVariable("pets", false)
                    )
                }
            ),
            SuccessTestCase(
                name = "Project all explicitly",
                catalog = CATALOG_AWS,
                catalogPath = listOf("ddb"),
                query = "SELECT * FROM pets",
                expected = TABLE_AWS_DDB_PETS
            ),
            SuccessTestCase(
                name = "Project all implicitly",
                catalog = CATALOG_AWS,
                catalogPath = listOf("ddb"),
                query = "SELECT id, breed FROM pets",
                expected = TABLE_AWS_DDB_PETS
            ),
            SuccessTestCase(
                name = "Test #4",
                catalog = CATALOG_B,
                catalogPath = listOf("b"),
                query = "b",
                expected = TYPE_B_B_B
            ),
            SuccessTestCase(
                name = "Test #5",
                catalog = CATALOG_AWS,
                catalogPath = listOf("ddb"),
                query = "SELECT * FROM b",
                expected = TABLE_AWS_DDB_B
            ),
            SuccessTestCase(
                name = "Test #6",
                catalog = CATALOG_AWS,
                catalogPath = listOf("b"),
                query = "SELECT * FROM b",
                expected = TABLE_AWS_B_B
            ),
            ErrorTestCase(
                name = "Test #7",
                query = "SELECT * FROM ddb.pets",
                expected = BagType(
                    unionOf(
                        StructType(
                            fields = emptyMap(),
                            contentClosed = false,
                            constraints = setOf(
                                TupleConstraint.Open(true),
                                TupleConstraint.UniqueAttrs(false),
                            )
                        ),
                        StructType(
                            fields = mapOf(
                                "_1" to StaticType.ANY
                            ),
                            contentClosed = true,
                            constraints = setOf(
                                TupleConstraint.Open(false),
                                TupleConstraint.UniqueAttrs(true),
                            )
                        ),
                    )
                ),
                problemHandler = assertProblemExists {
                    Problem(
                        UNKNOWN_PROBLEM_LOCATION,
                        PlanningProblemDetails.UndefinedVariable("pets", false)
                    )
                }
            ),
            SuccessTestCase(
                name = "Test #10",
                catalog = CATALOG_B,
                query = "b.b",
                expected = TYPE_B_B_B
            ),
            SuccessTestCase(
                name = "Test #11",
                catalog = CATALOG_B,
                catalogPath = listOf("b"),
                query = "b.b",
                expected = TYPE_B_B_B
            ),
            SuccessTestCase(
                name = "Test #12",
                catalog = CATALOG_AWS,
                catalogPath = listOf("ddb"),
                query = "SELECT * FROM b.b",
                expected = TABLE_AWS_B_B
            ),
            SuccessTestCase(
                name = "Test #13",
                catalog = CATALOG_AWS,
                catalogPath = listOf("ddb"),
                query = "SELECT * FROM ddb.b",
                expected = TABLE_AWS_DDB_B
            ),
            SuccessTestCase(
                name = "Test #14",
                query = "SELECT * FROM aws.ddb.pets",
                expected = TABLE_AWS_DDB_PETS
            ),
            SuccessTestCase(
                name = "Test #15",
                catalog = CATALOG_AWS,
                query = "SELECT * FROM aws.b.b",
                expected = TABLE_AWS_B_B
            ),
            SuccessTestCase(
                name = "Test #16",
                catalog = CATALOG_B,
                query = "b.b.b",
                expected = TYPE_B_B_B
            ),
            SuccessTestCase(
                name = "Test #17",
                catalog = CATALOG_B,
                query = "b.b.c",
                expected = TYPE_B_B_C
            ),
            SuccessTestCase(
                name = "Test #18",
                catalog = CATALOG_B,
                catalogPath = listOf("b"),
                query = "b.b.b",
                expected = TYPE_B_B_B
            ),
            SuccessTestCase(
                name = "Test #19",
                query = "b.b.b.c",
                expected = TYPE_B_B_B_C
            ),
            SuccessTestCase(
                name = "Test #20",
                query = "b.b.b.b",
                expected = TYPE_B_B_B_B
            ),
            SuccessTestCase(
                name = "Test #21",
                catalog = CATALOG_B,
                query = "b.b.b.b",
                expected = TYPE_B_B_B_B
            ),
            SuccessTestCase(
                name = "Test #22",
                catalog = CATALOG_B,
                query = "b.b.b.c",
                expected = TYPE_B_B_C
            ),
            SuccessTestCase(
                name = "Test #23",
                catalog = CATALOG_B,
                catalogPath = listOf("b"),
                query = "b.b.b.b",
                expected = TYPE_B_B_B_B
            ),
            SuccessTestCase(
                name = "Test #24",
                query = "b.b.b.b.b",
                expected = TYPE_B_B_B_B_B
            ),
            SuccessTestCase(
                name = "Test #24",
                catalog = CATALOG_B,
                query = "b.b.b.b.b",
                expected = TYPE_B_B_B_B_B
            ),
            SuccessTestCase(
                name = "EQ",
                catalog = CATALOG_DB,
                catalogPath = DB_SCHEMA_MARKETS,
                query = "order_info.customer_id = 1",
                expected = TYPE_BOOL
            ),
            SuccessTestCase(
                name = "NEQ",
                catalog = CATALOG_DB,
                catalogPath = DB_SCHEMA_MARKETS,
                query = "order_info.customer_id <> 1",
                expected = TYPE_BOOL
            ),
            SuccessTestCase(
                name = "GEQ",
                catalog = CATALOG_DB,
                catalogPath = DB_SCHEMA_MARKETS,
                query = "order_info.customer_id >= 1",
                expected = TYPE_BOOL
            ),
            SuccessTestCase(
                name = "GT",
                catalog = CATALOG_DB,
                catalogPath = DB_SCHEMA_MARKETS,
                query = "order_info.customer_id > 1",
                expected = TYPE_BOOL
            ),
            SuccessTestCase(
                name = "LEQ",
                catalog = CATALOG_DB,
                catalogPath = DB_SCHEMA_MARKETS,
                query = "order_info.customer_id <= 1",
                expected = TYPE_BOOL
            ),
            SuccessTestCase(
                name = "LT",
                catalog = CATALOG_DB,
                catalogPath = DB_SCHEMA_MARKETS,
                query = "order_info.customer_id < 1",
                expected = TYPE_BOOL
            ),
            SuccessTestCase(
                name = "IN",
                catalog = CATALOG_DB,
                catalogPath = DB_SCHEMA_MARKETS,
                query = "order_info.customer_id IN (1, 2, 3)",
                expected = TYPE_BOOL
            ),
            ErrorTestCase(
                name = "IN Failure",
                catalog = CATALOG_DB,
                catalogPath = DB_SCHEMA_MARKETS,
                query = "order_info.customer_id IN 'hello'",
                expected = MISSING,
                problemHandler = assertProblemExists {
                    Problem(
                        UNKNOWN_PROBLEM_LOCATION,
                        PlanningProblemDetails.UnknownFunction(
                            "in_collection",
                            listOf(INT, STRING),
                        )
                    )
                }
            ),
            SuccessTestCase(
                name = "BETWEEN",
                catalog = CATALOG_DB,
                catalogPath = DB_SCHEMA_MARKETS,
                query = "order_info.customer_id BETWEEN 1 AND 2",
                expected = TYPE_BOOL
            ),
            ErrorTestCase(
                name = "BETWEEN Failure",
                catalog = CATALOG_DB,
                catalogPath = DB_SCHEMA_MARKETS,
                query = "order_info.customer_id BETWEEN 1 AND 'a'",
                expected = MISSING,
                problemHandler = assertProblemExists {
                    Problem(
                        UNKNOWN_PROBLEM_LOCATION,
                        PlanningProblemDetails.UnknownFunction(
                            "between",
                            listOf(
                                INT,
                                INT,
                                STRING
                            ),
                        )
                    )
                }
            ),
            SuccessTestCase(
                name = "LIKE",
                catalog = CATALOG_DB,
                catalogPath = DB_SCHEMA_MARKETS,
                query = "order_info.ship_option LIKE '%ABC%'",
                expected = TYPE_BOOL
            ),
            ErrorTestCase(
                name = "LIKE Failure",
                catalog = CATALOG_DB,
                catalogPath = DB_SCHEMA_MARKETS,
                query = "order_info.ship_option LIKE 3",
                expected = MISSING,
                problemHandler = assertProblemExists {
                    Problem(
                        UNKNOWN_PROBLEM_LOCATION,
                        PlanningProblemDetails.UnknownFunction(
                            "like",
                            listOf(STRING, INT),
                        )
                    )
                }
            ),
            SuccessTestCase(
                name = "Case Insensitive success",
                catalog = CATALOG_DB,
                catalogPath = DB_SCHEMA_MARKETS,
                query = "order_info.CUSTOMER_ID = 1",
                expected = TYPE_BOOL
            ),
            ErrorTestCase(
                name = "Case Sensitive failure",
                catalog = CATALOG_DB,
                catalogPath = DB_SCHEMA_MARKETS,
                query = "order_info.\"CUSTOMER_ID\" = 1",
                expected = TYPE_BOOL
            ),
            SuccessTestCase(
                name = "Case Sensitive success",
                catalog = CATALOG_DB,
                catalogPath = DB_SCHEMA_MARKETS,
                query = "order_info.\"customer_id\" = 1",
                expected = TYPE_BOOL
            ),
            SuccessTestCase(
                name = "1-Level Junction",
                catalog = CATALOG_DB,
                catalogPath = DB_SCHEMA_MARKETS,
                query = "(order_info.customer_id = 1) AND (order_info.marketplace_id = 2)",
                expected = TYPE_BOOL
            ),
            SuccessTestCase(
                name = "2-Level Junction",
                catalog = CATALOG_DB,
                catalogPath = DB_SCHEMA_MARKETS,
                query = "(order_info.customer_id = 1) AND (order_info.marketplace_id = 2) OR (order_info.customer_id = 3) AND (order_info.marketplace_id = 4)",
                expected = TYPE_BOOL
            ),
            SuccessTestCase(
                name = "INT and STR Comparison",
                catalog = CATALOG_DB,
                catalogPath = DB_SCHEMA_MARKETS,
                query = "order_info.customer_id = 'something'",
                expected = TYPE_BOOL,
            ),
            ErrorTestCase(
                name = "Nonexisting Comparison",
                catalog = CATALOG_DB,
                catalogPath = DB_SCHEMA_MARKETS,
                query = "non_existing_column = 1",
                expected = StaticType.BOOL,
                problemHandler = assertProblemExists {
                    Problem(
                        UNKNOWN_PROBLEM_LOCATION,
                        PlanningProblemDetails.UndefinedVariable("non_existing_column", false)
                    )
                }
            ),
            ErrorTestCase(
                name = "Bad comparison",
                catalog = CATALOG_DB,
                catalogPath = DB_SCHEMA_MARKETS,
                query = "order_info.customer_id = 1 AND 1",
                expected = MISSING,
                problemHandler = assertProblemExists {
                    Problem(
                        UNKNOWN_PROBLEM_LOCATION,
                        PlanningProblemDetails.UnknownFunction(
                            "and",
                            listOf(StaticType.BOOL, INT),
                        )
                    )
                }
            ),
            ErrorTestCase(
                name = "Bad comparison",
                catalog = CATALOG_DB,
                catalogPath = DB_SCHEMA_MARKETS,
                query = "1 AND order_info.customer_id = 1",
                expected = MISSING,
                problemHandler = assertProblemExists {
                    Problem(
                        UNKNOWN_PROBLEM_LOCATION,
                        PlanningProblemDetails.UnknownFunction(
                            "and",
                            listOf(INT, StaticType.BOOL),
                        )
                    )
                }
            ),
            ErrorTestCase(
                name = "Unknown column",
                catalog = CATALOG_DB,
                catalogPath = DB_SCHEMA_MARKETS,
                query = "SELECT unknown_col FROM orders WHERE customer_id = 1",
                expected = BagType(
                    StructType(
                        fields = mapOf("unknown_col" to AnyType()),
                        contentClosed = true,
                        constraints = setOf(
                            TupleConstraint.Open(false),
                            TupleConstraint.UniqueAttrs(true),
                            TupleConstraint.Ordered
                        )
                    )
                ),
                problemHandler = assertProblemExists {
                    Problem(
                        UNKNOWN_PROBLEM_LOCATION,
                        PlanningProblemDetails.UndefinedVariable("unknown_col", false)
                    )
                }
            ),
            SuccessTestCase(
                name = "LIMIT INT",
                catalog = CATALOG_AWS,
                catalogPath = listOf("ddb"),
                query = "SELECT * FROM pets LIMIT 5",
                expected = TABLE_AWS_DDB_PETS
            ),
            ErrorTestCase(
                name = "LIMIT STR",
                catalog = CATALOG_AWS,
                catalogPath = listOf("ddb"),
                query = "SELECT * FROM pets LIMIT '5'",
                expected = TABLE_AWS_DDB_PETS,
                problemHandler = assertProblemExists {
                    Problem(
                        UNKNOWN_PROBLEM_LOCATION,
                        PlanningProblemDetails.UnexpectedType(STRING, setOf(INT))
                    )
                }
            ),
            SuccessTestCase(
                name = "OFFSET INT",
                catalog = CATALOG_AWS,
                catalogPath = listOf("ddb"),
                query = "SELECT * FROM pets LIMIT 1 OFFSET 5",
                expected = TABLE_AWS_DDB_PETS
            ),
            ErrorTestCase(
                name = "OFFSET STR",
                catalog = CATALOG_AWS,
                catalogPath = listOf("ddb"),
                query = "SELECT * FROM pets LIMIT 1 OFFSET '5'",
                expected = TABLE_AWS_DDB_PETS,
                problemHandler = assertProblemExists {
                    Problem(
                        UNKNOWN_PROBLEM_LOCATION,
                        PlanningProblemDetails.UnexpectedType(STRING, setOf(INT))
                    )
                }
            ),
            SuccessTestCase(
                name = "CAST",
                catalog = CATALOG_AWS,
                catalogPath = listOf("ddb"),
                query = "SELECT CAST(breed AS INT) AS cast_breed FROM pets",
                expected = BagType(
                    StructType(
                        fields = mapOf("cast_breed" to unionOf(INT, MISSING)),
                        contentClosed = true,
                        constraints = setOf(
                            TupleConstraint.Open(false),
                            TupleConstraint.UniqueAttrs(true),
                            TupleConstraint.Ordered
                        )
                    )
                )
            ),
            SuccessTestCase(
                name = "UPPER",
                catalog = CATALOG_AWS,
                catalogPath = listOf("ddb"),
                query = "SELECT UPPER(breed) AS upper_breed FROM pets",
                expected = BagType(
                    StructType(
                        fields = mapOf("upper_breed" to STRING),
                        contentClosed = true,
                        constraints = setOf(
                            TupleConstraint.Open(false),
                            TupleConstraint.UniqueAttrs(true),
                            TupleConstraint.Ordered
                        )
                    )
                )
            ),
            SuccessTestCase(
                name = "Non-tuples",
                query = "SELECT a FROM << [ 1, 1.0 ] >> AS a",
                expected = BagType(
                    StructType(
                        fields = mapOf("a" to ListType(unionOf(INT, StaticType.DECIMAL))),
                        contentClosed = true,
                        constraints = setOf(
                            TupleConstraint.Open(false),
                            TupleConstraint.UniqueAttrs(true),
                            TupleConstraint.Ordered
                        )
                    )
                )
            ),
            SuccessTestCase(
                name = "Non-tuples in SELECT VALUE",
                query = "SELECT VALUE a FROM << [ 1, 1.0 ] >> AS a",
                expected =
                BagType(ListType(unionOf(INT, StaticType.DECIMAL)))
            ),
            SuccessTestCase(
                name = "SELECT VALUE",
                query = "SELECT VALUE [1, 1.0] FROM <<>>",
                expected =
                BagType(ListType(unionOf(INT, StaticType.DECIMAL)))
            ),
            SuccessTestCase(
                name = "Duplicate fields in struct",
                query = """
                    SELECT t.a AS a
                    FROM <<
                        { 'a': 1, 'a': 'hello' }
                    >> AS t
                """,
                expected = BagType(
                    StructType(
                        fields = listOf(
                            StructType.Field("a", unionOf(INT, STRING))
                        ),
                        contentClosed = true,
                        constraints = setOf(
                            TupleConstraint.Open(false),
                            TupleConstraint.UniqueAttrs(true),
                            TupleConstraint.Ordered
                        )
                    )
                )
            ),
            SuccessTestCase(
                name = "Duplicate fields in ordered STRUCT. NOTE: b.b.d is an ordered struct with two attributes (e). First is INT.",
                query = """
                    SELECT d.e AS e
                    FROM << b.b.d >> AS d
                """,
                expected = BagType(
                    StructType(
                        fields = listOf(
                            StructType.Field("e", INT)
                        ),
                        contentClosed = true,
                        constraints = setOf(
                            TupleConstraint.Open(false),
                            TupleConstraint.UniqueAttrs(true),
                            TupleConstraint.Ordered
                        )
                    )
                )
            ),
            SuccessTestCase(
                name = "Duplicate fields in struct",
                query = """
                    SELECT a AS a
                    FROM <<
                        { 'a': 1, 'a': 'hello' }
                    >> AS t
                """,
                expected = BagType(
                    StructType(
                        fields = listOf(
                            StructType.Field("a", unionOf(INT, STRING))
                        ),
                        contentClosed = true,
                        constraints = setOf(
                            TupleConstraint.Open(false),
                            TupleConstraint.UniqueAttrs(true),
                            TupleConstraint.Ordered
                        )
                    )
                )
            ),
            SuccessTestCase(
                name = "Current User",
                query = "CURRENT_USER",
                expected = unionOf(STRING, NULL)
            ),
            SuccessTestCase(
                name = "Trim",
                query = "trim(' ')",
                expected = STRING
            ),
            SuccessTestCase(
                name = "Current User Concat",
                query = "CURRENT_USER || 'hello'",
                expected = unionOf(STRING, NULL)
            ),
            SuccessTestCase(
                name = "Current User Concat in WHERE",
                query = "SELECT VALUE a FROM [ 0 ] AS a WHERE CURRENT_USER = 'hello'",
                expected = BagType(INT)
            ),
            SuccessTestCase(
                name = "TRIM_2",
                query = "trim(' ' FROM ' Hello, World! ')",
                expected = STRING
            ),
            SuccessTestCase(
                name = "TRIM_1",
                query = "trim(' Hello, World! ')",
                expected = STRING
            ),
            SuccessTestCase(
<<<<<<< HEAD
                name = "TRIM_3",
                query = "trim(LEADING ' ' FROM ' Hello, World! ')",
                expected = STRING
=======
                name = "BITWISE_AND_10",
                query = "CAST(1 AS INT8) & 2",
                expected = StaticType.unionOf(StaticType.INT, MISSING)
            ),
            ErrorTestCase(
                name = "BITWISE_AND_NULL_OPERAND",
                query = "1 & NULL",
                expected = StaticType.NULL,
                problemHandler = assertProblemExists {
                    Problem(
                        UNKNOWN_PROBLEM_LOCATION,
                        SemanticProblemDetails.ExpressionAlwaysReturnsNullOrMissing
                    )
                }
            ),
            ErrorTestCase(
                name = "BITWISE_AND_MISSING_OPERAND",
                query = "1 & MISSING",
                expected = StaticType.MISSING,
                problemHandler = assertProblemExists {
                    Problem(
                        UNKNOWN_PROBLEM_LOCATION,
                        SemanticProblemDetails.ExpressionAlwaysReturnsMissing
                    )
                }
>>>>>>> 777eb428
            ),
            ErrorTestCase(
                name = "TRIM_2_error",
                query = "trim(2 FROM ' Hello, World! ')",
                expected = MISSING,
                problemHandler = assertProblemExists {
                    Problem(
                        UNKNOWN_PROBLEM_LOCATION,
                        PlanningProblemDetails.UnknownFunction(
                            "trim_chars",
                            args = listOf(STRING, INT)
                        )
                    )
                }
            ),
            SuccessTestCase(
                name = "NULLIF - NULL first arg",
                query = "NULLIF(NULL,'')",
                expected = StaticType.NULL,
                warnings = assertProblemExists {
                    Problem(
                        UNKNOWN_PROBLEM_LOCATION,
                        SemanticProblemDetails.ExpressionAlwaysReturnsNullOrMissing
                    )
                }
            ),
            SuccessTestCase(
                name = "NULLIF - NULL second arg",
                query = "NULLIF('',NULL)",
                expected = StaticType.unionOf(StaticType.NULL, StaticType.STRING)
            )
        )
    }

    private fun runTest(tc: TestCase) = when (tc) {
        is SuccessTestCase -> runTest(tc)
        is ErrorTestCase -> runTest(tc)
        is ThrowingExceptionTestCase -> runTest(tc)
    }

    @OptIn(ExperimentalPartiQLSchemaInferencer::class)
    private fun runTest(tc: ThrowingExceptionTestCase) {
        val session = PartiQLPlanner.Session(
            tc.query.hashCode().toString(),
            USER_ID,
            tc.catalog,
            tc.catalogPath,
            catalogConfig,
            Instant.now()
        )
        val collector = ProblemCollector()
        val ctx = PartiQLSchemaInferencer.Context(session, PLUGINS, collector)
        val exception = assertThrows<Throwable> {
            PartiQLSchemaInferencer.infer(tc.query, ctx)
            Unit
        }
        val cause = exception.cause
        assertNotNull(cause)
        assertEquals(tc.expectedThrowable, cause::class)
    }

    @OptIn(ExperimentalPartiQLSchemaInferencer::class)
    private fun runTest(tc: SuccessTestCase) {
        val session = PartiQLPlanner.Session(
            tc.query.hashCode().toString(),
            USER_ID,
            tc.catalog,
            tc.catalogPath,
            catalogConfig,
            Instant.now()
        )
        val collector = ProblemCollector()
        val ctx = PartiQLSchemaInferencer.Context(session, PLUGINS, collector)
<<<<<<< HEAD

        val hasQuery = tc.query != null
        val hasKey = tc.key != null
        if (hasQuery == hasKey) {
            error("Test must have one of either `query` or `key`")
        }
        val input = tc.query ?: provider[tc.key!!]!!.statement

        val result = PartiQLSchemaInferencer.inferInternal(input, ctx)
        assert(collector.problems.isEmpty()) {
            collector.problems.toString()
        }
        val actual = result.second
        assert(tc.expected == actual) {
=======
        val result = PartiQLSchemaInferencer.infer(tc.query, ctx)
        assert(collector.problems.none { it.details.severity == ProblemSeverity.ERROR }) {
            collector.problems.toString()
        }

        tc.warnings?.handle(collector.problems, true)

        assert(tc.expected == result) {
>>>>>>> 777eb428
            buildString {
                appendLine()
                appendLine("Expect: ${tc.expected}")
                appendLine("Actual: $actual")
                appendLine()
                PlanPrinter.append(this, result.first)
            }
        }
    }

    @OptIn(ExperimentalPartiQLSchemaInferencer::class)
    private fun runTest(tc: ErrorTestCase) {
        val session = PartiQLPlanner.Session(
            tc.query.hashCode().toString(),
            USER_ID,
            tc.catalog,
            tc.catalogPath,
            catalogConfig,
            Instant.now()
        )
        val collector = ProblemCollector()
        val ctx = PartiQLSchemaInferencer.Context(session, PLUGINS, collector)

        val hasQuery = tc.query != null
        val hasKey = tc.key != null
        if (hasQuery == hasKey) {
            error("Test must have one of either `query` or `key`")
        }
        val input = tc.query ?: provider[tc.key!!]!!.statement
        val result = PartiQLSchemaInferencer.inferInternal(input, ctx)

        assert(collector.problems.isNotEmpty()) {
            buildString {
                appendLine("Expected to find problems, but none were found.")
                appendLine()
                PlanPrinter.append(this, result.first)
            }
        }
        if (tc.expected != null) {
            assert(tc.expected == result.second) {
                buildString {
                    appendLine()
                    appendLine("Expect: ${tc.expected}")
                    appendLine("Actual: ${result.second}")
                    appendLine()
                    PlanPrinter.append(this, result.first)
                }
            }
        }
        assert(collector.problems.isNotEmpty()) {
            "Expected to find problems, but none were found."
        }
        tc.problemHandler?.handle(collector.problems, true)
    }

    fun interface ProblemHandler {
        fun handle(problems: List<Problem>, ignoreSourceLocation: Boolean)
    }
}<|MERGE_RESOLUTION|>--- conflicted
+++ resolved
@@ -14,10 +14,9 @@
 import org.junit.jupiter.params.provider.MethodSource
 import org.partiql.annotations.ExperimentalPartiQLSchemaInferencer
 import org.partiql.errors.Problem
-import org.partiql.errors.ProblemSeverity
+import org.partiql.errors.ProblemHandler
 import org.partiql.errors.UNKNOWN_PROBLEM_LOCATION
 import org.partiql.lang.errors.ProblemCollector
-import org.partiql.lang.planner.transforms.PartiQLSchemaInferencerTests.ProblemHandler
 import org.partiql.lang.planner.transforms.PartiQLSchemaInferencerTests.TestCase.ErrorTestCase
 import org.partiql.lang.planner.transforms.PartiQLSchemaInferencerTests.TestCase.SuccessTestCase
 import org.partiql.lang.planner.transforms.PartiQLSchemaInferencerTests.TestCase.ThrowingExceptionTestCase
@@ -224,38 +223,6 @@
                     TupleConstraint.Ordered
                 )
             )
-<<<<<<< HEAD
-=======
-    }
-
-    @ParameterizedTest
-    @ArgumentsSource(TestProvider::class)
-    fun test(tc: TestCase) = runTest(tc)
-
-    sealed class TestCase {
-        class SuccessTestCase(
-            val name: String,
-            val query: String,
-            val catalog: String? = null,
-            val catalogPath: List<String> = emptyList(),
-            val expected: StaticType,
-            val warnings: ProblemHandler? = null
-        ) : TestCase() {
-            override fun toString(): String = "$name : $query"
-        }
-
-        class ErrorTestCase(
-            val name: String,
-            val query: String,
-            val catalog: String? = null,
-            val catalogPath: List<String> = emptyList(),
-            val note: String? = null,
-            val expected: StaticType? = null,
-            val problemHandler: ProblemHandler? = null,
-        ) : TestCase() {
-            override fun toString(): String = "$name : $query"
-        }
->>>>>>> 777eb428
 
         private fun assertProblemExists(problem: () -> Problem) = ProblemHandler { problems, ignoreSourceLocation ->
             when (ignoreSourceLocation) {
@@ -2216,6 +2183,7 @@
             val catalog: String? = null,
             val catalogPath: List<String> = emptyList(),
             val expected: StaticType,
+            val warnings: ProblemHandler? = null
         ) : TestCase() {
             override fun toString(): String = "$name : $query"
         }
@@ -2903,37 +2871,9 @@
                 expected = STRING
             ),
             SuccessTestCase(
-<<<<<<< HEAD
                 name = "TRIM_3",
                 query = "trim(LEADING ' ' FROM ' Hello, World! ')",
                 expected = STRING
-=======
-                name = "BITWISE_AND_10",
-                query = "CAST(1 AS INT8) & 2",
-                expected = StaticType.unionOf(StaticType.INT, MISSING)
-            ),
-            ErrorTestCase(
-                name = "BITWISE_AND_NULL_OPERAND",
-                query = "1 & NULL",
-                expected = StaticType.NULL,
-                problemHandler = assertProblemExists {
-                    Problem(
-                        UNKNOWN_PROBLEM_LOCATION,
-                        SemanticProblemDetails.ExpressionAlwaysReturnsNullOrMissing
-                    )
-                }
-            ),
-            ErrorTestCase(
-                name = "BITWISE_AND_MISSING_OPERAND",
-                query = "1 & MISSING",
-                expected = StaticType.MISSING,
-                problemHandler = assertProblemExists {
-                    Problem(
-                        UNKNOWN_PROBLEM_LOCATION,
-                        SemanticProblemDetails.ExpressionAlwaysReturnsMissing
-                    )
-                }
->>>>>>> 777eb428
             ),
             ErrorTestCase(
                 name = "TRIM_2_error",
@@ -2949,22 +2889,6 @@
                     )
                 }
             ),
-            SuccessTestCase(
-                name = "NULLIF - NULL first arg",
-                query = "NULLIF(NULL,'')",
-                expected = StaticType.NULL,
-                warnings = assertProblemExists {
-                    Problem(
-                        UNKNOWN_PROBLEM_LOCATION,
-                        SemanticProblemDetails.ExpressionAlwaysReturnsNullOrMissing
-                    )
-                }
-            ),
-            SuccessTestCase(
-                name = "NULLIF - NULL second arg",
-                query = "NULLIF('',NULL)",
-                expected = StaticType.unionOf(StaticType.NULL, StaticType.STRING)
-            )
         )
     }
 
@@ -3007,7 +2931,6 @@
         )
         val collector = ProblemCollector()
         val ctx = PartiQLSchemaInferencer.Context(session, PLUGINS, collector)
-<<<<<<< HEAD
 
         val hasQuery = tc.query != null
         val hasKey = tc.key != null
@@ -3022,16 +2945,6 @@
         }
         val actual = result.second
         assert(tc.expected == actual) {
-=======
-        val result = PartiQLSchemaInferencer.infer(tc.query, ctx)
-        assert(collector.problems.none { it.details.severity == ProblemSeverity.ERROR }) {
-            collector.problems.toString()
-        }
-
-        tc.warnings?.handle(collector.problems, true)
-
-        assert(tc.expected == result) {
->>>>>>> 777eb428
             buildString {
                 appendLine()
                 appendLine("Expect: ${tc.expected}")
