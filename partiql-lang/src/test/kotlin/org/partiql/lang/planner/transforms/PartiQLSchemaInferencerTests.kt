--- conflicted
+++ resolved
@@ -74,10 +74,9 @@
         const val CATALOG_DB = "db"
         val DB_SCHEMA_MARKETS = listOf("markets")
 
-<<<<<<< HEAD
-        val TYPE_BOOL = StaticType.BOOL
-        private val TYPE_AWS_DDB_PETS_ID = StaticType.INT
-        private val TYPE_AWS_DDB_PETS_BREED = StaticType.STRING
+        val TYPE_BOOL = BOOL
+        private val TYPE_AWS_DDB_PETS_ID = INT
+        private val TYPE_AWS_DDB_PETS_BREED = STRING
         val TABLE_AWS_DDB_PETS_ELEMENT_TYPE = StructType(
             fields = mapOf(
                 "id" to TYPE_AWS_DDB_PETS_ID,
@@ -91,24 +90,6 @@
         )
         val TABLE_AWS_DDB_PETS_LIST = ListType(
             elementType = TABLE_AWS_DDB_PETS_ELEMENT_TYPE
-=======
-        val TYPE_BOOL = BOOL
-        private val TYPE_AWS_DDB_PETS_ID = INT
-        private val TYPE_AWS_DDB_PETS_BREED = STRING
-        val TABLE_AWS_DDB_PETS = BagType(
-            elementType = StructType(
-                fields = mapOf(
-                    "id" to TYPE_AWS_DDB_PETS_ID,
-                    "breed" to TYPE_AWS_DDB_PETS_BREED
-                ),
-                contentClosed = true,
-                constraints = setOf(
-                    TupleConstraint.Open(false),
-                    TupleConstraint.UniqueAttrs(true),
-                    TupleConstraint.Ordered
-                )
-            )
->>>>>>> 316fe36b
         )
         val TABLE_AWS_DDB_B = BagType(
             StructType(
