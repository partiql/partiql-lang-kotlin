/*
 * Copyright Amazon.com, Inc. or its affiliates.  All rights reserved.
 *
 *  Licensed under the Apache License, Version 2.0 (the "License").
 *  You may not use this file except in compliance with the License.
 *  A copy of the License is located at:
 *
 *       http://aws.amazon.com/apache2.0/
 *
 *  or in the "license" file accompanying this file. This file is distributed on an "AS IS" BASIS,
 *  WITHOUT WARRANTIES OR CONDITIONS OF ANY KIND, either express or implied. See the License for the specific
 *  language governing permissions and limitations under the License.
 */

package org.partiql.lang.planner.transforms.plan

import com.amazon.ionelement.api.ElementType
import com.amazon.ionelement.api.StringElement
import com.amazon.ionelement.api.TextElement
import org.partiql.errors.Problem
import org.partiql.errors.ProblemHandler
import org.partiql.errors.UNKNOWN_PROBLEM_LOCATION
import org.partiql.lang.ast.passes.SemanticProblemDetails
import org.partiql.lang.ast.passes.inference.cast
import org.partiql.lang.eval.ExprValueType
import org.partiql.lang.eval.builtins.SCALAR_BUILTINS_DEFAULT
import org.partiql.lang.planner.PlanningProblemDetails
import org.partiql.lang.planner.transforms.PlannerSession
import org.partiql.lang.planner.transforms.impl.Metadata
import org.partiql.lang.planner.transforms.plan.PlanTyper.MinimumTolerance.FULL
import org.partiql.lang.planner.transforms.plan.PlanTyper.MinimumTolerance.PARTIAL
import org.partiql.lang.planner.transforms.plan.PlanUtils.addType
import org.partiql.lang.planner.transforms.plan.PlanUtils.grabType
import org.partiql.lang.types.FunctionSignature
import org.partiql.lang.types.StaticTypeUtils
import org.partiql.lang.types.TypedOpParameter
import org.partiql.lang.types.UnknownArguments
import org.partiql.lang.util.cartesianProduct
import org.partiql.plan.Arg
import org.partiql.plan.Attribute
import org.partiql.plan.Binding
import org.partiql.plan.Case
import org.partiql.plan.ExcludeExpr
import org.partiql.plan.ExcludeStep
import org.partiql.plan.Plan
import org.partiql.plan.PlanNode
import org.partiql.plan.Property
import org.partiql.plan.Rel
import org.partiql.plan.Rex
import org.partiql.plan.Step
import org.partiql.plan.util.PlanRewriter
import org.partiql.spi.BindingCase
import org.partiql.spi.BindingName
import org.partiql.spi.BindingPath
import org.partiql.types.AnyOfType
import org.partiql.types.AnyType
import org.partiql.types.BagType
import org.partiql.types.BoolType
import org.partiql.types.CollectionType
import org.partiql.types.DecimalType
import org.partiql.types.FloatType
import org.partiql.types.IntType
import org.partiql.types.ListType
import org.partiql.types.MissingType
import org.partiql.types.NullType
import org.partiql.types.NumberConstraint
import org.partiql.types.SexpType
import org.partiql.types.SingleType
import org.partiql.types.StaticType
import org.partiql.types.StringType
import org.partiql.types.StructType
import org.partiql.types.SymbolType
import org.partiql.types.TupleConstraint

/**
 * Types a given logical plan.
 */
internal object PlanTyper : PlanRewriter<PlanTyper.Context>() {

    /**
     * Given a [Rex], types the logical plan by adding the output Type Environment to each relational operator.
     *
     * Along with typing, this also validates expressions for typing issues.
     */
    internal fun type(node: Rex, ctx: Context): Rex {
        return visitRex(node, ctx) as Rex
    }

    /**
     * Used for maintaining state through the visitors
     */
    internal class Context(
        internal val input: Rel?,
        internal val session: PlannerSession,
        internal val metadata: Metadata,
        internal val scopingOrder: ScopingOrder,
        internal val customFunctionSignatures: List<FunctionSignature>,
        internal val tolerance: MinimumTolerance = MinimumTolerance.FULL,
        internal val problemHandler: ProblemHandler
    ) {
        internal val inputTypeEnv = input?.let { PlanUtils.getTypeEnv(it) } ?: emptyList()
        internal val allFunctions: Map<String, List<FunctionSignature>> =
            (SCALAR_BUILTINS_DEFAULT.map { it.signature.name to it.signature } + customFunctionSignatures.map { it.name to it })
                .groupBy({ it.first }, { it.second })
    }

    /**
     * Scoping
     */
    internal enum class ScopingOrder {
        GLOBALS_THEN_LEXICAL,
        LEXICAL_THEN_GLOBALS
    }

    /**
     * [FULL] -- CANNOT tolerate references to unresolved variables
     * [PARTIAL] -- CAN tolerate references to unresolved variables
     */
    internal enum class MinimumTolerance {
        FULL,
        PARTIAL
    }

    //
    //
    // RELATIONAL ALGEBRA OPERATORS
    //
    //

    override fun visitRelBag(node: Rel.Bag, ctx: Context): PlanNode {
        TODO("BAG OPERATORS are not supported by the PartiQLTypeEnvInferencer yet.")
    }

    override fun visitRel(node: Rel, ctx: Context): Rel = super.visitRel(node, ctx) as Rel

    override fun visitRelJoin(node: Rel.Join, ctx: Context): Rel.Join {
        val lhs = visitRel(node.lhs, ctx)
        val rhs = typeRel(node.rhs, lhs, ctx)
        val newJoin = node.copy(
            common = node.common.copy(
                typeEnv = lhs.getTypeEnv() + rhs.getTypeEnv(),
            )
        )
        val predicateType = when (val condition = node.condition) {
            null -> StaticType.BOOL
            else -> {
                val predicate = typeRex(condition, newJoin, ctx)
                // verify `JOIN` predicate is bool. If it's unknown, gives a null or missing error. If it could
                // never be a bool, gives an incompatible data type for expression error
                assertType(expected = StaticType.BOOL, actual = predicate.grabType() ?: handleMissingType(ctx), ctx)

                // continuation type (even in the case of an error) is [StaticType.BOOL]
                StaticType.BOOL
            }
        }
        return newJoin.copy(
            condition = node.condition?.addType(predicateType)
        )
    }

    /**
     * Initial implementation of `EXCLUDE` schema inference. Until an RFC is finalized for `EXCLUDE`
     * (https://github.com/partiql/partiql-spec/issues/39), this behavior is considered experimental and subject to
     * change.
     *
     * So far this implementation includes
     * - Excluding tuple attrs (e.g. t.a.b.c)
     * - Excluding tuple wildcards (e.g. t.a.*.b)
     * - Excluding collection indexes (e.g. t.a[0].b -- behavior subject to change; see below discussion)
     * - Excluding collection wildcards (e.g. t.a[*].b)
     *
     * There are still discussion points regarding the following edge cases
     * - EXCLUDE on a tuple attribute that doesn't exist -- give an error/warning?
     *   - currently no error
     * - EXCLUDE on a tuple attribute that has duplicates -- give an error/warning? exclude one? exclude both?
     *   - currently excludes both w/ no error
     * - EXCLUDE on a collection index as the last step -- mark element type as optional?
     *   - currently element type as-is
     * - EXCLUDE on a collection index w/ remaining path steps -- mark last step's type as optional?
     *   - currently marks last step's type as optional
     * - EXCLUDE on a binding tuple variable (e.g. SELECT ... EXCLUDE t FROM t) -- error?
     *   - currently a parser error
     * - EXCLUDE on a union type -- give an error/warning? no-op? exclude on each type in union?
     *   - currently exclude on each union type
     * - If SELECT list includes an attribute that is excluded, we could consider giving an error in PlanTyper or
     * some other semantic pass
     *   - currently does not give an error
     */
    override fun visitRelExclude(node: Rel.Exclude, ctx: Context): Rel.Exclude {
        val input = visitRel(node.input, ctx)
        val exprs = node.exprs
        val typeEnv = input.getTypeEnv()
        val newTypeEnv = exprs.fold(typeEnv) { tEnv, expr ->
            excludeExpr(tEnv, expr, ctx)
        }
        return node.copy(
            input = input,
            common = node.common.copy(
                typeEnv = newTypeEnv,
                properties = input.getProperties()
            )
        )
    }

    private fun attrEqualsExcludeRoot(attr: Attribute, expr: ExcludeExpr): Boolean {
        val rootId = expr.root
        return attr.name == rootId || (expr.rootCase == Case.INSENSITIVE && attr.name.equals(expr.root, ignoreCase = true))
    }

    private fun excludeExpr(attrs: List<Attribute>, expr: ExcludeExpr, ctx: Context): List<Attribute> {
        val resultAttrs = mutableListOf<Attribute>()
        val attrsExist = attrs.find { attr -> attrEqualsExcludeRoot(attr, expr) } != null
        if (!attrsExist) {
            handleUnresolvedExcludeExprRoot(expr.root, ctx)
        }
        attrs.forEach { attr ->
            if (attrEqualsExcludeRoot(attr, expr)) {
                if (expr.steps.isEmpty()) {
                    throw IllegalStateException("Empty `ExcludeExpr.steps` encountered. This should have been caught by the parser.")
                } else {
                    val newType = excludeExprSteps(attr.type, expr.steps, lastStepAsOptional = false, ctx)
                    resultAttrs.add(
                        attr.copy(
                            type = newType
                        )
                    )
                }
            } else {
                resultAttrs.add(
                    attr
                )
            }
        }
        return resultAttrs
    }

    private fun excludeExprSteps(type: StaticType, steps: List<ExcludeStep>, lastStepAsOptional: Boolean, ctx: Context): StaticType {
        fun excludeExprStepsStruct(s: StructType, steps: List<ExcludeStep>, lastStepAsOptional: Boolean): StaticType {
            val outputFields = mutableListOf<StructType.Field>()
            val first = steps.first()
            s.fields.forEach { field ->
                when (first) {
                    is ExcludeStep.TupleAttr -> {
                        if (field.key == first.attr || (first.case == Case.INSENSITIVE && field.key.equals(first.attr, ignoreCase = true))) {
                            if (steps.size == 1) {
                                if (lastStepAsOptional) {
                                    val newField = StructType.Field(field.key, field.value.asOptional())
                                    outputFields.add(newField)
                                }
                            } else {
                                outputFields.add(StructType.Field(field.key, excludeExprSteps(field.value, steps.drop(1), lastStepAsOptional, ctx)))
                            }
                        } else {
                            outputFields.add(field)
                        }
                    }
                    is ExcludeStep.TupleWildcard -> {
                        if (steps.size == 1) {
                            if (lastStepAsOptional) {
                                val newField = StructType.Field(field.key, field.value.asOptional())
                                outputFields.add(newField)
                            }
                        } else {
                            outputFields.add(StructType.Field(field.key, excludeExprSteps(field.value, steps.drop(1), lastStepAsOptional, ctx)))
                        }
                    }
                    else -> {
                        // currently no change to field.value and no error thrown; could consider an error/warning in
                        // the future
                        outputFields.add(StructType.Field(field.key, field.value))
                    }
                }
            }
            return s.copy(fields = outputFields)
        }

        fun excludeExprStepsCollection(c: CollectionType, steps: List<ExcludeStep>, lastStepAsOptional: Boolean): StaticType {
            var elementType = c.elementType
            when (steps.first()) {
                is ExcludeStep.CollectionIndex -> {
                    if (steps.size > 1) {
                        elementType = excludeExprSteps(elementType, steps.drop(1), lastStepAsOptional = true, ctx)
                    }
                }
                is ExcludeStep.CollectionWildcard -> {
                    if (steps.size > 1) {
                        elementType =
                            excludeExprSteps(elementType, steps.drop(1), lastStepAsOptional = lastStepAsOptional, ctx)
                    }
                    // currently no change to elementType if collection wildcard is last element; this behavior could
                    // change based on RFC definition
                }
                else -> {
                    // currently no change to elementType and no error thrown; could consider an error/warning in
                    // the future
                }
            }
            return when (c) {
                is BagType -> c.copy(elementType)
                is ListType -> c.copy(elementType)
                is SexpType -> c.copy(elementType)
            }
        }

        return when (type) {
            is StructType -> excludeExprStepsStruct(type, steps, lastStepAsOptional)
            is CollectionType -> excludeExprStepsCollection(type, steps, lastStepAsOptional)
            is AnyOfType -> {
                StaticType.unionOf(
                    type.types.map {
                        excludeExprSteps(it, steps, lastStepAsOptional, ctx)
                    }.toSet()
                )
            }
            else -> type
        }.flatten()
    }

    override fun visitRelUnpivot(node: Rel.Unpivot, ctx: Context): Rel.Unpivot {
        val from = node

        val asSymbolicName = node.alias
            ?: error("Unpivot alias is null.  This wouldn't be the case if FromSourceAliasVisitorTransform was executed first.")

        val value = visitRex(from.value, ctx) as Rex

        val fromExprType = value.grabType() ?: handleMissingType(ctx)

        val valueType = getUnpivotValueType(fromExprType)
        val typeEnv = mutableListOf(Plan.attribute(asSymbolicName, valueType))

        from.at?.let {
            val valueHasMissing = StaticTypeUtils.getTypeDomain(valueType).contains(ExprValueType.MISSING)
            val valueOnlyHasMissing = valueHasMissing && StaticTypeUtils.getTypeDomain(valueType).size == 1
            when {
                valueOnlyHasMissing -> {
                    typeEnv.add(Plan.attribute(it, StaticType.MISSING))
                }
                valueHasMissing -> {
                    typeEnv.add(Plan.attribute(it, StaticType.STRING.asOptional()))
                }
                else -> {
                    typeEnv.add(Plan.attribute(it, StaticType.STRING))
                }
            }
        }

        node.by?.let { TODO("BY variable's inference is not implemented yet.") }

        return from.copy(
            common = from.common.copy(
                typeEnv = typeEnv
            ),
            value = value
        )
    }

    override fun visitRelAggregate(node: Rel.Aggregate, ctx: Context): PlanNode {
        val input = visitRel(node.input, ctx)
        val calls = node.calls.map { Plan.binding(it.name, typeRex(it.value, input, ctx)) }
        val groups = node.groups.map { Plan.binding(it.name, typeRex(it.value, input, ctx)) }
        return node.copy(
            calls = calls,
            groups = groups,
            common = node.common.copy(
                typeEnv = groups.toAttributes(ctx) + calls.toAttributes(ctx)
            )
        )
    }

    override fun visitRelProject(node: Rel.Project, ctx: Context): PlanNode {
        val input = visitRel(node.input, ctx)
        val typeEnv = node.bindings.flatMap { binding ->
            val type = inferType(binding.value, input, ctx)
            when (binding.value.isProjectAll()) {
                true -> {
                    when (val structType = type as? StructType) {
                        null -> {
                            handleIncompatibleDataTypeForExprError(StaticType.STRUCT, type, ctx)
                            listOf(Plan.attribute(binding.name, type))
                        }
                        else -> structType.fields.map { entry -> Plan.attribute(entry.key, entry.value) }
                    }
                }
                false -> listOf(Plan.attribute(binding.name, type))
            }
        }
        return node.copy(
            input = input,
            common = node.common.copy(
                typeEnv = typeEnv,
                properties = input.getProperties()
            )
        )
    }

    override fun visitRelScan(node: Rel.Scan, ctx: Context): Rel {
        val value = visitRex(
            node.value,
            Context(
                ctx.input,
                ctx.session,
                ctx.metadata,
                ScopingOrder.GLOBALS_THEN_LEXICAL,
                ctx.customFunctionSignatures,
                ctx.tolerance,
                ctx.problemHandler
            )
        ) as Rex
        val asSymbolicName = node.alias ?: error("From Source Alias is null when it should not be.")
        val valueType = value.grabType() ?: handleMissingType(ctx)
        val sourceType = getElementTypeForFromSource(valueType)

        node.at?.let { TODO("AT is not supported yet.") }
        node.by?.let { TODO("BY is not supported yet.") }

        return when (value) {
            is Rex.Query.Collection -> when (value.constructor) {
                null -> value.rel
                else -> {
                    val typeEnv = listOf(Plan.attribute(asSymbolicName, sourceType))
                    node.copy(
                        value = value,
                        common = node.common.copy(
                            typeEnv = typeEnv
                        )
                    )
                }
            }
            else -> {
                val typeEnv = listOf(Plan.attribute(asSymbolicName, sourceType))
                node.copy(
                    value = value,
                    common = node.common.copy(
                        typeEnv = typeEnv
                    )
                )
            }
        }
    }

    override fun visitRelFilter(node: Rel.Filter, ctx: Context): PlanNode {
        val input = visitRel(node.input, ctx)
        val condition = typeRex(node.condition, input, ctx)
        assertType(StaticType.BOOL, condition.grabType() ?: handleMissingType(ctx), ctx)
        return node.copy(
            condition = condition,
            input = input,
            common = node.common.copy(
                typeEnv = input.getTypeEnv(),
                properties = input.getProperties()
            )
        )
    }

    override fun visitRelSort(node: Rel.Sort, ctx: Context): PlanNode {
        val input = visitRel(node.input, ctx)
        return node.copy(
            input = input,
            common = node.common.copy(
                typeEnv = input.getTypeEnv(),
                properties = setOf(Property.ORDERED)
            )
        )
    }

    override fun visitRelFetch(node: Rel.Fetch, ctx: Context): PlanNode {
        val input = visitRel(node.input, ctx)
        val limit = typeRex(node.limit, input, ctx)
        val offset = typeRex(node.offset, input, ctx)
        limit.grabType()?.let { assertAsInt(it, ctx) }
        offset.grabType()?.let { assertAsInt(it, ctx) }
        return node.copy(
            input = input,
            common = node.common.copy(
                typeEnv = input.getTypeEnv(),
                properties = input.getProperties()
            ),
            limit = limit,
            offset = offset
        )
    }

    //
    //
    // EXPRESSIONS
    //
    //

    override fun visitRexQueryScalarPivot(node: Rex.Query.Scalar.Pivot, ctx: Context): PlanNode {
        // TODO: This is to match the StaticTypeInferenceVisitorTransform logic, but needs to be changed
        return node.copy(
            type = StaticType.STRUCT
        )
    }

    override fun visitRexQueryScalarSubquery(node: Rex.Query.Scalar.Subquery, ctx: Context): PlanNode {
        val query = visitRex(node.query, ctx) as Rex.Query.Collection
        // If it is SELECT VALUE, do not coerce.
        if (query.constructor != null) {
            val type = query.type as? CollectionType
            return node.copy(query = query, type = type?.elementType?.flatten())
        }
        val type = when (val queryType = query.grabType() ?: handleMissingType(ctx)) {
            is CollectionType -> queryType.elementType
            else -> error("Query collection subqueries should always return a CollectionType.")
        }
        val resultType = when (type) {
            is StructType -> {
                if (StaticTypeUtils.isClosedSafe(type) == true && type.fields.size == 1) {
                    type.fields[0].value
                } else {
                    handleCoercionError(ctx, type)
                    StaticType.ANY
                }
            }
            else -> {
                handleCoercionError(ctx, type)
                StaticType.ANY
            }
        }
        return node.copy(
            query = query,
            type = resultType.flatten()
        )
    }

    override fun visitRex(node: Rex, ctx: Context): PlanNode = super.visitRex(node, ctx)

    override fun visitRexAgg(node: Rex.Agg, ctx: Context): PlanNode {
        val funcName = node.id
        val args = node.args.map { visitRex(it, ctx) as Rex }
        // unwrap the type if this is a collectionType
        val argType = when (val type = args[0].grabType() ?: handleMissingType(ctx)) {
            is CollectionType -> type.elementType
            else -> type
        }
        return node.copy(
            type = computeReturnTypeForAggFunc(funcName, argType, ctx),
            args = args
        )
    }

    private fun computeReturnTypeForAggFunc(funcName: String, elementType: StaticType, ctx: Context): StaticType {
        val elementTypes = elementType.allTypes

        fun List<StaticType>.convertMissingToNull() = toMutableSet().apply {
            if (contains(StaticType.MISSING)) {
                remove(StaticType.MISSING)
                add(StaticType.NULL)
            }
        }

        fun StaticType.isUnknownOrNumeric() = isUnknown() || isNumeric()

        return when (funcName) {
            "count" -> StaticType.INT
            // In case that any element is MISSING or there is no element, we should return NULL
            "max", "min" -> StaticType.unionOf(elementTypes.convertMissingToNull())
            "sum" -> when {
                elementTypes.none { it.isUnknownOrNumeric() } -> {
                    handleInvalidInputTypeForAggFun(funcName, elementType, StaticType.unionOf(StaticType.NULL_OR_MISSING, StaticType.NUMERIC).flatten(), ctx)
                    StaticType.unionOf(StaticType.NULL, StaticType.NUMERIC)
                }
                // If any single type is mismatched, We should add MISSING to the result types set to indicate there is a chance of data mismatch error
                elementTypes.any { !it.isUnknownOrNumeric() } -> StaticType.unionOf(
                    elementTypes.filter { it.isUnknownOrNumeric() }.toMutableSet().apply { add(StaticType.MISSING) }
                )
                // In case that any element is MISSING or there is no element, we should return NULL
                else -> StaticType.unionOf(elementTypes.convertMissingToNull())
            }
            // "avg" returns DECIMAL or NULL
            "avg" -> when {
                elementTypes.none { it.isUnknownOrNumeric() } -> {
                    handleInvalidInputTypeForAggFun(funcName, elementType, StaticType.unionOf(StaticType.NULL_OR_MISSING, StaticType.NUMERIC).flatten(), ctx)
                    StaticType.unionOf(StaticType.NULL, StaticType.DECIMAL)
                }
                else -> StaticType.unionOf(
                    mutableSetOf<SingleType>().apply {
                        if (elementTypes.any { it.isUnknown() }) { add(StaticType.NULL) }
                        if (elementTypes.any { it.isNumeric() }) { add(StaticType.DECIMAL) }
                        // If any single type is mismatched, We should add MISSING to the result types set to indicate there is a chance of data mismatch error
                        if (elementTypes.any { !it.isUnknownOrNumeric() }) { add(StaticType.MISSING) }
                    }
                )
            }
            else -> error("Internal Error: Unsupported aggregate function. This probably indicates a parser bug.")
        }.flatten()
    }

    private fun handleInvalidInputTypeForAggFun(funcName: String, actualType: StaticType, expectedType: StaticType, ctx: Context) {
        ctx.problemHandler.handleProblem(
            Problem(
                sourceLocation = UNKNOWN_PROBLEM_LOCATION,
                details = SemanticProblemDetails.InvalidArgumentTypeForFunction(
                    functionName = funcName,
                    expectedType = expectedType,
                    actualType = actualType
                )
            )
        )
    }

    override fun visitRexQueryScalar(node: Rex.Query.Scalar, ctx: Context): PlanNode = super.visitRexQueryScalar(node, ctx)

    override fun visitRexQuery(node: Rex.Query, ctx: Context): PlanNode = super.visitRexQuery(node, ctx)

    override fun visitRexQueryCollection(node: Rex.Query.Collection, ctx: Context): PlanNode {
        val input = visitRel(node.rel, ctx)
        val typeConstructor = when (input.getProperties().contains(Property.ORDERED)) {
            true -> { type: StaticType -> ListType(type) }
            false -> { type: StaticType -> BagType(type) }
        }
        return when (val constructor = node.constructor) {
            null -> {
                node.copy(
                    rel = input,
                    type = typeConstructor.invoke(
                        StructType(
                            fields = input.getTypeEnv().map { attribute ->
                                StructType.Field(attribute.name, attribute.type)
                            },
                            contentClosed = true,
                            constraints = setOf(TupleConstraint.Open(false), TupleConstraint.UniqueAttrs(true), TupleConstraint.Ordered)
                        )
                    )
                )
            }
            else -> {
                val constructorType = typeRex(constructor, input, ctx).grabType() ?: handleMissingType(ctx)
                return node.copy(
                    type = typeConstructor.invoke(constructorType)
                )
            }
        }
    }

    override fun visitRexPath(node: Rex.Path, ctx: Context): Rex.Path {
        val ids = grabFirstIds(node)
        val qualifier = ids.getOrNull(0)?.qualifier ?: Rex.Id.Qualifier.UNQUALIFIED
        val path = BindingPath(ids.map { rexIdToBindingName(it) })
        val pathAndType = findBind(path, qualifier, ctx)
        val remainingFirstIndex = pathAndType.levelsMatched - 1
        val remaining = when (remainingFirstIndex > node.steps.lastIndex) {
            true -> emptyList()
            false -> node.steps.subList(remainingFirstIndex, node.steps.size)
        }
        var currentType = pathAndType.type
        remaining.forEach { pathComponent ->
            currentType = when (pathComponent) {
                is Step.Key -> {
                    val type = inferPathComponentExprType(currentType, pathComponent, ctx)
                    type
                }
                is Step.Wildcard -> currentType
                is Step.Unpivot -> error("Not implemented yet")
            }
        }
        return node.copy(
            type = currentType
        )
    }

    override fun visitRexId(node: Rex.Id, ctx: Context): Rex.Id {
        val bindingPath = BindingPath(listOf(rexIdToBindingName(node)))
        return node.copy(type = findBind(bindingPath, node.qualifier, ctx).type)
    }

    override fun visitRexBinary(node: Rex.Binary, ctx: Context): Rex.Binary {
        val lhs = visitRex(node.lhs, ctx).grabType() ?: handleMissingType(ctx)
        val rhs = visitRex(node.rhs, ctx).grabType() ?: handleMissingType(ctx)
        val args = listOf(lhs, rhs)
        val type = when (node.op) {
            Rex.Binary.Op.PLUS, Rex.Binary.Op.MINUS, Rex.Binary.Op.TIMES, Rex.Binary.Op.DIV, Rex.Binary.Op.MODULO -> when (hasValidOperandTypes(args, node.op.name, ctx) { it.isNumeric() }) {
                true -> computeReturnTypeForNAry(args, PlanTyper::inferBinaryArithmeticOp)
                false -> StaticType.NUMERIC // continuation type to prevent incompatible types and unknown errors from propagating
            }
            Rex.Binary.Op.BITWISE_AND -> when (hasValidOperandTypes(args, node.op.name, ctx) { it is IntType }) {
                true -> computeReturnTypeForNAry(args, PlanTyper::inferBinaryArithmeticOp)
                false -> StaticType.unionOf(StaticType.INT2, StaticType.INT4, StaticType.INT8, StaticType.INT) // continuation type to prevent incompatible types and unknown errors from propagating
            }

            Rex.Binary.Op.CONCAT -> when (hasValidOperandTypes(args, node.op.name, ctx) { it.isText() }) {
                true -> computeReturnTypeForNAry(args, PlanTyper::inferConcatOp)
                false -> StaticType.STRING // continuation type to prevent incompatible types and unknown errors from propagating
            }
            Rex.Binary.Op.AND, Rex.Binary.Op.OR -> inferNaryLogicalOp(args, node.op.name, ctx)
            Rex.Binary.Op.EQ, Rex.Binary.Op.NEQ -> when (operandsAreComparable(args, node.op.name, ctx)) {
                true -> computeReturnTypeForNAry(args, PlanTyper::inferEqNeOp)
                false -> StaticType.BOOL // continuation type to prevent incompatible types and unknown errors from propagating
            }
            Rex.Binary.Op.LT, Rex.Binary.Op.GT, Rex.Binary.Op.LTE, Rex.Binary.Op.GTE -> when (operandsAreComparable(args, node.op.name, ctx)) {
                true -> computeReturnTypeForNAry(args, PlanTyper::inferComparatorOp)
                false -> StaticType.BOOL // continuation type prevent incompatible types and unknown errors from propagating
            }
        }
        return node.copy(type = type)
    }

    override fun visitRexUnary(node: Rex.Unary, ctx: Context): PlanNode {
        val valueType = visitRex(node.value, ctx).grabType() ?: handleMissingType(ctx)
        val type = when (node.op) {
            Rex.Unary.Op.NOT -> when (hasValidOperandTypes(listOf(valueType), node.op.name, ctx) { it is BoolType }) {
                true -> computeReturnTypeForUnary(valueType, PlanTyper::inferNotOp)
                false -> StaticType.BOOL // continuation type to prevent incompatible types and unknown errors from propagating
            }
            Rex.Unary.Op.POS -> when (hasValidOperandTypes(listOf(valueType), node.op.name, ctx) { it.isNumeric() }) {
                true -> computeReturnTypeForUnary(valueType, PlanTyper::inferUnaryArithmeticOp)
                false -> StaticType.NUMERIC
            }
            Rex.Unary.Op.NEG -> when (hasValidOperandTypes(listOf(valueType), node.op.name, ctx) { it.isNumeric() }) {
                true -> computeReturnTypeForUnary(valueType, PlanTyper::inferUnaryArithmeticOp)
                false -> StaticType.NUMERIC
            }
        }
        return node.copy(type = type)
    }

    // This type comes from RexConverter
    override fun visitRexLit(node: Rex.Lit, ctx: Context): Rex.Lit = node

    override fun visitRexCollection(node: Rex.Collection, ctx: Context): PlanNode = super.visitRexCollection(node, ctx)

    override fun visitRexCollectionArray(node: Rex.Collection.Array, ctx: Context): PlanNode {
        val typedValues = node.values.map { visitRex(it, ctx) as Rex }
        val elementType = AnyOfType(typedValues.map { it.grabType() ?: handleMissingType(ctx) }.toSet()).flatten()
        return node.copy(type = ListType(elementType), values = typedValues)
    }

    override fun visitRexCollectionBag(node: Rex.Collection.Bag, ctx: Context): PlanNode {
        val typedValues = node.values.map { visitRex(it, ctx) }
        val elementType = AnyOfType(typedValues.map { it.grabType()!! }.toSet()).flatten()
        return node.copy(type = BagType(elementType))
    }

    override fun visitRexCall(node: Rex.Call, ctx: Context): Rex.Call {
        val processedNode = processRexCall(node, ctx)
        visitRexCallManual(processedNode, ctx)?.let { return it }
        val funcName = node.id
        val signatures = ctx.allFunctions[funcName]
        val arguments = processedNode.args.getTypes(ctx)
        if (signatures == null) {
            handleNoSuchFunctionError(ctx, funcName)
            return node.copy(type = StaticType.ANY)
        }

        var types: MutableSet<StaticType> = mutableSetOf()
        val funcsMatchingArity = signatures.filter { it.arity.contains(arguments.size) }
        if (funcsMatchingArity.isEmpty()) {
            handleIncorrectNumberOfArgumentsToFunctionCallError(funcName, getMinMaxArities(signatures).first..getMinMaxArities(signatures).second, arguments.size, ctx)
        } else {
            if (node.type != null) {
                return processedNode.copy(type = node.type)
            }
            for (sign in funcsMatchingArity) {
                when (sign.unknownArguments) {
                    UnknownArguments.PROPAGATE -> types.add(returnTypeForPropagatingFunction(sign, arguments, ctx))
                    UnknownArguments.PASS_THRU -> types.add(returnTypeForPassThruFunction(sign, arguments))
                }
            }
        }

        return processedNode.copy(type = StaticType.unionOf(types).flatten())
    }

    private fun getMinMaxArities(funcs: List<FunctionSignature>): Pair<Int, Int> {
        val minArity = funcs.map { it.arity.first }.minOrNull() ?: Int.MAX_VALUE
        val maxArity = funcs.map { it.arity.last }.maxOrNull() ?: Int.MIN_VALUE

        return Pair(minArity, maxArity)
    }

    override fun visitRexSwitch(node: Rex.Switch, ctx: Context): PlanNode {
        val match = node.match?.let { visitRex(it, ctx) as Rex }
        val caseValueType = when (match) {
            null -> null
            else -> {
                val type = match.grabType() ?: handleMissingType(ctx)
                // comparison never succeeds if caseValue is an unknown
                if (type.isUnknown()) {
                    handleExpressionAlwaysReturnsNullOrMissingError(ctx)
                }
                type
            }
        }
        val check = when (caseValueType) {
            null -> { conditionType: StaticType ->
                conditionType.allTypes.none { it is BoolType }
            }
            else -> { conditionType: StaticType ->
                !StaticTypeUtils.areStaticTypesComparable(caseValueType, conditionType)
            }
        }
        val branches = node.branches.map { branch ->
            val condition = visitRex(branch.condition, ctx) as Rex
            val value = visitRex(branch.value, ctx) as Rex
            val conditionType = condition.grabType() ?: handleMissingType(ctx)
            // comparison never succeeds if whenExpr is unknown -> null or missing error
            if (conditionType.isUnknown()) {
                handleExpressionAlwaysReturnsNullOrMissingError(ctx)
            }
            // if caseValueType is incomparable to whenExprType -> data type mismatch
            else if (check.invoke(conditionType)) {
                handleIncompatibleDataTypesForOpError(
                    ctx,
                    actualTypes = listOfNotNull(caseValueType, conditionType),
                    op = "CASE"
                )
            }
            branch.copy(condition = condition, value = value)
        }
        val valueTypes = branches.map { it.value }.map { it.grabType() ?: handleMissingType(ctx) }

        // keep all the `THEN` expr types even if the comparison doesn't succeed
        val default = node.default?.let { visitRex(it, ctx) }
        val type = inferCaseWhenBranches(valueTypes, default?.grabType())
        return node.copy(
            match = match,
            branches = branches,
            type = type
        )
    }

    override fun visitRexTuple(node: Rex.Tuple, ctx: Context): PlanNode {
        val fields = node.fields.map { field ->
            field.copy(
                name = visitRex(field.name, ctx) as Rex,
                value = visitRex(field.value, ctx) as Rex
            )
        }

        val structFields = mutableListOf<StructType.Field>()
        var closedContent = true
        fields.forEach { field ->
            when (val name = field.name) {
                is Rex.Lit ->
                    // A field is only included in the StructType if its key is a text literal
                    if (name.value is TextElement) {
                        val value = name.value as TextElement
                        val type = field.value.grabType() ?: handleMissingType(ctx)
                        structFields.add(StructType.Field(value.textValue, type))
                    }
                else -> {
                    // A field with a non-literal key name is not included.
                    // If the non-literal could be text, StructType will have open content.
                    val nameType = field.name.grabType() ?: handleMissingType(ctx)
                    if (nameType.allTypes.any { it.isText() }) {
                        closedContent = false
                    }
                }
            }
        }

        val hasDuplicateKeys = structFields
            .groupingBy { it.key }
            .eachCount()
            .any { it.value > 1 }

        return node.copy(
            type = StructType(
                structFields,
                contentClosed = closedContent,
                constraints = setOf(TupleConstraint.Open(closedContent.not()), TupleConstraint.UniqueAttrs(hasDuplicateKeys.not()))
            ),
            fields = fields
        )
    }

    override fun visitArgValue(node: Arg.Value, ctx: Context): PlanNode {
        return node.copy(
            value = visitRex(node.value, ctx) as Rex
        )
    }

    //
    //
    // HELPER METHODS
    //
    //

    private fun inferCaseWhenBranches(thenExprsTypes: List<StaticType>, elseExpr: StaticType?): StaticType {
        val elseExprType = when (elseExpr) {
            // If there is no ELSE clause in the expression, it possible that
            // none of the WHEN clauses succeed and the output of CASE WHEN expression
            // ends up being NULL
            null -> StaticType.NULL
            else -> elseExpr
        }

        if (thenExprsTypes.any { it is AnyType } || elseExprType is AnyType) {
            return StaticType.ANY
        }

        val possibleTypes = thenExprsTypes + elseExprType
        return AnyOfType(possibleTypes.toSet()).flatten()
    }

    /**
     * Assumes that [node] has been pre-processed.
     */
    private fun visitRexCallManual(node: Rex.Call, ctx: Context): Rex.Call? {
        return when (node.id) {
            RexConverter.Constants.inCollection -> visitRexCallInCollection(node, ctx)
            RexConverter.Constants.between -> visitRexCallBetween(node, ctx)
            RexConverter.Constants.like, RexConverter.Constants.likeEscape -> visitRexCallLike(node, ctx)
            RexConverter.Constants.canCast, RexConverter.Constants.canLosslessCast, RexConverter.Constants.isType -> node.copy(type = StaticType.BOOL)
            RexConverter.Constants.coalesce -> visitRexCallCoalesce(node, ctx)
            RexConverter.Constants.nullIf -> visitRexCallNullIf(node, ctx)
            RexConverter.Constants.cast -> visitRexCallCast(node, ctx)
            RexConverter.Constants.outerBagExcept,
            RexConverter.Constants.outerBagIntersect,
            RexConverter.Constants.outerBagUnion,
            RexConverter.Constants.outerSetExcept,
            RexConverter.Constants.outerSetIntersect,
            RexConverter.Constants.outerSetUnion -> TODO("Bag Operators have not been implemented yet.")
            else -> null
        }
    }

    private fun processRexCall(node: Rex.Call, ctx: Context): Rex.Call {
        val args = node.args.visit(ctx)
        return node.copy(args = args)
    }

    /**
     * [node] must be pre-processed
     */
    private fun visitRexCallNullIf(node: Rex.Call, ctx: Context): Rex.Call {
        // check for comparability of the two arguments to `NULLIF`
        operandsAreComparable(node.args.getTypes(ctx), node.id, ctx)

        // output type will be the first argument's types along with `NULL` (even in the case of an error)
        val possibleOutputTypes = node.args[0].grabType()?.asNullable() ?: handleMissingType(ctx)
        return node.copy(type = possibleOutputTypes)
    }

    /**
     * [node] must be pre-processed
     */
    private fun visitRexCallCast(node: Rex.Call, ctx: Context): Rex.Call {
        val sourceType = node.args[0].grabType() ?: handleMissingType(ctx)
        val targetType = node.args[1].grabType() ?: handleMissingType(ctx)
        val targetTypeParam = targetType.toTypedOpParameter()
        val castOutputType = sourceType.cast(targetType).let {
            if (targetTypeParam.validationThunk == null) {
                // There is no additional validation for this parameter, return this type as-is
                it
            } else {
                StaticType.unionOf(StaticType.MISSING, it)
            }
        }
        return node.copy(type = castOutputType)
    }

    private fun StaticType.toTypedOpParameter(): TypedOpParameter {
        return TypedOpParameter(staticType = this)
    }

    /**
     * [node] must be pre-processed
     */
    private fun visitRexCallCoalesce(node: Rex.Call, ctx: Context): Rex.Call {
        var allMissing = true
        val outputTypes = mutableSetOf<StaticType>()

        val args = node.args.map { visitArg(it, ctx) }
        for (arg in args) {
            val staticType = arg.grabType() ?: handleMissingType(ctx)
            val staticTypes = staticType.allTypes
            outputTypes += staticTypes
            // If at least one known type is found, remove null and missing from the result
            // It means there is at least one type which doesn't contain unknown types.
            if (staticTypes.all { type -> !type.isNullOrMissing() }) {
                outputTypes.remove(StaticType.MISSING)
                outputTypes.remove(StaticType.NULL)
                break
            }
            if (!staticTypes.contains(StaticType.MISSING)) {
                allMissing = false
            }
        }
        // If every argument has MISSING as one of it's types,
        // then output should contain MISSING and not otherwise.
        if (!allMissing) {
            outputTypes.remove(StaticType.MISSING)
        }

        return node.copy(
            type = when (outputTypes.size) {
                1 -> outputTypes.first()
                else -> StaticType.unionOf(outputTypes)
            }
        )
    }

    /**
     * [node] must be pre-processed
     */
    private fun visitRexCallLike(node: Rex.Call, ctx: Context): Rex.Call {
        val argTypes = node.args.getTypes(ctx)
        val argsAllTypes = argTypes.map { it.allTypes }

        if (!hasValidOperandTypes(argTypes, "LIKE", ctx) { it.isText() }) {
            return node.copy(type = StaticType.BOOL)
        }

        val possibleReturnTypes: MutableSet<SingleType> = mutableSetOf()
        argsAllTypes.cartesianProduct().forEach { argsChildType ->
            val argsSingleType = argsChildType.map { it as SingleType }
            when {
                // If any one of the operands is null, return NULL
                argsSingleType.any { it is NullType } -> possibleReturnTypes.add(StaticType.NULL)
                // Arguments for LIKE need to be text type
                argsSingleType.all { it.isText() } -> {
                    possibleReturnTypes.add(StaticType.BOOL)
                    // If the optional escape character is provided, it can result in failure even if the type is text (string, in this case)
                    // This is because the escape character needs to be a single character (string with length 1),
                    // Even if the escape character is of length 1, escape sequence can be incorrect.
                    if (node.args.getOrNull(2) != null) {
                        possibleReturnTypes.add(StaticType.MISSING)
                    }
                }
                else -> possibleReturnTypes.add(StaticType.MISSING)
            }
        }

        return node.copy(type = StaticType.unionOf(possibleReturnTypes).flatten())
    }

    /**
     * [node] must be pre-processed
     */
    private fun visitRexCallInCollection(node: Rex.Call, ctx: Context): Rex.Call {
        val operands = node.args.getTypes(ctx)
        val lhs = operands[0]
        val rhs = operands[1]
        var errorAdded = false

        // check if any operands are unknown, then null or missing error
        if (operands.any { operand -> operand.isUnknown() }) {
            handleExpressionAlwaysReturnsNullOrMissingError(ctx)
            errorAdded = true
        }

        // if none of the [rhs] types are [CollectionType]s with comparable element types to [lhs], then data type
        // mismatch error
        if (!rhs.isUnknown() && rhs.allTypes.none {
            it is CollectionType && StaticTypeUtils.areStaticTypesComparable(it.elementType, lhs)
        }
        ) {
            handleIncompatibleDataTypesForOpError(ctx, operands, "IN")
            errorAdded = true
        }

        return when (errorAdded) {
            true -> StaticType.BOOL
            false -> computeReturnTypeForNAryIn(operands)
        }.let { node.copy(type = it) }
    }

    private fun computeReturnTypeForNAryIn(argTypes: List<StaticType>): StaticType {
        require(argTypes.size >= 2) { "IN must have at least two args" }
        val leftTypes = argTypes.first().allTypes
        val rightTypes = argTypes.drop(1).flatMap { it.allTypes }

        val finalTypes = leftTypes
            .flatMap { left ->
                rightTypes.flatMap { right ->
                    computeReturnTypeForBinaryIn(left, right).allTypes
                }
            }.distinct()

        return when (finalTypes.size) {
            1 -> finalTypes.first()
            else -> StaticType.unionOf(*finalTypes.toTypedArray())
        }
    }

    private fun computeReturnTypeForBinaryIn(left: StaticType, right: StaticType): StaticType =
        when (right) {
            is NullType -> when (left) {
                is MissingType -> StaticType.MISSING
                else -> StaticType.NULL
            }
            is MissingType -> StaticType.MISSING
            is CollectionType -> when (left) {
                is NullType -> StaticType.NULL
                is MissingType -> StaticType.MISSING
                else -> {
                    val rightElemTypes = right.elementType.allTypes
                    val possibleTypes = mutableSetOf<StaticType>()
                    if (rightElemTypes.any { it is MissingType }) {
                        possibleTypes.add(StaticType.MISSING)
                    }
                    if (rightElemTypes.any { it is NullType }) {
                        possibleTypes.add(StaticType.NULL)
                    }
                    if (rightElemTypes.any { !it.isNullOrMissing() }) {
                        possibleTypes.add(StaticType.BOOL)
                    }
                    StaticType.unionOf(possibleTypes).flatten()
                }
            }
            else -> when (left) {
                is NullType -> StaticType.unionOf(StaticType.NULL, StaticType.MISSING)
                else -> StaticType.MISSING
            }
        }

    /**
     * [node] must be pre-processed
     */
    private fun visitRexCallBetween(node: Rex.Call, ctx: Context): Rex.Call {
        val argTypes = listOf(node.args[0], node.args[1], node.args[2]).getTypes(ctx)
        if (!operandsAreComparable(argTypes, node.id, ctx)) {
            return node.copy(type = StaticType.BOOL)
        }

        val argsAllTypes = argTypes.map { it.allTypes }
        val possibleReturnTypes: MutableSet<SingleType> = mutableSetOf()

        argsAllTypes.cartesianProduct().forEach { argsChildType ->
            val argsSingleType = argsChildType.map { it as SingleType }
            when {
                // If any one of the operands is null or missing, return NULL
                argsSingleType.any { it is NullType || it is MissingType } -> possibleReturnTypes.add(StaticType.NULL)
                StaticTypeUtils.areStaticTypesComparable(
                    argsSingleType[0],
                    argsSingleType[1]
                ) || StaticTypeUtils.areStaticTypesComparable(argsSingleType[0], argsSingleType[2]) -> possibleReturnTypes.add(StaticType.BOOL)
                else -> possibleReturnTypes.add(StaticType.MISSING)
            }
        }
        return node.copy(type = StaticType.unionOf(possibleReturnTypes).flatten())
    }

    private fun List<Arg>.getTypes(ctx: Context): List<StaticType> = this.map { it.grabType() ?: handleMissingType(ctx) }

    private fun List<Arg>.visit(ctx: Context): List<Arg> = this.map { arg ->
        when (arg) {
            is Arg.Value -> {
                val rex = visitRex(arg.value, ctx) as Rex
                arg.copy(value = rex)
            }
            is Arg.Type -> arg
        }
    }

    /**
     * Verifies the given [actual] has type [expected]. If [actual] is unknown, a null or missing
     * error is given. If [actual] could never be [expected], an incompatible data types for
     * expression error is given.
     */
    private fun assertType(expected: StaticType, actual: StaticType, ctx: Context) {
        // Relates to `verifyExpressionType`
        if (actual.isUnknown()) {
            handleExpressionAlwaysReturnsNullOrMissingError(ctx)
        } else if (actual.allTypes.none { it == expected }) {
            handleIncompatibleDataTypeForExprError(
                expectedType = expected,
                actualType = actual,
                ctx = ctx
            )
        }
    }

    private fun getElementTypeForFromSource(fromSourceType: StaticType): StaticType =
        when (fromSourceType) {
            is BagType -> fromSourceType.elementType
            is ListType -> fromSourceType.elementType
            is AnyType -> StaticType.ANY
            is AnyOfType -> AnyOfType(fromSourceType.types.map { getElementTypeForFromSource(it) }.toSet())
            // All the other types coerce into a bag of themselves (including null/missing/sexp).
            else -> fromSourceType
        }

    private fun Rel.getTypeEnv() = PlanUtils.getTypeEnv(this)

    private fun Rel.getProperties() = this.getCommon().properties

    private fun Rel.getCommon() = when (this) {
        is Rel.Aggregate -> this.common
        is Rel.Bag -> this.common
        is Rel.Fetch -> this.common
        is Rel.Filter -> this.common
        is Rel.Join -> this.common
        is Rel.Project -> this.common
        is Rel.Scan -> this.common
        is Rel.Sort -> this.common
        is Rel.Unpivot -> this.common
        is Rel.Exclude -> this.common
    }

    private fun inferPathComponentExprType(
        previousComponentType: StaticType,
        currentPathComponent: Step.Key,
        ctx: Context
    ): StaticType =
        when (previousComponentType) {
            is AnyType -> StaticType.ANY
            is StructType -> inferStructLookupType(
                currentPathComponent,
                previousComponentType
            ).flatten()
            is ListType,
            is SexpType -> {
                val previous = previousComponentType as CollectionType // help Kotlin's type inference to be more specific
                val key = visitRex(currentPathComponent.value, ctx = ctx)
                if (key.grabType() is IntType) {
                    previous.elementType
                } else {
                    StaticType.MISSING
                }
            }
            is AnyOfType -> {
                when (previousComponentType.types.size) {
                    0 -> throw IllegalStateException("Cannot path on an empty StaticType union")
                    else -> {
                        val prevTypes = previousComponentType.allTypes
                        if (prevTypes.any { it is AnyType }) {
                            StaticType.ANY
                        } else {
                            val staticTypes = prevTypes.map { inferPathComponentExprType(it, currentPathComponent, ctx) }
                            AnyOfType(staticTypes.toSet()).flatten()
                        }
                    }
                }
            }
            else -> StaticType.MISSING
        }

    private fun inferStructLookupType(
        currentPathComponent: Step.Key,
        struct: StructType
    ): StaticType =
        when (val key = currentPathComponent.value) {
            is Rex.Lit -> {
                if (key.value is StringElement) {
                    val case = rexCaseToBindingCase(currentPathComponent.case)
                    ReferenceResolver.inferStructLookup(struct, BindingName(key.value.asAnyElement().stringValue, case))
                        ?: when (struct.contentClosed) {
                            true -> StaticType.MISSING
                            false -> StaticType.ANY
                        }
                } else {
                    // Should this branch result in an error?
                    StaticType.MISSING
                }
            }
            else -> {
                StaticType.MISSING
            }
        }

    private fun rexBindingNameToLangBindingName(name: BindingName) = org.partiql.lang.eval.BindingName(
        name.name,
        when (name.bindingCase) {
            BindingCase.SENSITIVE -> org.partiql.lang.eval.BindingCase.SENSITIVE
            BindingCase.INSENSITIVE -> org.partiql.lang.eval.BindingCase.INSENSITIVE
        }
    )

    private fun rexIdToBindingName(node: Rex.Id): BindingName = BindingName(
        node.name,
        rexCaseToBindingCase(node.case)
    )

    private fun List<Binding>.toAttributes(ctx: Context) = this.map { Plan.attribute(it.name, it.grabType() ?: handleMissingType(ctx)) }

    private fun inferConcatOp(leftType: SingleType, rightType: SingleType): SingleType {
        fun checkUnconstrainedText(type: SingleType) = type is SymbolType || type is StringType && type.lengthConstraint is StringType.StringLengthConstraint.Unconstrained

        return when {
            // Propagate missing as missing. Missing has precedence over null
            leftType is MissingType || rightType is MissingType -> StaticType.MISSING
            leftType is NullType || rightType is NullType -> StaticType.NULL
            !leftType.isText() || !rightType.isText() -> StaticType.MISSING
            checkUnconstrainedText(leftType) || checkUnconstrainedText(rightType) -> StaticType.STRING
            else -> { // Constrained string types (char & varchar)
                val leftLength = ((leftType as StringType).lengthConstraint as StringType.StringLengthConstraint.Constrained).length
                val rightLength = ((rightType as StringType).lengthConstraint as StringType.StringLengthConstraint.Constrained).length
                val sum = leftLength.value + rightLength.value
                val newConstraint = when {
                    leftLength is NumberConstraint.UpTo || rightLength is NumberConstraint.UpTo -> NumberConstraint.UpTo(sum)
                    else -> NumberConstraint.Equals(sum)
                }
                StringType(StringType.StringLengthConstraint.Constrained(newConstraint))
            }
        }
    }

    private fun inferUnaryArithmeticOp(type: SingleType): SingleType = when (type) {
        // Propagate NULL or MISSING
        is NullType -> StaticType.NULL
        is MissingType -> StaticType.MISSING
        is DecimalType, is IntType, is FloatType -> type
        else -> StaticType.MISSING
    }

    private fun computeReturnTypeForUnary(
        argStaticType: StaticType,
        unaryOpInferencer: (SingleType) -> SingleType
    ): StaticType {
        val argSingleTypes = argStaticType.allTypes.map { it as SingleType }
        val possibleReturnTypes = argSingleTypes.map { st -> unaryOpInferencer(st) }

        return StaticType.unionOf(possibleReturnTypes.toSet()).flatten()
    }

    private fun inferNotOp(type: SingleType): SingleType = when (type) {
        // Propagate NULL or MISSING
        is NullType -> StaticType.NULL
        is MissingType -> StaticType.MISSING
        is BoolType -> type
        else -> StaticType.MISSING
    }

    private fun inferNaryLogicalOp(argsStaticType: List<StaticType>, op: String, ctx: Context): StaticType {
        return when (hasValidOperandTypes(argsStaticType, op, ctx) { it is BoolType }) {
            true -> {
                val argsSingleTypes = argsStaticType.map { argStaticType ->
                    argStaticType.allTypes.map { singleType -> singleType as SingleType }
                }
                val argsSingleTypeCombination = argsSingleTypes.cartesianProduct()
                val possibleResultTypes = argsSingleTypeCombination.map { argsSingleType ->
                    getTypeForNAryLogicalOperations(argsSingleType)
                }.toSet()

                StaticType.unionOf(possibleResultTypes).flatten()
            }
            false -> StaticType.BOOL // continuation type to prevent incompatible types and unknown errors from propagating
        }
    }

    private fun getTypeForNAryLogicalOperations(args: List<SingleType>): StaticType = when {
        // Logical operands need to be of Boolean Type
        args.all { it == StaticType.BOOL } -> StaticType.BOOL
        // If any of the arguments is boolean, then the return type can be boolean because of short-circuiting
        // in logical ops. For e.g. "TRUE OR ANY" returns TRUE. "FALSE AND ANY" returns FALSE. But in the case
        // where the other arg is an incompatible type (not an unknown or bool), the result type is MISSING.
        args.any { it == StaticType.BOOL } -> when {
            // If other argument is missing, then return union(bool, missing)
            args.any { it is MissingType } -> AnyOfType(setOf(StaticType.MISSING, StaticType.BOOL))
            // If other argument is null, then return union(bool, null)
            args.any { it is NullType } -> AnyOfType(setOf(StaticType.NULL, StaticType.BOOL))
            // If other type is anything other than null or missing, then it is an error case
            else -> StaticType.MISSING
        }
        // If any of the operands is MISSING, return MISSING. MISSING has a precedence over NULL
        args.any { it is MissingType } -> StaticType.MISSING
        // If any of the operands is NULL, return NULL
        args.any { it is NullType } -> StaticType.NULL
        else -> StaticType.MISSING
    }

    private fun computeReturnTypeForNAry(
        argsStaticType: List<StaticType>,
        binaryOpInferencer: (SingleType, SingleType) -> SingleType
    ): StaticType =
        argsStaticType.reduce { leftStaticType, rightStaticType ->
            val leftSingleTypes = leftStaticType.allTypes.map { it as SingleType }
            val rightSingleTypes = rightStaticType.allTypes.map { it as SingleType }
            val possibleResultTypes: List<SingleType> =
                leftSingleTypes.flatMap { leftSingleType ->
                    rightSingleTypes.map { rightSingleType ->
                        binaryOpInferencer(leftSingleType, rightSingleType)
                    }
                }

            StaticType.unionOf(possibleResultTypes.toSet()).flatten()
        }

    /**
     * Computes return type for functions with [FunctionSignature.unknownArguments] as [UnknownArguments.PROPAGATE]
     */
    private fun returnTypeForPropagatingFunction(signature: FunctionSignature, arguments: List<StaticType>, ctx: Context): StaticType {
        val requiredArgs = arguments.zip(signature.requiredParameters)
        val allArgs = requiredArgs

        return if (functionHasValidArgTypes(signature.name, allArgs, ctx)) {
            val finalReturnTypes = signature.returnType.allTypes + allArgs.flatMap { (actualType, expectedType) ->
                listOfNotNull(
                    // if any type is `MISSING`, add `MISSING` to possible return types.
                    // if the actual type is not a subtype is the expected type, add `MISSING`. In the future, may
                    // want to give a warning that a data type mismatch could occur
                    // (https://github.com/partiql/partiql-lang-kotlin/issues/507)
                    StaticType.MISSING.takeIf {
                        actualType.allTypes.any { it is MissingType } || !StaticTypeUtils.isSubTypeOf(
                            actualType.filterNullMissing(),
                            expectedType
                        )
                    },
                    // if any type is `NULL`, add `NULL` to possible return types
                    StaticType.NULL.takeIf { actualType.allTypes.any { it is NullType } }
                )
            }
            AnyOfType(finalReturnTypes.toSet()).flatten()
        } else {
            // otherwise, has an invalid arg type and errors. continuation type of [FunctionSignature.returnType]
            signature.returnType
        }
    }

    /**
     * For [this] [StaticType], filters out [NullType] and [MissingType] from [AnyOfType]s. Otherwise, returns [this].
     */
    private fun StaticType.filterNullMissing(): StaticType =
        when (this) {
            is AnyOfType -> AnyOfType(this.types.filter { !it.isNullOrMissing() }.toSet()).flatten()
            else -> this
        }

    private fun getUnpivotValueType(fromSourceType: StaticType): StaticType =
        when (fromSourceType) {
            is StructType -> if (fromSourceType.contentClosed) {
                AnyOfType(fromSourceType.fields.map { it.value }.toSet()).flatten()
            } else {
                // Content is open, so value can be of any type
                StaticType.ANY
            }
            is AnyType -> StaticType.ANY
            is AnyOfType -> AnyOfType(fromSourceType.types.map { getUnpivotValueType(it) }.toSet())
            // All the other types coerce into a struct of themselves with synthetic key names
            else -> fromSourceType
        }

    /**
     * Returns true if for every pair (expr, expectedType) in [argsWithExpectedTypes], the expr's [StaticType] is
     * not an unknown and has a shared type with expectedType. Returns false otherwise.
     *
     * If an argument has an unknown type, the [SemanticProblemDetails.NullOrMissingFunctionArgument] error is
     * handled by [ProblemHandler]. If an expr has no shared type with the expectedType, the
     * [SemanticProblemDetails.InvalidArgumentTypeForFunction] error is handled by [ProblemHandler].
     */
    private fun functionHasValidArgTypes(functionName: String, argsWithExpectedTypes: List<Pair<StaticType, StaticType>>, ctx: Context): Boolean {
        var allArgsValid = true
        argsWithExpectedTypes.forEach { (actualType, expectedType) ->
            if (actualType.isUnknown()) {
                handleNullOrMissingFunctionArgument(functionName, ctx)
                allArgsValid = false
            } else {
                val actualNonUnknownType = actualType.filterNullMissing()
                if (StaticTypeUtils.getTypeDomain(actualNonUnknownType).intersect(StaticTypeUtils.getTypeDomain(expectedType)).isEmpty()
                ) {
                    handleInvalidArgumentTypeForFunction(
                        functionName = functionName,
                        expectedType = expectedType,
                        actualType = actualType,
                        ctx
                    )
                    allArgsValid = false
                }
            }
        }
        return allArgsValid
    }

    /**
     * Computes return type for functions with [FunctionSignature.unknownArguments] as [UnknownArguments.PASS_THRU]
     */
    private fun returnTypeForPassThruFunction(signature: FunctionSignature, arguments: List<StaticType>): StaticType {
        return when {
            matchesAllArguments(arguments, signature) -> signature.returnType
            matchesAtLeastOneArgument(arguments, signature) -> StaticType.unionOf(signature.returnType, StaticType.MISSING)
            else -> StaticType.MISSING
        }
    }

    /**
     * Function assumes the number of [arguments] passed agrees with the [signature]
     * Returns true when all the arguments (required, optional, variadic) are subtypes of the expected arguments for the [signature].
     * Returns false otherwise
     */
    private fun matchesAllArguments(arguments: List<StaticType>, signature: FunctionSignature): Boolean {
        // Checks if the actual StaticType is subtype of expected StaticType ( filtering the null/missing for PROPAGATING functions
        fun isSubType(actual: StaticType, expected: StaticType): Boolean {
            val lhs = when (signature.unknownArguments) {
                UnknownArguments.PROPAGATE -> when (actual) {
                    is AnyOfType -> actual.copy(
                        types = actual.types.filter {
                            !it.isNullOrMissing()
                        }.toSet()
                    )
                    else -> actual
                }
                UnknownArguments.PASS_THRU -> actual
            }
            return StaticTypeUtils.isSubTypeOf(lhs, expected)
        }

        val requiredArgumentsMatch = arguments
            .zip(signature.requiredParameters)
            .all { (actual, expected) ->
                isSubType(actual, expected)
            }
        return requiredArgumentsMatch
    }

    internal fun Rex.isProjectAll(): Boolean {
        return when (this) {
            is Rex.Path -> {
                val step = this.steps.lastOrNull() ?: return false
                step is Step.Wildcard
            }
            else -> false
        }
    }

    /**
     * Function assumes the number of [arguments] passed agrees with the [signature]
     *
     * Returns true if there's at least one valid overlap between actual and expected
     * for all the expected arguments (required, optional, variadic) for the [signature].
     *
     * Returns false otherwise.
     */
    private fun matchesAtLeastOneArgument(arguments: List<StaticType>, signature: FunctionSignature): Boolean {
        val requiredArgumentsMatch = arguments
            .zip(signature.requiredParameters)
            .all { (actual, expected) ->
                StaticTypeUtils.getTypeDomain(actual).intersect(StaticTypeUtils.getTypeDomain(expected)).isNotEmpty()
            }
        return requiredArgumentsMatch
    }

    private fun inferEqNeOp(lhs: SingleType, rhs: SingleType): SingleType = when {
        // Propagate missing as missing. Missing has precedence over null
        lhs is MissingType || rhs is MissingType -> StaticType.MISSING
        lhs.isNullable() || rhs.isNullable() -> StaticType.NULL
        else -> StaticType.BOOL
    }

    // LT, LTE, GT, GTE
    private fun inferComparatorOp(lhs: SingleType, rhs: SingleType): SingleType = when {
        // Propagate missing as missing. Missing has precedence over null
        lhs is MissingType || rhs is MissingType -> StaticType.MISSING
        lhs is NullType || rhs is NullType -> StaticType.NULL
        StaticTypeUtils.areStaticTypesComparable(lhs, rhs) -> StaticType.BOOL
        else -> StaticType.MISSING
    }

    /**
     * Returns true if all of the provided [argsStaticType] are comparable to each other and are not unknown. Otherwise,
     * returns false.
     *
     * If an operand is not comparable to another, the [SemanticProblemDetails.IncompatibleDatatypesForOp] error is
     * handled by [ProblemHandler]. If an operand is unknown, the
     * [SemanticProblemDetails.ExpressionAlwaysReturnsNullOrMissing] error is handled by [ProblemHandler].
     *
     * TODO: consider if collection comparison semantics should be different (e.g. errors over warnings,
     *  more details in error message): https://github.com/partiql/partiql-lang-kotlin/issues/505
     */
    private fun operandsAreComparable(argsStaticType: List<StaticType>, op: String, ctx: Context): Boolean {
        var hasValidOperands = true

        // check for comparability of all operands. currently only adds one data type mismatch error
        outerLoop@ for (i in argsStaticType.indices) {
            for (j in i + 1 until argsStaticType.size) {
                if (!StaticTypeUtils.areStaticTypesComparable(argsStaticType[i], argsStaticType[j])) {
                    handleIncompatibleDataTypesForOpError(ctx, argsStaticType, op)
                    hasValidOperands = false
                    break@outerLoop
                }
            }
        }

        // check for an unknown operand type
        if (argsStaticType.any { operand -> operand.isUnknown() }) {
            handleExpressionAlwaysReturnsNullOrMissingError(ctx)
            hasValidOperands = false
        }
        return hasValidOperands
    }

    // This could also have been a lookup table of types, however... doing this as a nested `when` allows
    // us to not to rely on `.equals` and `.hashcode` implementations of [StaticType], which include metas
    // and might introduce unwanted behavior.
    private fun inferBinaryArithmeticOp(leftType: SingleType, rightType: SingleType): SingleType = when {
        // Propagate missing as missing. Missing has precedence over null
        leftType is MissingType || rightType is MissingType -> StaticType.MISSING
        leftType is NullType || rightType is NullType -> StaticType.NULL
        else -> when (leftType) {
            is IntType ->
                when (rightType) {
                    is IntType ->
                        when {
                            leftType.rangeConstraint == IntType.IntRangeConstraint.UNCONSTRAINED -> leftType
                            rightType.rangeConstraint == IntType.IntRangeConstraint.UNCONSTRAINED -> rightType
                            leftType.rangeConstraint.numBytes > rightType.rangeConstraint.numBytes -> leftType
                            else -> rightType
                        }
                    is FloatType -> StaticType.FLOAT
                    is DecimalType -> StaticType.DECIMAL // TODO:  account for decimal precision
                    else -> StaticType.MISSING
                }
            is FloatType ->
                when (rightType) {
                    is IntType -> StaticType.FLOAT
                    is FloatType -> StaticType.FLOAT
                    is DecimalType -> StaticType.DECIMAL // TODO:  account for decimal precision
                    else -> StaticType.MISSING
                }
            is DecimalType ->
                when (rightType) {
                    is IntType -> StaticType.DECIMAL // TODO:  account for decimal precision
                    is FloatType -> StaticType.DECIMAL // TODO:  account for decimal precision
                    is DecimalType -> StaticType.DECIMAL // TODO:  account for decimal precision
                    else -> StaticType.MISSING
                }
            else -> StaticType.MISSING
        }
    }

    private fun hasValidOperandTypes(
        operandsStaticType: List<StaticType>,
        op: String,
        ctx: Context,
        operandTypeValidator: (StaticType) -> Boolean
    ): Boolean {
        // check for an incompatible operand type
        if (operandsStaticType.any { operandStaticType -> !operandStaticType.isUnknown() && operandStaticType.allTypes.none(operandTypeValidator) }) {
            handleIncompatibleDataTypesForOpError(ctx, operandsStaticType, op)
        }

        // check for an unknown operand type
        if (operandsStaticType.any { operandStaticType -> operandStaticType.isUnknown() }) {
            handleExpressionAlwaysReturnsNullOrMissingError(ctx)
        }
        return true
    }

    private fun assertAsInt(type: StaticType, ctx: Context) {
        if (type.flatten().allTypes.any { variant -> variant is IntType }.not()) {
            handleIncompatibleDataTypeForExprError(StaticType.INT, type, ctx)
        }
    }

    private fun StaticType.isNullOrMissing(): Boolean = (this is NullType || this is MissingType)

    internal fun StaticType.isText(): Boolean = (this is SymbolType || this is StringType)

    private fun StaticType.isUnknown(): Boolean = (this.isNullOrMissing() || this == StaticType.NULL_OR_MISSING)

    internal fun StaticType.isNumeric(): Boolean = (this is IntType || this is FloatType || this is DecimalType)

    private fun rexCaseToBindingCase(node: Case): BindingCase = when (node) {
        Case.SENSITIVE -> BindingCase.SENSITIVE
        Case.INSENSITIVE -> BindingCase.INSENSITIVE
    }

    private fun findBind(path: BindingPath, qualifier: Rex.Id.Qualifier, ctx: Context): ReferenceResolver.ResolvedType {
        val scopingOrder = when (qualifier) {
            Rex.Id.Qualifier.LOCALS_FIRST -> ScopingOrder.LEXICAL_THEN_GLOBALS
            Rex.Id.Qualifier.UNQUALIFIED -> ctx.scopingOrder
        }
        return when (scopingOrder) {
            ScopingOrder.GLOBALS_THEN_LEXICAL -> ReferenceResolver.resolveGlobalBind(path, ctx)
                ?: ReferenceResolver.resolveLocalBind(path, ctx.inputTypeEnv)
                ?: handleUnresolvedDescriptor(path.steps.last(), ctx) {
                    ReferenceResolver.ResolvedType(StaticType.ANY)
                }
            ScopingOrder.LEXICAL_THEN_GLOBALS -> ReferenceResolver.resolveLocalBind(path, ctx.inputTypeEnv)
                ?: ReferenceResolver.resolveGlobalBind(path, ctx)
                ?: handleUnresolvedDescriptor(path.steps.last(), ctx) {
                    ReferenceResolver.ResolvedType(StaticType.ANY)
                }
        }
    }

    private fun <T> handleUnresolvedDescriptor(name: BindingName, ctx: Context, input: () -> T): T {
        return when (ctx.tolerance) {
            MinimumTolerance.FULL -> {
                handleUndefinedVariable(name, ctx)
                input.invoke()
            }
            MinimumTolerance.PARTIAL -> input.invoke()
        }
    }

    private fun grabFirstIds(node: Rex.Path): List<Rex.Id> {
        if (node.root !is Rex.Id) { return emptyList() }
        val steps = node.steps.map {
            when (it) {
                is Step.Key -> when (val value = it.value) {
                    is Rex.Lit -> {
                        val ionElement = value.value.asAnyElement()
                        when (ionElement.type) {
                            ElementType.SYMBOL, ElementType.STRING -> {
                                val stringValue = value.value.asAnyElement().stringValueOrNull
                                stringValue?.let { str ->
                                    Plan.rexId(str, it.case, Rex.Id.Qualifier.UNQUALIFIED, null)
                                }
                            }
                            else -> null
                        }
                    }
                    else -> null
                }
                else -> null
            }
        }
        val nullPosition = when (val nullIndex = steps.indexOf(null)) {
            -1 -> steps.size
            else -> nullIndex
        }
        val firstSteps = steps.subList(0, nullPosition).filterNotNull()
        return listOf(node.root as Rex.Id) + firstSteps
    }

    private fun inferType(expr: Rex, input: Rel?, ctx: Context): StaticType {
        return type(
            expr,
            Context(
                input,
                ctx.session,
                ctx.metadata,
                ScopingOrder.LEXICAL_THEN_GLOBALS,
                ctx.customFunctionSignatures,
                ctx.tolerance,
                ctx.problemHandler
            )
        ).grabType() ?: handleMissingType(ctx)
    }

    private fun typeRex(expr: Rex, input: Rel?, ctx: Context): Rex {
        return type(
            expr,
            Context(
                input,
                ctx.session,
                ctx.metadata,
                ctx.scopingOrder,
                ctx.customFunctionSignatures,
                ctx.tolerance,
                ctx.problemHandler
            )
        )
    }

    private fun typeRel(rel: Rel, input: Rel?, ctx: Context): Rel {
        return visitRel(
            rel,
            Context(
                input,
                ctx.session,
                ctx.metadata,
                ctx.scopingOrder,
                ctx.customFunctionSignatures,
                ctx.tolerance,
                ctx.problemHandler
            )
        )
    }

    private fun handleExpressionAlwaysReturnsNullOrMissingError(ctx: Context) {
        ctx.problemHandler.handleProblem(
            Problem(
                sourceLocation = UNKNOWN_PROBLEM_LOCATION,
                details = SemanticProblemDetails.ExpressionAlwaysReturnsNullOrMissing
            )
        )
    }

    // TODO: https://github.com/partiql/partiql-lang-kotlin/issues/508 consider not working directly with strings for `op`
    private fun handleIncompatibleDataTypesForOpError(ctx: Context, actualTypes: List<StaticType>, op: String) {
        ctx.problemHandler.handleProblem(
            Problem(
                sourceLocation = UNKNOWN_PROBLEM_LOCATION,
                details = SemanticProblemDetails.IncompatibleDatatypesForOp(
                    actualTypes,
                    op
                )
            )
        )
    }

    private fun handleNoSuchFunctionError(ctx: Context, functionName: String) {
        ctx.problemHandler.handleProblem(
            Problem(
                sourceLocation = UNKNOWN_PROBLEM_LOCATION,
                details = SemanticProblemDetails.NoSuchFunction(functionName)
            )
        )
    }

    private fun handleIncompatibleDataTypeForExprError(expectedType: StaticType, actualType: StaticType, ctx: Context) {
        ctx.problemHandler.handleProblem(
            Problem(
                sourceLocation = UNKNOWN_PROBLEM_LOCATION,
                details = SemanticProblemDetails.IncompatibleDataTypeForExpr(expectedType, actualType)
            )
        )
    }

    private fun handleIncorrectNumberOfArgumentsToFunctionCallError(
        functionName: String,
        expectedArity: IntRange,
        actualArgCount: Int,
        ctx: Context
    ) {
        ctx.problemHandler.handleProblem(
            Problem(
                sourceLocation = UNKNOWN_PROBLEM_LOCATION,
                details = SemanticProblemDetails.IncorrectNumberOfArgumentsToFunctionCall(
                    functionName,
                    expectedArity,
                    actualArgCount
                )
            )
        )
    }

    private fun handleNullOrMissingFunctionArgument(functionName: String, ctx: Context) {
        ctx.problemHandler.handleProblem(
            Problem(
                sourceLocation = UNKNOWN_PROBLEM_LOCATION,
                details = SemanticProblemDetails.NullOrMissingFunctionArgument(
                    functionName = functionName
                )
            )
        )
    }

    private fun handleUndefinedVariable(name: BindingName, ctx: Context) {
        ctx.problemHandler.handleProblem(
            Problem(
                sourceLocation = UNKNOWN_PROBLEM_LOCATION,
                details = PlanningProblemDetails.UndefinedVariable(name.name, name.bindingCase == BindingCase.SENSITIVE)
            )
        )
    }

    private fun handleInvalidArgumentTypeForFunction(functionName: String, expectedType: StaticType, actualType: StaticType, ctx: Context) {
        ctx.problemHandler.handleProblem(
            Problem(
                sourceLocation = UNKNOWN_PROBLEM_LOCATION,
                details = SemanticProblemDetails.InvalidArgumentTypeForFunction(
                    functionName = functionName,
                    expectedType = expectedType,
                    actualType = actualType
                )
            )
        )
    }

    private fun handleMissingType(ctx: Context): StaticType {
        ctx.problemHandler.handleProblem(
            Problem(
                sourceLocation = UNKNOWN_PROBLEM_LOCATION,
                details = PlanningProblemDetails.CompileError("Unable to determine type of node.")
            )
        )
        return StaticType.ANY
    }

    private fun handleDuplicateAliasesError(ctx: Context) {
        ctx.problemHandler.handleProblem(
            Problem(
                sourceLocation = UNKNOWN_PROBLEM_LOCATION,
                details = SemanticProblemDetails.DuplicateAliasesInSelectListItem
            )
        )
    }

<<<<<<< HEAD
    private fun handleUnresolvedExcludeExprRoot(root: String, ctx: Context) {
        ctx.problemHandler.handleProblem(
            Problem(
                sourceLocation = UNKNOWN_PROBLEM_LOCATION,
                details = PlanningProblemDetails.UnresolvedExcludeExprRoot(root)
=======
    private fun handleCoercionError(ctx: Context, actualType: StaticType) {
        ctx.problemHandler.handleProblem(
            Problem(
                sourceLocation = UNKNOWN_PROBLEM_LOCATION,
                details = SemanticProblemDetails.CoercionError(actualType)
>>>>>>> 316fe36b
            )
        )
    }
}<|MERGE_RESOLUTION|>--- conflicted
+++ resolved
@@ -1862,19 +1862,20 @@
         )
     }
 
-<<<<<<< HEAD
+    private fun handleCoercionError(ctx: Context, actualType: StaticType) {
+        ctx.problemHandler.handleProblem(
+            Problem(
+                sourceLocation = UNKNOWN_PROBLEM_LOCATION,
+                details = SemanticProblemDetails.CoercionError(actualType)
+            )
+        )
+    }
+
     private fun handleUnresolvedExcludeExprRoot(root: String, ctx: Context) {
         ctx.problemHandler.handleProblem(
             Problem(
                 sourceLocation = UNKNOWN_PROBLEM_LOCATION,
                 details = PlanningProblemDetails.UnresolvedExcludeExprRoot(root)
-=======
-    private fun handleCoercionError(ctx: Context, actualType: StaticType) {
-        ctx.problemHandler.handleProblem(
-            Problem(
-                sourceLocation = UNKNOWN_PROBLEM_LOCATION,
-                details = SemanticProblemDetails.CoercionError(actualType)
->>>>>>> 316fe36b
             )
         )
     }
