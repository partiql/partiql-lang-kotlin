/*
 * Copyright Amazon.com, Inc. or its affiliates.  All rights reserved.
 *
 *  Licensed under the Apache License, Version 2.0 (the "License").
 *  You may not use this file except in compliance with the License.
 *  A copy of the License is located at:
 *
 *       http://aws.amazon.com/apache2.0/
 *
 *  or in the "license" file accompanying this file. This file is distributed on an "AS IS" BASIS,
 *  WITHOUT WARRANTIES OR CONDITIONS OF ANY KIND, either express or implied. See the License for the specific
 *  language governing permissions and limitations under the License.
 */

package org.partiql.lang.planner.transforms

import org.partiql.annotations.ExperimentalPartiQLSchemaInferencer
import org.partiql.errors.ErrorCode
import org.partiql.errors.Problem
import org.partiql.errors.ProblemHandler
import org.partiql.errors.ProblemSeverity
import org.partiql.errors.Property
import org.partiql.errors.PropertyValueMap
import org.partiql.errors.UNKNOWN_PROBLEM_LOCATION
import org.partiql.lang.SqlException
import org.partiql.lang.planner.PlanningProblemDetails
import org.partiql.lang.planner.transforms.PartiQLSchemaInferencer.infer
import org.partiql.lang.util.propertyValueMapOf
<<<<<<< HEAD
import org.partiql.plan.PartiQLPlan
import org.partiql.plan.Plan
=======
import org.partiql.parser.PartiQLParserBuilder
import org.partiql.plan.PartiQLPlan
import org.partiql.plan.Statement
import org.partiql.planner.PartiQLPlanner
>>>>>>> 6ec8503f
import org.partiql.spi.Plugin
import org.partiql.types.StaticType

/**
 * Vends functions, such as [infer], to infer the output [StaticType] of a PartiQL query.
 */
@ExperimentalPartiQLSchemaInferencer
public object PartiQLSchemaInferencer {

    /**
     * Infers a query's schema.
     *
     * As an example, consider the following query:
     * ```partiql
     * SELECT a FROM t
     * ```
     *
     * The inferred [StaticType] of the above query will resemble a [StaticType.BAG] with an element type [StaticType.STRUCT] with a
     * single field named "a".
     *
     * Consider another valid PartiQL query:
     * ```partiql
     * 1 + 1
     * ```
     *
     * In the above example, the inferred [StaticType] will resemble a [StaticType.INT].
     *
     * @param query the PartiQL statement to infer
     * @param ctx relevant metadata for inference
     * @return the type of the output data.
     * @throws SqlException always throws a [SqlException].
     */
    @JvmStatic
    @Throws(InferenceException::class)
    public fun infer(
        query: String,
        ctx: Context
    ): StaticType {
        return try {
            inferInternal(query, ctx).second
        } catch (t: Throwable) {
            throw when (t) {
                is SqlException -> InferenceException(
                    t.message,
                    t.errorCode,
                    t.errorContext,
                    t.cause
                )
                else -> InferenceException(
                    err = Problem(
                        UNKNOWN_PROBLEM_LOCATION,
                        PlanningProblemDetails.CompileError("Unhandled exception occurred.")
                    ),
                    cause = t
                )
            }
        }
    }

    /**
     * Context object required for performing schema inference.
     */
    public class Context(
        public val session: PartiQLPlanner.Session,
        public val plugins: List<Plugin>,
        public val problemHandler: ProblemHandler = ProblemThrower()
    )

    public class InferenceException(
        message: String = "",
        errorCode: ErrorCode,
        errorContext: PropertyValueMap,
        cause: Throwable? = null
    ) : SqlException(message, errorCode, errorContext, cause) {

        constructor(err: Problem, cause: Throwable? = null) :
            this(
                message = "",
                errorCode = ErrorCode.INTERNAL_ERROR,
                errorContext = propertyValueMapOf(
                    Property.LINE_NUMBER to err.sourceLocation.lineNum,
                    Property.COLUMN_NUMBER to err.sourceLocation.charOffset,
                    Property.MESSAGE to err.details.message
                ),
                cause = cause
            )
    }

    // !!! DON'T MERGE ME !!!
    // !!! TRANSPILER HACK !!!
    // !!! DON'T MERGE ME !!!
    public fun type(plan: PartiQLPlan, context: Context): PartiQLPlan {
        val root = PlanTyper.type(
            plan.root,
            PlanTyper.Context(
                input = null,
                session = context.session,
                metadata = context.metadata,
                scopingOrder = PlanTyper.ScopingOrder.LEXICAL_THEN_GLOBALS,
                customFunctionSignatures = emptyList(),
                problemHandler = context.problemHandler
            )
        )
        return Plan.partiQLPlan(PartiQLPlan.Version.PARTIQL_V0, root)
    }

    //
    //
    // INTERNAL
    //
    //

    internal class ProblemThrower : ProblemHandler {
        override fun handleProblem(problem: Problem) {
            if (problem.details.severity == ProblemSeverity.ERROR) {
                throw InferenceException(problem)
            }
        }
    }

    internal fun inferInternal(query: String, ctx: Context): Pair<PartiQLPlan, StaticType> {
        val parser = PartiQLParserBuilder.standard().build()
        val planner = PartiQLPlanner.builder()
            .plugins(ctx.plugins)
            .build()
        val ast = parser.parse(query).root
        val plan = planner.plan(ast, ctx.session, ctx.problemHandler::handleProblem).plan
        if (plan.statement !is Statement.Query) {
            throw InferenceException(
                Problem(
                    UNKNOWN_PROBLEM_LOCATION,
                    PlanningProblemDetails.CompileError("Invalid statement, only `Statement.Query` supported for schema inference")
                )
            )
        }
        return plan to (plan.statement as Statement.Query).root.type
    }
}<|MERGE_RESOLUTION|>--- conflicted
+++ resolved
@@ -26,15 +26,11 @@
 import org.partiql.lang.planner.PlanningProblemDetails
 import org.partiql.lang.planner.transforms.PartiQLSchemaInferencer.infer
 import org.partiql.lang.util.propertyValueMapOf
-<<<<<<< HEAD
+import org.partiql.parser.PartiQLParserBuilder
 import org.partiql.plan.PartiQLPlan
 import org.partiql.plan.Plan
-=======
-import org.partiql.parser.PartiQLParserBuilder
-import org.partiql.plan.PartiQLPlan
 import org.partiql.plan.Statement
 import org.partiql.planner.PartiQLPlanner
->>>>>>> 6ec8503f
 import org.partiql.spi.Plugin
 import org.partiql.types.StaticType
 
@@ -123,24 +119,6 @@
             )
     }
 
-    // !!! DON'T MERGE ME !!!
-    // !!! TRANSPILER HACK !!!
-    // !!! DON'T MERGE ME !!!
-    public fun type(plan: PartiQLPlan, context: Context): PartiQLPlan {
-        val root = PlanTyper.type(
-            plan.root,
-            PlanTyper.Context(
-                input = null,
-                session = context.session,
-                metadata = context.metadata,
-                scopingOrder = PlanTyper.ScopingOrder.LEXICAL_THEN_GLOBALS,
-                customFunctionSignatures = emptyList(),
-                problemHandler = context.problemHandler
-            )
-        )
-        return Plan.partiQLPlan(PartiQLPlan.Version.PARTIQL_V0, root)
-    }
-
     //
     //
     // INTERNAL
