/*
 * Copyright 2019 Amazon.com, Inc. or its affiliates.  All rights reserved.
 *
 * Licensed under the Apache License, Version 2.0 (the "License").
 *  You may not use this file except in compliance with the License.
 * A copy of the License is located at:
 *
 *      http://aws.amazon.com/apache2.0/
 *
 *  or in the "license" file accompanying this file. This file is distributed on an "AS IS" BASIS,
 *  WITHOUT WARRANTIES OR CONDITIONS OF ANY KIND, either express or implied. See the License for the specific
 *  language governing permissions and limitations under the License.
 */
@file:JvmName("Main")

package org.partiql.cli

import com.amazon.ion.system.IonSystemBuilder
import joptsimple.BuiltinHelpFormatter
import joptsimple.OptionDescriptor
import joptsimple.OptionException
import joptsimple.OptionParser
import joptsimple.OptionSet
import org.partiql.cli.functions.ReadFile
import org.partiql.cli.functions.WriteFile
import org.partiql.extensions.cli.functions.QueryDDB
import org.partiql.lang.CompilerPipeline
import org.partiql.lang.eval.Bindings
import org.partiql.lang.eval.CompileOptions
import org.partiql.lang.eval.EvaluationSession
import org.partiql.lang.eval.ExprValue
import org.partiql.lang.eval.ExprValueFactory
import org.partiql.lang.eval.ProjectionIterationBehavior
import org.partiql.lang.eval.TypingMode
import org.partiql.lang.eval.UndefinedVariableBehavior
<<<<<<< HEAD
import org.partiql.lang.ots_work.plugins.standard.plugin.BehaviorWhenDivisorIsZero
import org.partiql.lang.ots_work.plugins.standard.plugin.StandardPlugin
import org.partiql.lang.ots_work.plugins.standard.plugin.TypedOpBehavior
import org.partiql.lang.ots_work.stscore.ScalarTypeSystem
=======
import org.partiql.lang.syntax.Parser
import org.partiql.lang.syntax.PartiQLParserBuilder
>>>>>>> e919d5da
import org.partiql.lang.syntax.SqlParser
import org.partiql.shell.Shell
import org.partiql.shell.Shell.ShellConfiguration
import java.io.File
import java.io.FileInputStream
import java.io.FileOutputStream
import kotlin.system.exitProcess

// TODO how can a user pass the catalog here?
private val ion = IonSystemBuilder.standard().build()
private val valueFactory = ExprValueFactory.standard(ion)

private val optParser = OptionParser()

private val formatter = object : BuiltinHelpFormatter(120, 2) {
    override fun format(options: MutableMap<String, out OptionDescriptor>?): String {
        return """PartiQL CLI
              |Command line interface for executing PartiQL queries. Can be run in an interactive (REPL) mode or non-interactive.
              |
              |Examples:
              |To run in REPL mode simply execute the executable without any arguments:
              |     partiql
              |
              |In non-interactive mode we use Ion as the format for input data which is bound to a global variable 
              |named "input_data", in the example below /logs/log.ion is bound to "input_data":
              |     partiql --query="SELECT * FROM input_data" --input=/logs/log.ion
              |
              |The cli can output using PartiQL syntax or Ion using the --output-format option, e.g. to output binary ion:
              |     partiql --query="SELECT * FROM input_data" --output-format=ION_BINARY --input=/logs/log.ion
              |
              |To pipe input data in via stdin:
              |     cat /logs/log.ion | partiql --query="SELECT * FROM input_data" --format=ION_BINARY > output.10n
              |
              |${super.format(options)}
        """.trimMargin()
    }
}

enum class InputFormat {
    PARTIQL, ION
}

enum class ParserImplementation {
    STANDARD, LEGACY
}

enum class OutputFormat {
    ION_TEXT, ION_BINARY, PARTIQL, PARTIQL_PRETTY
}

// opt parser options

private val helpOpt = optParser.acceptsAll(listOf("help", "h"), "prints this help")
    .forHelp()

private val queryOpt = optParser.acceptsAll(listOf("query", "q"), "PartiQL query, triggers non interactive mode")
    .withRequiredArg()
    .ofType(String::class.java)

private val permissiveModeOpt = optParser.acceptsAll(listOf("permissive", "p"), "runs the query in permissive mode")

private val typedOpBehaviorOpt = optParser.acceptsAll(listOf("typed-op-behavior", "t"), "indicates how CAST should behave")
    .withRequiredArg()
    .ofType(TypedOpBehavior::class.java)
    .describedAs("(${TypedOpBehavior.values().joinToString("|")})")
    .defaultsTo(TypedOpBehavior.HONOR_PARAMETERS)

private val projectionIterationBehaviorOpt = optParser.acceptsAll(listOf("projection-iter-behavior", "r"), "Controls the behavior of ExprValue.iterator in the projection result")
    .withRequiredArg()
    .ofType(ProjectionIterationBehavior::class.java)
    .describedAs("(${ProjectionIterationBehavior.values().joinToString("|")})")
    .defaultsTo(ProjectionIterationBehavior.FILTER_MISSING)

private val undefinedVariableBehaviorOpt = optParser.acceptsAll(listOf("undefined-variable-behavior", "v"), "Defines the behavior when a non-existent variable is referenced")
    .withRequiredArg()
    .ofType(UndefinedVariableBehavior::class.java)
    .describedAs("(${UndefinedVariableBehavior.values().joinToString("|")})")
    .defaultsTo(UndefinedVariableBehavior.ERROR)

private val environmentOpt = optParser.acceptsAll(listOf("environment", "e"), "initial global environment (optional)")
    .withRequiredArg()
    .ofType(File::class.java)

private val inputFileOpt = optParser.acceptsAll(listOf("input", "i"), "input file, requires the query option (default: stdin)")
    .availableIf(queryOpt)
    .withRequiredArg()
    .ofType(File::class.java)

private val inputFormatOpt = optParser.acceptsAll(listOf("input-format", "if"), "input format, requires the query option")
    .availableIf(queryOpt)
    .withRequiredArg()
    .ofType(InputFormat::class.java)
    .describedAs("(${InputFormat.values().joinToString("|")})")
    .defaultsTo(InputFormat.ION)

private val wrapIonOpt = optParser.acceptsAll(listOf("wrap-ion", "w"), "wraps Ion input file values in a bag, requires the input format to be ION, requires the query option")
    .availableIf(queryOpt)

private val parserOpt = optParser.acceptsAll(listOf("parser", "l"), "parser implementation")
    .withRequiredArg()
    .ofType(ParserImplementation::class.java)
    .describedAs("(${ParserImplementation.values().joinToString("|")})")
    .defaultsTo(ParserImplementation.STANDARD)

private val monochromeOpt = optParser.acceptsAll(listOf("monochrome", "m"), "removes syntax highlighting for the REPL")

private val outputFileOpt = optParser.acceptsAll(listOf("output", "o"), "output file, requires the query option (default: stdout)")
    .availableIf(queryOpt)
    .withRequiredArg()
    .ofType(File::class.java)

private val outputFormatOpt = optParser.acceptsAll(listOf("output-format", "of"), "output format, requires the query option")
    .availableIf(queryOpt)
    .withRequiredArg()
    .ofType(OutputFormat::class.java)
    .describedAs("(${OutputFormat.values().joinToString("|")})")
    .defaultsTo(OutputFormat.PARTIQL)

/**
 * Runs PartiQL CLI.
 *
 * Has two modes:
 * * Interactive (default): Starts a REPL
 * * Non-interactive: takes in an PartiQL query as a command line input
 *
 * Options:
 * * -e --environment: takes an environment file to load as the initial global environment
 * * -p --permissive: run the query in permissive typing mode (returns MISSING rather than error for data type
 * * -t --typed-op-behavior: indicates how CAST should behave: (default: HONOR_PARAMETERS) [LEGACY, HONOR_PARAMETERS]
 * * -r --projection-iter-behavior: Controls the behavior of ExprValue.iterator in the projection result: (default: FILTER_MISSING) [FILTER_MISSING, UNFILTERED]
 * * -v --undefined-variable-behavior: Defines the behavior when a non-existent variable is referenced: (default: ERROR) [ERROR, MISSING]
 * mismatches)
 * * -l --parser: parser implementation (default: STANDARD) [STANDARD, LEGACY]
 * * Interactive only:
 *      * -m --monochrome: removes syntax highlighting for the REPL
 * * Non interactive only:
 *      * -q --query: PartiQL query
 *      * -i --input: input file
 *      * -if --input-format: (default: ION) [ION, PARTIQL]
 *      * -w --wrap-ion: wraps Ion input file values in a bag, requires the input format to be ION, requires the query option
 *      * -o --output: output file (default: STDOUT)
 *      * -of --output-format: (default: PARTIQL) [ION_TEXT, ION_BINARY, PARTIQL, PARTIQL_PRETTY]
 */
fun main(args: Array<String>) = try {
    optParser.formatHelpWith(formatter)

    val optionSet = optParser.parse(*args)
    if (optionSet.has(helpOpt)) {
        optParser.printHelpOn(System.out)
        exitProcess(0) // print help and bail
    }

    if (optionSet.nonOptionArguments().isNotEmpty()) {
        throw IllegalArgumentException("Non option arguments are not allowed!")
    }

    // Parser Options
    val parser = when (optionSet.valueOf(parserOpt)) {
        ParserImplementation.LEGACY -> SqlParser(ion)
        ParserImplementation.STANDARD -> PartiQLParserBuilder().withIonSystem(ion).build()
        else -> PartiQLParserBuilder().withIonSystem(ion).build()
    }

    // Compile Options
    val compileOptions = CompileOptions.build {
        projectionIteration(optionSet.valueOf(projectionIterationBehaviorOpt))
        undefinedVariable(optionSet.valueOf(undefinedVariableBehaviorOpt))
        when (optionSet.has(permissiveModeOpt)) {
            true -> typingMode(TypingMode.PERMISSIVE)
            false -> typingMode(TypingMode.LEGACY)
        }
    }

    val behaviorWhenDivisorIsZero = when (compileOptions.typingMode) {
        TypingMode.LEGACY -> BehaviorWhenDivisorIsZero.ERROR
        TypingMode.PERMISSIVE -> BehaviorWhenDivisorIsZero.MISSING
    }

    val compilerPipeline = CompilerPipeline.build(ion) {
        addFunction(ReadFile(valueFactory))
        addFunction(WriteFile(valueFactory))
        addFunction(QueryDDB(valueFactory))
        compileOptions(compileOptions)
<<<<<<< HEAD
        scalarTypeSystem(
            ScalarTypeSystem(
                StandardPlugin(
                    typedOpBehavior = optionSet.valueOf(typedOpBehaviorOpt),
                    behaviorWhenDivisorIsZero = behaviorWhenDivisorIsZero
                )
            )
        )
=======
        sqlParser(parser)
>>>>>>> e919d5da
    }

    // common options
    val environment = when {
        optionSet.has(environmentOpt) -> {
            val configSource = optionSet.valueOf(environmentOpt).readText(charset("UTF-8"))
            val config = compilerPipeline.compile(configSource).eval(EvaluationSession.standard())
            config.bindings
        }
        else -> Bindings.empty()
    }

    if (optionSet.has(queryOpt)) {
        runCli(environment, optionSet, compilerPipeline)
    } else {
        runShell(environment, optionSet, compilerPipeline, parser)
    }
} catch (e: OptionException) {
    System.err.println("${e.message}\n")
    optParser.printHelpOn(System.err)
    exitProcess(1)
} catch (e: Exception) {
    e.printStackTrace(System.err)
    exitProcess(1)
}

private fun runShell(environment: Bindings<ExprValue>, optionSet: OptionSet, compilerPipeline: CompilerPipeline, parser: Parser) {
    val config = ShellConfiguration(isMonochrome = optionSet.has(monochromeOpt))
    Shell(valueFactory, System.out, parser, compilerPipeline, environment, config).start()
}

private fun runCli(environment: Bindings<ExprValue>, optionSet: OptionSet, compilerPipeline: CompilerPipeline) {
    val input = if (optionSet.has(inputFileOpt)) {
        FileInputStream(optionSet.valueOf(inputFileOpt))
    } else {
        EmptyInputStream()
    }

    val output = if (optionSet.has(outputFileOpt)) {
        FileOutputStream(optionSet.valueOf(outputFileOpt))
    } else {
        UnclosableOutputStream(System.out)
    }

    val inputFormat = optionSet.valueOf(inputFormatOpt)
    val outputFormat = optionSet.valueOf(outputFormatOpt)

    val wrapIon = optionSet.has(wrapIonOpt)

    val query = optionSet.valueOf(queryOpt)

    input.use {
        output.use {
            Cli(valueFactory, input, inputFormat, output, outputFormat, compilerPipeline, environment, query, wrapIon).run()
        }
    }
}<|MERGE_RESOLUTION|>--- conflicted
+++ resolved
@@ -33,15 +33,12 @@
 import org.partiql.lang.eval.ProjectionIterationBehavior
 import org.partiql.lang.eval.TypingMode
 import org.partiql.lang.eval.UndefinedVariableBehavior
-<<<<<<< HEAD
 import org.partiql.lang.ots_work.plugins.standard.plugin.BehaviorWhenDivisorIsZero
 import org.partiql.lang.ots_work.plugins.standard.plugin.StandardPlugin
 import org.partiql.lang.ots_work.plugins.standard.plugin.TypedOpBehavior
 import org.partiql.lang.ots_work.stscore.ScalarTypeSystem
-=======
 import org.partiql.lang.syntax.Parser
 import org.partiql.lang.syntax.PartiQLParserBuilder
->>>>>>> e919d5da
 import org.partiql.lang.syntax.SqlParser
 import org.partiql.shell.Shell
 import org.partiql.shell.Shell.ShellConfiguration
@@ -225,7 +222,6 @@
         addFunction(WriteFile(valueFactory))
         addFunction(QueryDDB(valueFactory))
         compileOptions(compileOptions)
-<<<<<<< HEAD
         scalarTypeSystem(
             ScalarTypeSystem(
                 StandardPlugin(
@@ -234,9 +230,7 @@
                 )
             )
         )
-=======
         sqlParser(parser)
->>>>>>> e919d5da
     }
 
     // common options
