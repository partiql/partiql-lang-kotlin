--- conflicted
+++ resolved
@@ -40,15 +40,10 @@
     }
 
     private fun makeCli(query: String,
-<<<<<<< HEAD
-                        input: String, bindings: Bindings<ExprValue> = Bindings.empty(),
+                        input: String? = null, 
+                        bindings: Bindings<ExprValue> = Bindings.empty(),
                         outputFormat: OutputFormat = OutputFormat.ION_TEXT,
                         output: OutputStream = this.output) =
-=======
-                        input: String? = null,
-                        bindings: Bindings<ExprValue> = Bindings.empty(),
-                        outputFormat: OutputFormat = OutputFormat.ION_TEXT) =
->>>>>>> 3b55f47b
         Cli(
             valueFactory,
             input?.byteInputStream(Charsets.UTF_8) ?: EmptyInputStream(),
@@ -144,7 +139,6 @@
     }
 
     @Test
-<<<<<<< HEAD
     fun withIonTextOutputToFile() {
         makeCli(
             "SELECT * FROM input_data",
@@ -155,7 +149,9 @@
         val actual = testFile.bufferedReader().use { it.readText() }
 
         assertEquals("{a:1}\n{b:1}\n", actual)
-=======
+    }
+
+    @Test
     fun withoutInput() {
         val subject = makeCli("1")
         val actual = subject.runAndOutput()
@@ -166,6 +162,5 @@
     @Test(expected = EvaluationException::class)
     fun withoutInputWithInputDataBindingThrowsException() {
         makeCli("SELECT * FROM input_data").runAndOutput()
->>>>>>> 3b55f47b
     }
 }