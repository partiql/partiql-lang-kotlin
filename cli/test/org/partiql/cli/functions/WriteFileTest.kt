/*
 * Copyright 2019 Amazon.com, Inc. or its affiliates.  All rights reserved.
 *
 * Licensed under the Apache License, Version 2.0 (the "License").
 *  You may not use this file except in compliance with the License.
 * A copy of the License is located at:
 *
 *      http://aws.amazon.com/apache2.0/
 *
 *  or in the "license" file accompanying this file. This file is distributed on an "AS IS" BASIS,
 *  WITHOUT WARRANTIES OR CONDITIONS OF ANY KIND, either express or implied. See the License for the specific
 *  language governing permissions and limitations under the License.
 */

package org.partiql.cli.functions

import com.amazon.ion.system.IonSystemBuilder
import org.junit.After
import org.junit.Assert
import org.junit.Before
import org.junit.Test
import org.partiql.cli.assertAsIon
import org.partiql.cli.makeCliAndGetResult
import org.partiql.lang.CompilerPipeline
import org.partiql.lang.eval.EvaluationSession
import org.partiql.lang.eval.ExprValueFactory
import java.io.ByteArrayOutputStream
import java.io.File
import java.io.OutputStream
import java.util.UUID

class WriteFileTest {
    private val ion = IonSystemBuilder.standard().build()
    private val valueFactory = ExprValueFactory.standard(ion)
    private val function = WriteFile(valueFactory)
    private val session = EvaluationSession.standard()
    private val pipeline: CompilerPipeline = CompilerPipeline.build(ion) {
        addFunction(function)
    }

    private fun String.exprValue() = valueFactory.newFromIonValue(ion.singleValue(this))

    private fun dirPath(fname: String = "") = "/tmp/partiqltest/$fname"
    private fun readFileFromPath(path: String) = File(path).readText()
    private fun createRandomTmpFilePath(extension: String? = "ion"): String {
        val prefix: UUID = UUID.randomUUID()
        val name = if (extension != null) "$prefix.$extension" else prefix.toString()
        return dirPath(name)
    }

    private val outputStream: OutputStream = ByteArrayOutputStream()

    companion object {
        private const val TRUE_STRING: String = "true"
    }

    /**
     *
     * CONFIG
     *
     */

    @Before
    fun setUp() {
        File(dirPath()).mkdir()
    }

    @After
    fun tearDown() {
        File(dirPath()).deleteRecursively()
    }

    /**
     *
     * UNIT TESTS
     *
     */

    @Test
    fun unit_success_writeIonAsDefault() {
        val filePath = createRandomTmpFilePath()
        val args = listOf("\"$filePath\"", "[1, 2]").map { it.exprValue() }
        function.callWithRequired(session, args).ionValue

        val expected = "[1, 2]"

        Assert.assertEquals(ion.loader.load(expected), ion.loader.load(readFileFromPath(filePath)))
    }

    @Test
    fun unit_success_readIon() {
        val filePath = createRandomTmpFilePath()
        val args = listOf("\"$filePath\"", "[1, 2]").map { it.exprValue() }
        val additionalOptions = """{type: "ion"}""".exprValue()
        function.callWithOptional(session, args, additionalOptions).ionValue

        val expected = "[1, 2]"

        Assert.assertEquals(ion.loader.load(expected), ion.loader.load(readFileFromPath(filePath)))
    }

    /**
     *
     * INTEGRATION TESTS
     *
     */

    @Test
    fun integration_success_singleValueStruct() {
        // Arrange
        val filePath = createRandomTmpFilePath()
        val query = "write_file('$filePath', SELECT * FROM input_data)"
        val input = "{a: 1}"
        val expected = "\$partiql_bag::[{a: 1}]"

        // Act
        val cliResponse =
            makeCliAndGetResult(query = query, input = input, output = outputStream, compilerPipeline = pipeline)

        // Assert
        assertAsIon(TRUE_STRING, cliResponse)
        Assert.assertEquals(ion.loader.load(expected), ion.loader.load(readFileFromPath(filePath)))
    }

    @Test
    fun integration_success_nestedValueStruct() {
        // Arrange
        val filePath = createRandomTmpFilePath()
        val query = "write_file('$filePath', SELECT a.b FROM input_data)"
        val input = "{a: {b: 1}}"
        val expected = "\$partiql_bag::[{b: 1}]"

        // Act
        val cliResponse =
            makeCliAndGetResult(query = query, input = input, output = outputStream, compilerPipeline = pipeline)

        // Assert
        assertAsIon(TRUE_STRING, cliResponse)
        Assert.assertEquals(ion.loader.load(expected), ion.loader.load(readFileFromPath(filePath)))
    }

    @Test
    fun integration_success_nestedValue() {
        // Arrange
        val filePath = createRandomTmpFilePath()
        val query = "write_file('$filePath', SELECT VALUE a FROM input_data)"
        val input = "{a: {b: 1}}"
        val expected = "\$partiql_bag::[{b: 1}]"

        // Act
        val cliResponse =
            makeCliAndGetResult(query = query, input = input, output = outputStream, compilerPipeline = pipeline)

        // Assert
        assertAsIon(TRUE_STRING, cliResponse)
        Assert.assertEquals(ion.loader.load(expected), ion.loader.load(readFileFromPath(filePath)))
    }

    @Test
    fun integration_success_nestedValueInt() {
        // Arrange
        val filePath = createRandomTmpFilePath()
        val query = "write_file('$filePath', SELECT VALUE a.b FROM input_data)"
        val input = "{a: {b: 1}}"
        val expected = "\$partiql_bag::[1]"

        // Act
        val cliResponse =
            makeCliAndGetResult(query = query, input = input, output = outputStream, compilerPipeline = pipeline)

        // Assert
        assertAsIon(TRUE_STRING, cliResponse)
        Assert.assertEquals(ion.loader.load(expected), ion.loader.load(readFileFromPath(filePath)))
    }

    @Test
    fun integration_success_nestedValueList() {
        // Arrange
        val filePath = createRandomTmpFilePath()
        val query = "write_file('$filePath', SELECT VALUE a.b FROM input_data)"
        val input = "{a: {b: [ 1, 2 ]}}"
        val expected = "\$partiql_bag::[[ 1, 2 ]]"

        // Act
        val cliResponse =
            makeCliAndGetResult(query = query, input = input, output = outputStream, compilerPipeline = pipeline)

        // Assert
        assertAsIon(TRUE_STRING, cliResponse)
        Assert.assertEquals(ion.loader.load(expected), ion.loader.load(readFileFromPath(filePath)))
    }

    @Test
    fun integration_success_int() {
        // Arrange
        val filePath = createRandomTmpFilePath()
        val query = "write_file('$filePath', SELECT VALUE a FROM input_data)"
        val input = "{a : 5}"
        val expected = "\$partiql_bag::[5]"

        // Act
        val cliResponse =
            makeCliAndGetResult(query = query, input = input, output = outputStream, compilerPipeline = pipeline)

        // Assert
        assertAsIon(TRUE_STRING, cliResponse)
        Assert.assertEquals(ion.loader.load(expected), ion.loader.load(readFileFromPath(filePath)))
    }
<<<<<<< HEAD

    @Test
    fun integration_success_nestedValueBag() {
        // Arrange
        val filePath = createRandomTmpFilePath()
        val query = "write_file('$filePath', SELECT VALUE a.b FROM input_data)"
        val input = "[{a: {b: [ 1, 2 ] }}]"
        val expected = "\$partiql_bag::[[1,2]]"

        // Act
        val cliResponse =
            makeCliAndGetResult(query = query, input = input, output = outputStream, compilerPipeline = pipeline)

        // Assert
        assertAsIon(TRUE_STRING, cliResponse)
        Assert.assertEquals(ion.loader.load(expected), ion.loader.load(readFileFromPath(filePath)))
    }
=======
>>>>>>> 356079db
}<|MERGE_RESOLUTION|>--- conflicted
+++ resolved
@@ -206,24 +206,4 @@
         assertAsIon(TRUE_STRING, cliResponse)
         Assert.assertEquals(ion.loader.load(expected), ion.loader.load(readFileFromPath(filePath)))
     }
-<<<<<<< HEAD
-
-    @Test
-    fun integration_success_nestedValueBag() {
-        // Arrange
-        val filePath = createRandomTmpFilePath()
-        val query = "write_file('$filePath', SELECT VALUE a.b FROM input_data)"
-        val input = "[{a: {b: [ 1, 2 ] }}]"
-        val expected = "\$partiql_bag::[[1,2]]"
-
-        // Act
-        val cliResponse =
-            makeCliAndGetResult(query = query, input = input, output = outputStream, compilerPipeline = pipeline)
-
-        // Assert
-        assertAsIon(TRUE_STRING, cliResponse)
-        Assert.assertEquals(ion.loader.load(expected), ion.loader.load(readFileFromPath(filePath)))
-    }
-=======
->>>>>>> 356079db
 }